<<<<<<< HEAD
{config, pkgs, modprobe}:
=======
{pkgs, config, ...}:

###### interface
let
  inherit (pkgs.lib) mkOption mkIf;

  options = {
    services = {
      printing = {

        enable = mkOption {
          default = false;
          description = "
            Whether to enable printing support through the CUPS daemon.
          ";
        };

      };
    };
  };
in

###### implementation
>>>>>>> 321763dd

let

  logDir = "/var/log/cups";


  inherit (pkgs) cups;

  modprobe = config.system.sbin.modprobe;


  # Here we can enable additional backends, filters, etc. that are not
  # part of CUPS itself, e.g. the SMB backend is part of Samba.  Since
  # we can't update ${cups}/lib/cups itself, we create a symlink tree
  # here and add the additional programs.  The ServerBin directive in
  # cupsd.conf tells cupsd to use this tree.
  bindir = pkgs.runCommand "cups-progs" {} ''
    ensureDir $out/lib/cups
    ln -s ${cups}/lib/cups/* $out/lib/cups/

    # Provide support for printing via SMB.    
    rm $out/lib/cups/backend
    ensureDir $out/lib/cups/backend
    ln -s ${cups}/lib/cups/backend/* $out/lib/cups/backend/
    ln -s ${pkgs.samba}/bin/smbspool $out/lib/cups/backend/smb

    # Provide Ghostscript rasterisation, necessary for non-Postscript
    # printers.
    rm $out/lib/cups/filter
    ensureDir $out/lib/cups/filter
    ln -s ${cups}/lib/cups/filter/* $out/lib/cups/filter/
    ln -s ${pkgs.ghostscript}/lib/cups/filter/* $out/lib/cups/filter/
  ''; # */
  

  cupsdConfig = pkgs.writeText "cupsd.conf" ''
    LogLevel debug

    SystemGroup root

    Listen localhost:631
    Listen /var/run/cups/cups.sock

    # Note: we can't use ${cups}/etc/cups as the ServerRoot, since
    # CUPS will write in the ServerRoot when e.g. adding new printers
    # through the web interface.
    ServerRoot /etc/cups

    ServerBin ${bindir}/lib/cups

    AccessLog ${logDir}/access_log
    ErrorLog ${logDir}/access_log
    PageLog ${logDir}/page_log

    TempDir /tmp

    Browsing On
    BrowseOrder allow,deny
    BrowseAllow @LOCAL

    DefaultAuthType Basic

    <Location />
      Order allow,deny
      Allow localhost
    </Location>
    
    <Location /admin>
      Order allow,deny
      Allow localhost
    </Location>
    
    <Location /admin/conf>
      AuthType Basic
      Require user @SYSTEM
      Order allow,deny
      Allow localhost
    </Location>

    <Policy default>
      <Limit Send-Document Send-URI Hold-Job Release-Job Restart-Job Purge-Jobs Set-Job-Attributes Create-Job-Subscription Renew-Subscription Cancel-Subscription Get-Notifications Reprocess-Job Cancel-Current-Job Suspend-Current-Job Resume-Job CUPS-Move-Job>
        Require user @OWNER @SYSTEM
        Order deny,allow
      </Limit>

      <Limit Pause-Printer Resume-Printer Set-Printer-Attributes Enable-Printer Disable-Printer Pause-Printer-After-Current-Job Hold-New-Jobs Release-Held-New-Jobs Deactivate-Printer Activate-Printer Restart-Printer Shutdown-Printer Startup-Printer Promote-Job Schedule-Job-After CUPS-Add-Printer CUPS-Delete-Printer CUPS-Add-Class CUPS-Delete-Class CUPS-Accept-Jobs CUPS-Reject-Jobs CUPS-Set-Default>
        AuthType Basic
        Require user @SYSTEM
        Order deny,allow
      </Limit>

      <Limit Cancel-Job CUPS-Authenticate-Job>
        Require user @OWNER @SYSTEM
        Order deny,allow
      </Limit>

      <Limit All>
        Order deny,allow
      </Limit>
    </Policy>
  '';

in


<<<<<<< HEAD
  extraPath = [cups];

  extraEtc = [
    # CUPS expects the following files in its ServerRoot.
    { source = "${cups}/etc/cups/mime.convs";
      target = "cups/mime.convs";
    }
    { source = "${cups}/etc/cups/mime.types";
      target = "cups/mime.types";
    }
=======
mkIf config.services.pulseaudio.enable {
  require = [
    options
>>>>>>> 321763dd
  ];

<<<<<<< HEAD
    start script
        mkdir -m 0755 -p ${logDir}
        mkdir -m 0700 -p /var/cache/cups
        mkdir -m 0700 -p /var/spool/cups

        # Make USB printers show up.
        ${modprobe}/sbin/modprobe usblp || true
    end script

    respawn ${cups}/sbin/cupsd -c ${cupsdConfig} -F
  '';
  
=======
  services = {
    extraJobs = [{
      name = "cupsd";

      extraPath = [cups];

      extraEtc = [
        # CUPS expects the following files in its ServerRoot.
        { source = "${cups}/etc/cups/mime.convs";
          target = "cups/mime.convs";
        }
        { source = "${cups}/etc/cups/mime.types";
          target = "cups/mime.types";
        }
      ];
      
      job = ''
        description "CUPS printing daemon"

        start on network-interfaces/started
        stop on network-interfaces/stop

        start script
            mkdir -m 0755 -p ${logDir}
            mkdir -m 0700 -p /var/cache/cups
            mkdir -m 0700 -p /var/spool/cups

            # Make USB printers show up.
            ${modprobe}/sbin/modprobe usblp || true
        end script

        respawn ${cups}/sbin/cupsd -c ${cupsdConfig} -F
      '';
    }];
  };
>>>>>>> 321763dd
}<|MERGE_RESOLUTION|>--- conflicted
+++ resolved
@@ -1,6 +1,3 @@
-<<<<<<< HEAD
-{config, pkgs, modprobe}:
-=======
 {pkgs, config, ...}:
 
 ###### interface
@@ -24,7 +21,6 @@
 in
 
 ###### implementation
->>>>>>> 321763dd
 
 let
 
@@ -130,38 +126,11 @@
 in
 
 
-<<<<<<< HEAD
-  extraPath = [cups];
-
-  extraEtc = [
-    # CUPS expects the following files in its ServerRoot.
-    { source = "${cups}/etc/cups/mime.convs";
-      target = "cups/mime.convs";
-    }
-    { source = "${cups}/etc/cups/mime.types";
-      target = "cups/mime.types";
-    }
-=======
 mkIf config.services.pulseaudio.enable {
   require = [
     options
->>>>>>> 321763dd
   ];
 
-<<<<<<< HEAD
-    start script
-        mkdir -m 0755 -p ${logDir}
-        mkdir -m 0700 -p /var/cache/cups
-        mkdir -m 0700 -p /var/spool/cups
-
-        # Make USB printers show up.
-        ${modprobe}/sbin/modprobe usblp || true
-    end script
-
-    respawn ${cups}/sbin/cupsd -c ${cupsdConfig} -F
-  '';
-  
-=======
   services = {
     extraJobs = [{
       name = "cupsd";
@@ -197,5 +166,4 @@
       '';
     }];
   };
->>>>>>> 321763dd
 }