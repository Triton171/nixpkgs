--- conflicted
+++ resolved
@@ -78,29 +78,19 @@
             chmod a+rwx /home/smbd
           fi
 
-<<<<<<< HEAD
           if ! test -d /var/samba ; then
             mkdir -p /var/samba/locks /var/samba/cores/nmbd  /var/samba/cores/smbd /var/samba/cores/winbindd
           fi
-=======
-  ${samba}/sbin/nmbd -D  -s ${smbConfig} &
-  ${samba}/sbin/smbd -D  -s ${smbConfig} &
-  ${samba}/sbin/winbindd -s ${smbConfig} &
->>>>>>> 723b0dc7
 
           ${samba}/sbin/nmbd -D  -s ${smbConfig} &
           ${samba}/sbin/smbd -D  -s ${smbConfig} &
-          ${samba}/sbin/winbindd -B -s ${smbConfig} &
+          ${samba}/sbin/winbindd -s ${smbConfig} &
 
           ln -fs ${smbConfig} /var/samba/config
 
-<<<<<<< HEAD
         end script
-=======
-respawn ${samba}/sbin/nmbd -D -s ${smbConfig} &; ${samba}/sbin/smbd -D -s ${smbConfig} &; ${samba}/sbin/winbindd &
->>>>>>> 723b0dc7
 
-        respawn ${samba}/sbin/nmbd -D -s ${smbConfig} &; ${samba}/sbin/smbd -D -s ${smbConfig} &; ${samba}/sbin/winbindd -B &
+        respawn ${samba}/sbin/nmbd -D -s ${smbConfig} &; ${samba}/sbin/smbd -D -s ${smbConfig} &; ${samba}/sbin/winbindd &
 
       '';
     }];
