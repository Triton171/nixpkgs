{ stdenv, fetchurl, file, which, intltool, gobject-introspection,
  findutils, xdg_utils, gnome3, gtk3, pythonPackages,
  wrapGAppsHook
}:

pythonPackages.buildPythonApplication rec {
  majorver = "1.4";
  minorver = "10";
  version = "${majorver}.${minorver}";
  pname = "catfish";

  src = fetchurl {
    url = "https://archive.xfce.org/src/apps/${pname}/${majorver}/${pname}-${version}.tar.bz2";
    sha256 = "0g9l5sv5d7wmyb23cvpz5mpvjnxiqjh25v9gr5qzhcah202a0wr5";
  };

  nativeBuildInputs = [
    pythonPackages.distutils_extra
    file
    which
    intltool
    gobject-introspection # for setup hook populating GI_TYPELIB_PATH
    wrapGAppsHook
  ];

  buildInputs = [
    gtk3
    gnome3.dconf
    pythonPackages.pyxdg
    pythonPackages.ptyprocess
    pythonPackages.pycairo
<<<<<<< HEAD
=======
    hicolor-icon-theme
    gobject-introspection # Temporary fix, see https://github.com/NixOS/nixpkgs/issues/56943
>>>>>>> 3dc58eda
  ];

  propagatedBuildInputs = [
    pythonPackages.dbus-python
    pythonPackages.pygobject3
    pythonPackages.pexpect
    xdg_utils
    findutils
  ];

  # Explicitly set the prefix dir in "setup.py" because setuptools is
  # not using "$out" as the prefix when installing catfish data. In
  # particular the variable "__catfish_data_directory__" in
  # "catfishconfig.py" is being set to a subdirectory in the python
  # path in the store.
  postPatch = ''
    sed -i "/^        if self.root/i\\        self.prefix = \"$out\"" setup.py
  '';

  # Disable check because there is no test in the source distribution
  doCheck = false;

  meta = with stdenv.lib; {
    homepage = https://docs.xfce.org/apps/catfish/start;
    description = "Handy file search tool";
    longDescription = ''
      Catfish is a handy file searching tool. The interface is
      intentionally lightweight and simple, using only GTK 3.
      You can configure it to your needs by using several command line
      options.
    '';
    license = licenses.gpl2Plus;
    platforms = platforms.linux;
    maintainers = [ maintainers.romildo ];
  };
}<|MERGE_RESOLUTION|>--- conflicted
+++ resolved
@@ -29,11 +29,7 @@
     pythonPackages.pyxdg
     pythonPackages.ptyprocess
     pythonPackages.pycairo
-<<<<<<< HEAD
-=======
-    hicolor-icon-theme
     gobject-introspection # Temporary fix, see https://github.com/NixOS/nixpkgs/issues/56943
->>>>>>> 3dc58eda
   ];
 
   propagatedBuildInputs = [
