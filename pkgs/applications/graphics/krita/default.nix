--- conflicted
+++ resolved
@@ -1,15 +1,7 @@
 { callPackage, ... }:
 
-<<<<<<< HEAD
-callPackage ./generic.nix (args // {
+callPackage ./generic.nix {
   version = "5.2.0";
   kde-channel = "stable";
   hash = "sha256-02oZc4pZw2dQucx1IuPJslWQGjOqwGmgeDgnUIqKkpc=";
-})
-=======
-callPackage ./generic.nix {
-  version = "5.1.5";
-  kde-channel = "stable";
-  sha256 = "1lx4x4affkbh47b7w5qvahkkr4db0vcw6h24nykak6gpy2z5wxqw";
-}
->>>>>>> 00bff935
+}