--- conflicted
+++ resolved
@@ -1,13 +1,8 @@
 { stdenv, fetchgit, autoreconfHook, pkgconfig, libxml2 }:
 
-<<<<<<< HEAD
 stdenv.mkDerivation {
-  name = "evtest-1.33";
-=======
-stdenv.mkDerivation rec {
   pname = "evtest";
   version = "1.34";
->>>>>>> 1d8a3973
 
   nativeBuildInputs = [ autoreconfHook pkgconfig ];
   buildInputs = [ libxml2 ];
