{ lib
, stdenv
, fetchurl
, fetchsvn
, makeWrapper
, makeDesktopItem
# sweethome3d 6.4.2 does not yet build with jdk 9 and later.
# this is fixed on trunk (7699?) but let's build with jdk8 until then.
, jdk8
# it can run on the latest stable jre fine though
, jre
, ant
, gtk3
, gsettings-desktop-schemas
, p7zip
, libXxf86vm
}:

let

  # TODO: Should we move this to `lib`? Seems like its would be useful in many cases.
  extensionOf = filePath:
    lib.concatStringsSep "." (lib.tail (lib.splitString "." (builtins.baseNameOf filePath)));

  installIcons = iconName: icons: lib.concatStringsSep "\n" (lib.mapAttrsToList (size: iconFile: ''
    mkdir -p "$out/share/icons/hicolor/${size}/apps"
    ln -s -T "${iconFile}" "$out/share/icons/hicolor/${size}/apps/${iconName}.${extensionOf iconFile}"
  '') icons);

  mkSweetHome3D =
  { pname, module, version, src, license, description, desktopName, icons }:

  stdenv.mkDerivation rec {
    inherit pname version src description;
    exec = lib.toLower module;
    sweethome3dItem = makeDesktopItem {
      inherit exec desktopName;
      name = pname;
      icon = pname;
      comment =  description;
      genericName = "Computer Aided (Interior) Design";
      categories = "Graphics;2DGraphics;3DGraphics;";
    };

    postPatch = ''
      patchelf --set-rpath ${libXxf86vm}/lib lib/java3d-1.6/linux/amd64/libnativewindow_awt.so
      patchelf --set-rpath ${libXxf86vm}/lib lib/java3d-1.6/linux/amd64/libnativewindow_x11.so
      patchelf --set-rpath ${libXxf86vm}/lib lib/java3d-1.6/linux/i586/libnativewindow_awt.so
      patchelf --set-rpath ${libXxf86vm}/lib lib/java3d-1.6/linux/i586/libnativewindow_x11.so
    '';

<<<<<<< HEAD
    nativeBuildInputs = [ makeWrapper ];
    buildInputs = [ ant jdk p7zip gtk3 gsettings-desktop-schemas ];
=======
    buildInputs = [ ant jdk8 makeWrapper p7zip gtk3 gsettings-desktop-schemas ];
>>>>>>> 6d712841

    buildPhase = ''
      runHook preBuild

      ant furniture textures help
      mkdir -p $out/share/{java,applications}
      mv "build/"*.jar $out/share/java/.
      ant

      runHook postBuild
    '';

    installPhase = ''
      runHook preInstall

      mkdir -p $out/bin
      cp install/${module}-${version}.jar $out/share/java/.

      ${installIcons pname icons}

      cp "${sweethome3dItem}/share/applications/"* $out/share/applications

      # MESA_GL_VERSION_OVERRIDE is needed since the update from MESA 19.3.3 to 20.0.2:
      # without it a "Profiles [GL4bc, GL3bc, GL2, GLES1] not available on device null"
      # exception is thrown on startup.
      # https://discourse.nixos.org/t/glx-not-recognised-after-mesa-update/6753
      makeWrapper ${jre}/bin/java $out/bin/$exec \
        --set MESA_GL_VERSION_OVERRIDE 2.1 \
        --prefix XDG_DATA_DIRS : "$XDG_ICON_DIRS:${gtk3.out}/share:${gsettings-desktop-schemas}/share:$out/share:$GSETTINGS_SCHEMAS_PATH" \
        --add-flags "-Dsun.java2d.opengl=true -jar $out/share/java/${module}-${version}.jar -cp $out/share/java/Furniture.jar:$out/share/java/Textures.jar:$out/share/java/Help.jar -d${toString stdenv.hostPlatform.parsed.cpu.bits}"

      runHook postInstall
    '';

    dontStrip = true;

    meta = {
      homepage = "http://www.sweethome3d.com/index.jsp";
      inherit description;
      inherit license;
      maintainers = [ lib.maintainers.edwtjo ];
      platforms = lib.platforms.linux;
    };
  };

  d2u = lib.replaceChars ["."] ["_"];

in {

  application = mkSweetHome3D rec {
    pname = lib.toLower module + "-application";
    version = "6.4.2";
    module = "SweetHome3D";
    description = "Design and visualize your future home";
    license = lib.licenses.gpl2Plus;
    src = fetchsvn {
      url = "https://svn.code.sf.net/p/sweethome3d/code/tags/V_" + d2u version + "/SweetHome3D/";
      sha256 = "13rczayakwb5246hqnp8lnw61p0p7ywr2294bnlp4zwsrz1in9z4";
      rev = "7504";
    };
    desktopName = "Sweet Home 3D";
    icons = {
      "32x32" = fetchurl {
        url = "http://sweethome3d.cvs.sourceforge.net/viewvc/sweethome3d/SweetHome3D/deploy/SweetHome3DIcon32x32.png";
        sha256 = "1r2fhfg27mx00nfv0qj66rhf719s2g1vhdis7bdc9mqk9x0mb0ir";
      };
      "48x48" = fetchurl {
        url = "http://sweethome3d.cvs.sourceforge.net/viewvc/sweethome3d/SweetHome3D/deploy/SweetHome3DIcon48x48.png";
        sha256 = "1ap6d75dyqqvx21wddvn8vw2apq3v803vmbxdriwd0dw9rq3zn4g";
      };
    };
  };

}<|MERGE_RESOLUTION|>--- conflicted
+++ resolved
@@ -49,12 +49,8 @@
       patchelf --set-rpath ${libXxf86vm}/lib lib/java3d-1.6/linux/i586/libnativewindow_x11.so
     '';
 
-<<<<<<< HEAD
     nativeBuildInputs = [ makeWrapper ];
-    buildInputs = [ ant jdk p7zip gtk3 gsettings-desktop-schemas ];
-=======
-    buildInputs = [ ant jdk8 makeWrapper p7zip gtk3 gsettings-desktop-schemas ];
->>>>>>> 6d712841
+    buildInputs = [ ant jdk8 p7zip gtk3 gsettings-desktop-schemas ];
 
     buildPhase = ''
       runHook preBuild
