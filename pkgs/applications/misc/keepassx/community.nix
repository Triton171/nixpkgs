--- conflicted
+++ resolved
@@ -31,13 +31,8 @@
 with stdenv.lib;
 
 stdenv.mkDerivation rec {
-<<<<<<< HEAD
   pname = "keepassxc";
-  version = "2.4.1";
-=======
-  name = "keepassxc-${version}";
   version = "2.4.3";
->>>>>>> 8943fb5f
 
   src = fetchFromGitHub {
     owner = "keepassxreboot";
