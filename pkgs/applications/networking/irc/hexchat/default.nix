{ stdenv, fetchFromGitHub, fetchpatch, pkgconfig, gtk2, lua, perl, python3
, pciutils, dbus-glib, libcanberra-gtk2, libproxy
, libsexy, enchant2, libnotify, openssl, isocodes
, desktop-file-utils, hicolor-icon-theme
, meson, ninja
}:

stdenv.mkDerivation rec {
<<<<<<< HEAD
  version = "2.12.4";
=======
  version = "2.14.2";
>>>>>>> 81760f32
  pname = "hexchat";

  src = fetchFromGitHub {
    owner = "hexchat";
    repo = "hexchat";
    rev = "v${version}";
    sha256 = "1kz81xfis0bw2cfd6ndw32jdzdl5azk9ixqj4a3lginmlj6fs45a";
  };

  nativeBuildInputs = [ meson ninja pkgconfig ];

  buildInputs = [
    gtk2 lua perl python3 pciutils dbus-glib libcanberra-gtk2 libproxy
    libsexy libnotify openssl desktop-file-utils hicolor-icon-theme
    isocodes
  ];

  patches = [
    #https://github.com/hexchat/hexchat/issues/2237
    (fetchpatch {
      url = "https://src.fedoraproject.org/rpms/hexchat/raw/8a08a0c8a8da503b18f2fbb15194c5f3728a689a/f/0001-Python-plugin-Call-EndInterpreter-when-deinit-ing-th.patch";
      sha256 = "1199dj3wvjqj6h5vlm7lzhaax84j9ki6an8y8fs4rww27iq0lk8g";
    })
  ];

  #hexchat and hexchat-text loads enchant spell checking library at run time and so it needs to have route to the path
  postPatch = ''
    sed -i "s,libenchant-2.so.2,${enchant2}/lib/libenchant-2.so.2,g" src/fe-gtk/sexy-spell-entry.c
    sed -i "/flag.startswith('-I')/i if flag.contains('no-such-path')\ncontinue\nendif" plugins/perl/meson.build
    chmod +x meson_post_install.py
    for f in meson_post_install.py \
             src/common/make-te.py \
             plugins/perl/generate_header.py \
             po/validate-textevent-translations
    do
      patchShebangs $f
    done
  '';

  mesonFlags = [ "-Dwith-lua=lua" "-Dwith-text=true" ];

  meta = with stdenv.lib; {
    description = "A popular and easy to use graphical IRC (chat) client";
    homepage = https://hexchat.github.io/;
    license = licenses.gpl2;
    platforms = platforms.linux;
    maintainers = with maintainers; [ romildo ];
  };
}<|MERGE_RESOLUTION|>--- conflicted
+++ resolved
@@ -6,12 +6,8 @@
 }:
 
 stdenv.mkDerivation rec {
-<<<<<<< HEAD
-  version = "2.12.4";
-=======
+  pname = "hexchat";
   version = "2.14.2";
->>>>>>> 81760f32
-  pname = "hexchat";
 
   src = fetchFromGitHub {
     owner = "hexchat";
