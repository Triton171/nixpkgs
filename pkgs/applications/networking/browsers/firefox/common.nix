--- conflicted
+++ resolved
@@ -322,12 +322,8 @@
     "--enable-application=${application}"
     "--enable-default-toolkit=cairo-gtk3${lib.optionalString waylandSupport "-wayland"}"
     "--enable-system-pixman"
-<<<<<<< HEAD
+    "--with-distribution-id=org.nixos"
     "--with-libclang-path=${llvmPackagesBuildBuild.libclang.lib}/lib"
-=======
-    "--with-distribution-id=org.nixos"
-    "--with-libclang-path=${llvmPackages.libclang.lib}/lib"
->>>>>>> 3925da79
     "--with-system-ffi"
     "--with-system-icu"
     "--with-system-jpeg"
