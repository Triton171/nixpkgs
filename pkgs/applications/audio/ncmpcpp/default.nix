<<<<<<< HEAD
{ stdenv, fetchurl, boost, mpd_clientlib, ncurses, pkgconfig, readline
, libiconvOrEmpty
, outputsSupport ? false # outputs screen
, visualizerSupport ? false, fftw ? null # visualizer screen
, clockSupport ? false # clock screen
, unicodeSupport ? true # utf8 support
, curlSupport ? true, curl ? null # allow fetching lyrics from the internet
, taglibSupport ? true, taglib ? null # tag editor
}:
=======
{ stdenv, fetchurl, ncurses, curl, taglib, fftw, mpd_clientlib, pkgconfig
, libiconv, boost, readline }:
>>>>>>> 472feaf5

assert visualizerSupport -> (fftw != null);
assert curlSupport -> (curl != null);
assert taglibSupport -> (taglib != null);

with stdenv.lib;
stdenv.mkDerivation rec {
  name = "ncmpcpp-${version}";
  version = "0.6.2";

  src = fetchurl {
    url = "http://ncmpcpp.rybczak.net/stable/${name}.tar.bz2";
    sha256 = "1mrd6m6ph0fscxp9x96ipxh6ai7w0n1miapcfqrqfy058qx5zbck";
  };

  configureFlags = [ "BOOST_LIB_SUFFIX=" ]
    ++ optional outputsSupport "--enable-outputs"
    ++ optional visualizerSupport "--enable-visualizer --with-fftw"
    ++ optional clockSupport "--enable-clock"
    ++ optional unicodeSupport "--enable-unicode"
    ++ optional curlSupport "--with-curl"
    ++ optional taglibSupport "--with-taglib";

<<<<<<< HEAD
  buildInputs = [ boost mpd_clientlib ncurses pkgconfig readline ]
    ++ optional curlSupport curl
    ++ optional visualizerSupport fftw
    ++ optional taglibSupport taglib
    ++ libiconvOrEmpty;
=======
  buildInputs = [ ncurses curl taglib fftw mpd_clientlib boost pkgconfig readline libiconv];
>>>>>>> 472feaf5

  meta = {
    description = "A featureful ncurses based MPD client inspired by ncmpc";
    homepage    = http://ncmpcpp.rybczak.net/;
    license     = licenses.gpl2Plus;
    maintainers = with maintainers; [ lovek323 mornfall koral ];
    platforms   = platforms.all;
  };
}<|MERGE_RESOLUTION|>--- conflicted
+++ resolved
@@ -1,6 +1,5 @@
-<<<<<<< HEAD
 { stdenv, fetchurl, boost, mpd_clientlib, ncurses, pkgconfig, readline
-, libiconvOrEmpty
+, libiconv
 , outputsSupport ? false # outputs screen
 , visualizerSupport ? false, fftw ? null # visualizer screen
 , clockSupport ? false # clock screen
@@ -8,10 +7,6 @@
 , curlSupport ? true, curl ? null # allow fetching lyrics from the internet
 , taglibSupport ? true, taglib ? null # tag editor
 }:
-=======
-{ stdenv, fetchurl, ncurses, curl, taglib, fftw, mpd_clientlib, pkgconfig
-, libiconv, boost, readline }:
->>>>>>> 472feaf5
 
 assert visualizerSupport -> (fftw != null);
 assert curlSupport -> (curl != null);
@@ -35,15 +30,10 @@
     ++ optional curlSupport "--with-curl"
     ++ optional taglibSupport "--with-taglib";
 
-<<<<<<< HEAD
-  buildInputs = [ boost mpd_clientlib ncurses pkgconfig readline ]
+  buildInputs = [ boost mpd_clientlib ncurses pkgconfig readline libiconv ]
     ++ optional curlSupport curl
     ++ optional visualizerSupport fftw
-    ++ optional taglibSupport taglib
-    ++ libiconvOrEmpty;
-=======
-  buildInputs = [ ncurses curl taglib fftw mpd_clientlib boost pkgconfig readline libiconv];
->>>>>>> 472feaf5
+    ++ optional taglibSupport taglib;
 
   meta = {
     description = "A featureful ncurses based MPD client inspired by ncmpc";
