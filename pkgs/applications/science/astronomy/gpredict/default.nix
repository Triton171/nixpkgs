--- conflicted
+++ resolved
@@ -1,9 +1,6 @@
 { stdenv, fetchurl, pkgconfig, intltool
 , gtk3, glib, curl, goocanvas2, gpsd
-<<<<<<< HEAD
-=======
 , hamlib, wrapGAppsHook
->>>>>>> da86dadb
 }:
 
 let
@@ -16,13 +13,8 @@
     sha256 = "0hwf97kng1zy8rxyglw04x89p0bg07zq30hgghm20yxiw2xc8ng7";
   };
 
-<<<<<<< HEAD
-  nativeBuildInputs = [ pkgconfig intltool ];
-  buildInputs = [ curl glib gtk3 goocanvas2 gpsd ];
-=======
   nativeBuildInputs = [ pkgconfig intltool wrapGAppsHook ];
   buildInputs = [ curl glib gtk3 goocanvas2 gpsd hamlib ];
->>>>>>> da86dadb
 
   meta = with stdenv.lib; {
     description = "Real time satellite tracking and orbit prediction";
@@ -36,10 +28,6 @@
     license = licenses.gpl2;
     platforms = platforms.linux;
     homepage = http://gpredict.oz9aec.net/;
-<<<<<<< HEAD
-    maintainers = [ maintainers.markuskowa ];
-=======
     maintainers = [ maintainers.markuskowa maintainers.cmcdragonkai ];
->>>>>>> da86dadb
   };
 }