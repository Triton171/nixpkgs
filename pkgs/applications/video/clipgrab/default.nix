{ stdenv, fetchurl, makeDesktopItem, ffmpeg
, qmake, qttools, mkDerivation
, qtbase, qtdeclarative, qtlocation, qtquickcontrols2, qtwebchannel, qtwebengine
}:

<<<<<<< HEAD
stdenv.mkDerivation rec {
  pname = "clipgrab";
  version = "3.8.3";
=======
mkDerivation rec {
  name = "clipgrab-${version}";
  version = "3.8.4";
>>>>>>> 8943fb5f

  src = fetchurl {
    sha256 = "0pyrg3rrsd538vnrv6x2frhbq9k2638nzffjsar1p76wxp8fm42s";
    # The .tar.bz2 "Download" link is a binary blob, the source is the .tar.gz!
    url = "https://download.clipgrab.org/${pname}-${version}.tar.gz";
  };

  buildInputs = [ ffmpeg qtbase qtdeclarative qtlocation qtquickcontrols2 qtwebchannel qtwebengine ];
  nativeBuildInputs = [ qmake qttools ];

  postPatch = stdenv.lib.optionalString (ffmpeg != null) ''
  substituteInPlace converter_ffmpeg.cpp \
    --replace '"ffmpeg"' '"${ffmpeg.bin}/bin/ffmpeg"' \
    --replace '"ffmpeg ' '"${ffmpeg.bin}/bin/ffmpeg '
  '';

  qmakeFlags = [ "clipgrab.pro" ];

  enableParallelBuilding = true;

  desktopItem = makeDesktopItem rec {
    name = "clipgrab";
    exec = name;
    icon = name;
    desktopName = "ClipGrab";
    comment = meta.description;
    genericName = "Web video downloader";
    categories = "Qt;AudioVideo;Audio;Video";
  };

  installPhase = ''
    install -Dm755 clipgrab $out/bin/clipgrab
    install -Dm644 icon.png $out/share/pixmaps/clipgrab.png
    cp -r ${desktopItem}/share/applications $out/share
  '';

  meta = with stdenv.lib; {
    description = "Video downloader for YouTube and other sites";
    longDescription = ''
      ClipGrab is a free downloader and converter for YouTube, Vimeo, Metacafe,
      Dailymotion and many other online video sites. It converts downloaded
      videos to MPEG4, MP3 or other formats in just one easy step.
    '';
    homepage = https://clipgrab.org/;
    license = licenses.gpl3Plus;
    platforms = platforms.linux;
  };
}<|MERGE_RESOLUTION|>--- conflicted
+++ resolved
@@ -3,15 +3,9 @@
 , qtbase, qtdeclarative, qtlocation, qtquickcontrols2, qtwebchannel, qtwebengine
 }:
 
-<<<<<<< HEAD
-stdenv.mkDerivation rec {
+mkDerivation rec {
   pname = "clipgrab";
-  version = "3.8.3";
-=======
-mkDerivation rec {
-  name = "clipgrab-${version}";
   version = "3.8.4";
->>>>>>> 8943fb5f
 
   src = fetchurl {
     sha256 = "0pyrg3rrsd538vnrv6x2frhbq9k2638nzffjsar1p76wxp8fm42s";
