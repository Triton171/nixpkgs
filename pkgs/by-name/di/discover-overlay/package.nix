--- conflicted
+++ resolved
@@ -1,9 +1,4 @@
-<<<<<<< HEAD
 { lib, python3, fetchFromGitHub, gtk3, gobject-introspection, gtk-layer-shell, wrapGAppsHook3 }:
-=======
-{ lib, python3, fetchFromGitHub, gtk3, gobject-introspection, gtk-layer-shell
-, wrapGAppsHook }:
->>>>>>> 28496bb2
 python3.pkgs.buildPythonApplication rec {
   pname = "discover-overlay";
   version = "0.7.3";
