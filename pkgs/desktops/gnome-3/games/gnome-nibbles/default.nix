--- conflicted
+++ resolved
@@ -3,21 +3,12 @@
 , libxml2, libgee, libgnome-games-support }:
 
 stdenv.mkDerivation rec {
-<<<<<<< HEAD
   pname = "gnome-nibbles";
-  version = "3.31.3";
+  version = "3.32.0";
 
   src = fetchurl {
     url = "mirror://gnome/sources/gnome-nibbles/${stdenv.lib.versions.majorMinor version}/${pname}-${version}.tar.xz";
-    sha256 = "0wg0l3aghkxcwp74liw115qjzy6w18hn80mhsz4lrjpnbpaivi18";
-=======
-  name = "gnome-nibbles-${version}";
-  version = "3.32.0";
-
-  src = fetchurl {
-    url = "mirror://gnome/sources/gnome-nibbles/${stdenv.lib.versions.majorMinor version}/${name}.tar.xz";
     sha256 = "0g627pzbfywiy2rsh4aidgbln9s4j5m8pryw4cgr5ygc4z8l6l9p";
->>>>>>> 8943fb5f
   };
 
   nativeBuildInputs = [ pkgconfig wrapGAppsHook intltool itstool libxml2 ];
