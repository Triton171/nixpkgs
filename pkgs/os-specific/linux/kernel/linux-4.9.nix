{ stdenv, buildPackages, fetchurl, perl, buildLinux, ... } @ args:

buildLinux (args // rec {
<<<<<<< HEAD
  version = "4.9.160";
=======
  version = "4.9.161";
>>>>>>> 3c77acbc
  extraMeta.branch = "4.9";

  src = fetchurl {
    url = "mirror://kernel/linux/kernel/v4.x/linux-${version}.tar.xz";
<<<<<<< HEAD
    sha256 = "0585yq8zcq5l7f7mxl4vqnvqzj2qvrl9j9rwwgsrklk2mxkz16n0";
=======
    sha256 = "19i8igx0pchzd9wgx595alcji8jxl4bpcg5zd33ymyamgq5q67p1";
>>>>>>> 3c77acbc
  };
} // (args.argsOverride or {}))<|MERGE_RESOLUTION|>--- conflicted
+++ resolved
@@ -1,19 +1,11 @@
 { stdenv, buildPackages, fetchurl, perl, buildLinux, ... } @ args:
 
 buildLinux (args // rec {
-<<<<<<< HEAD
-  version = "4.9.160";
-=======
   version = "4.9.161";
->>>>>>> 3c77acbc
   extraMeta.branch = "4.9";
 
   src = fetchurl {
     url = "mirror://kernel/linux/kernel/v4.x/linux-${version}.tar.xz";
-<<<<<<< HEAD
-    sha256 = "0585yq8zcq5l7f7mxl4vqnvqzj2qvrl9j9rwwgsrklk2mxkz16n0";
-=======
     sha256 = "19i8igx0pchzd9wgx595alcji8jxl4bpcg5zd33ymyamgq5q67p1";
->>>>>>> 3c77acbc
   };
 } // (args.argsOverride or {}))