{ stdenv, fetchurl, attr, perl }:

assert stdenv.isLinux;

stdenv.mkDerivation rec {
  name = "libcap-${version}";
<<<<<<< HEAD
  version = "2.22";

=======
  version = "2.24";
  
>>>>>>> 9de96694
  src = fetchurl {
    url = "mirror://kernel/linux/libs/security/linux-privs/libcap2/${name}.tar.xz";
    sha256 = "0rbc9qbqs5bp9am9s9g83wxj5k4ixps2agy9dxr1v1fwg27mdr6f";
  };

  outputs = [ "dev" "out" ];

  nativeBuildInputs = [ perl ];
  propagatedBuildInputs = [ attr ];

  preConfigure = "cd libcap";

  makeFlags = "lib=lib prefix=$(out)";

  postInstall = ''
    mkdir -p "$dev/share/doc/${name}"
    cp ../License "$dev/share/doc/${name}/License"
  '';

  meta = {
    description = "Library for working with POSIX capabilities";
    platforms = stdenv.lib.platforms.linux;
  };
}<|MERGE_RESOLUTION|>--- conflicted
+++ resolved
@@ -4,13 +4,8 @@
 
 stdenv.mkDerivation rec {
   name = "libcap-${version}";
-<<<<<<< HEAD
-  version = "2.22";
+  version = "2.24";
 
-=======
-  version = "2.24";
-  
->>>>>>> 9de96694
   src = fetchurl {
     url = "mirror://kernel/linux/libs/security/linux-privs/libcap2/${name}.tar.xz";
     sha256 = "0rbc9qbqs5bp9am9s9g83wxj5k4ixps2agy9dxr1v1fwg27mdr6f";
