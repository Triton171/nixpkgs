--- conflicted
+++ resolved
@@ -1,13 +1,8 @@
 { stdenv, fetchgit }:
 
 stdenv.mkDerivation rec {
-<<<<<<< HEAD
-  name = "mmc-utils-${version}";
+  pname = "mmc-utils";
   version = "2018-12-14";
-=======
-  pname = "mmc-utils";
-  version = "2018-03-27";
->>>>>>> 1f49035a
 
   src = fetchgit {
     url = "git://git.kernel.org/pub/scm/linux/kernel/git/cjb/mmc-utils.git";
