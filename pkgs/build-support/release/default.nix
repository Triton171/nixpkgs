{pkgs}:

with pkgs;

rec {

<<<<<<< HEAD
  makeSourceTarball = args: import ./make-source-tarball.nix (
    { inherit stdenv autoconf automake libtool;
=======
  sourceTarball = args: import ./source-tarball.nix (
    { inherit autoconf automake libtool;
      stdenv = stdenvNew;
>>>>>>> 1f9740e0
    } // args);

  makeSourceTarball = sourceTarball; # compatibility

  binaryTarball = args: import ./binary-tarball.nix (
    { inherit stdenv;
    } // args);

  nixBuild = args: import ./nix-build.nix (
    { inherit stdenv;
    } // args);

  coverageAnalysis = args: nixBuild (
    { inherit lcov;
      doCoverageAnalysis = true;
    } // args);

  rpmBuild = args: import ./rpm-build.nix (
    { inherit vmTools;
    } // args);

  debBuild = args: import ./debian-build.nix (
    { inherit stdenv vmTools checkinstall;
    } // args);

}<|MERGE_RESOLUTION|>--- conflicted
+++ resolved
@@ -4,14 +4,8 @@
 
 rec {
 
-<<<<<<< HEAD
-  makeSourceTarball = args: import ./make-source-tarball.nix (
+  sourceTarball = args: import ./source-tarball.nix (
     { inherit stdenv autoconf automake libtool;
-=======
-  sourceTarball = args: import ./source-tarball.nix (
-    { inherit autoconf automake libtool;
-      stdenv = stdenvNew;
->>>>>>> 1f9740e0
     } // args);
 
   makeSourceTarball = sourceTarball; # compatibility
