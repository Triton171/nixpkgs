--- conflicted
+++ resolved
@@ -16,16 +16,9 @@
 
   outputs = [ "out" "dev" ];
 
-<<<<<<< HEAD
   src = fetchzip {
     url = "https://git.kernel.org/pub/scm/network/ofono/ofono.git/snapshot/ofono-${version}.tar.gz";
     sha256 = "sha256-GxQfh/ps5oM9G6B1EVgnjo8LqHD1hMqdnju1PCQq3kA=";
-=======
-  src = fetchgit {
-    url = "https://git.kernel.org/pub/scm/network/ofono/ofono.git";
-    rev = version;
-    sha256 = "sha256-mnh0qzmgPDfimN/M33HntYj90Xcgc/uF8tKbzeQV1Yg=";
->>>>>>> 7a7925e7
   };
 
   patches = [
