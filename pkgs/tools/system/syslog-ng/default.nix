--- conflicted
+++ resolved
@@ -9,19 +9,11 @@
 
 stdenv.mkDerivation rec {
   name = "${pname}-${version}";
-<<<<<<< HEAD
-  version = "3.13.2";
-
-  src = fetchurl {
-    url = "https://github.com/balabit/${pname}/releases/download/${name}/${name}.tar.gz";
-    sha256 = "1s6kg91sb8h2w4n60v22zis6pl2rggarpjjp00c81039jggk2gcs";
-=======
   version = "3.14.1";
 
   src = fetchurl {
     url = "https://github.com/balabit/${pname}/releases/download/${name}/${name}.tar.gz";
     sha256 = "0i79qib47cwg6kd5h4w277h942d6ahb1aj09243rlallr46jci82";
->>>>>>> da86dadb
   };
 
   nativeBuildInputs = [ pkgconfig which ];
