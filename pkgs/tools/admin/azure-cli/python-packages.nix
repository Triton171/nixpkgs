{ stdenv, python, lib, src, version }:

let
  buildAzureCliPackage = with py.pkgs; attrs: buildPythonPackage (attrs // {
    # Remove overly restrictive version contraints and obsolete namespace setup
    prePatch = (attrs.prePatch or "") + ''
      rm -f azure_bdist_wheel.py tox.ini
      substituteInPlace setup.py \
        --replace "cryptography>=3.2,<3.4" "cryptography"
      sed -i "/azure-namespace-package/c\ " setup.cfg
    '';

    # Prevent these __init__'s from violating PEP420, only needed for python2
    pythonNamespaces = [ "azure.cli" ];

    checkInputs = [ mock pytest ] ++ (attrs.checkInputs or []);
    checkPhase = attrs.checkPhase or ''
      cd azure
      HOME=$TMPDIR pytest
    '';
  });

  overrideAzureMgmtPackage = package: version: extension: sha256:
    # check to make sure overriding is even necessary
    if version == package.version then
      package
    else package.overrideAttrs(oldAttrs: rec {
      inherit version;

      src = py.pkgs.fetchPypi {
        inherit (oldAttrs) pname;
        inherit version sha256 extension;
      };

      preBuild = ''
        rm -f azure_bdist_wheel.py
        substituteInPlace setup.cfg \
          --replace "azure-namespace-package = azure-mgmt-nspkg" ""
      '';

      # force PEP420
      pythonNamespaces = [ "azure.mgmt" ];
    });

  py = python.override {
    packageOverrides = self: super: {
      inherit buildAzureCliPackage;

      # core and the actual application are highly coupled
      azure-cli-core = buildAzureCliPackage {
        pname = "azure-cli-core";
        inherit version src;

        sourceRoot = "${src.name}/src/azure-cli-core";

        propagatedBuildInputs = with self; [
          adal
          argcomplete
          azure-common
          azure-cli-telemetry
          azure-mgmt-core
          azure-mgmt-resource
          colorama
          cryptography
          humanfriendly
          jmespath
          knack
          msal
          msal-extensions
          msrest
          msrestazure
          paramiko
          pkginfo
          psutil
          pygments
          pyjwt
          pyopenssl
          pyperclip
          pyyaml
          requests
          six
          tabulate
        ]
        ++ lib.optionals isPy3k [ antlr4-python3-runtime ]
        ++ lib.optionals (!isPy3k) [ enum34 futures antlr4-python2-runtime ndg-httpsclient ];

        postPatch = ''
          substituteInPlace setup.py \
            --replace "azure-mgmt-core>=1.2.0,<1.3.0" "azure-mgmt-core~=1.2" \
            --replace "requests~=2.25.1" "requests~=2.25" \
            --replace "cryptography>=3.2,<3.4" "cryptography"
        '';

        doCheck = stdenv.isLinux;
        # ignore tests that does network call, or assume powershell
        checkPhase = ''
          rm azure/{,cli/}__init__.py
          python -c 'import azure.common; print(azure.common)'
          PYTHONPATH=$PWD:$PYTHONPATH HOME=$TMPDIR pytest \
            --ignore=azure/cli/core/tests/test_profile.py \
            --ignore=azure/cli/core/tests/test_generic_update.py \
<<<<<<< HEAD
            -k 'not metadata_url and not test_send_raw_requests'
=======
            -k 'not metadata_url and not test_format_styled_text_legacy_powershell'
>>>>>>> 98a9aba0
        '';

        pythonImportsCheck = [
          "azure.cli.telemetry"
          "azure.cli.core"
        ];
      };

      azure-cli-telemetry = buildAzureCliPackage {
        pname = "azure-cli-telemetry";
        version = "1.0.4"; # might be wrong, but doesn't really matter
        inherit src;

        sourceRoot = "${src.name}/src/azure-cli-telemetry";

        propagatedBuildInputs = with super; [
          applicationinsights
          portalocker
        ];

        # upstream doesn't update this requirement probably because they use pip
        postPatch = ''
          substituteInPlace setup.py \
            --replace "portalocker~=1.6" "portalocker"
        '';

        # ignore flaky test
        checkPhase = ''
          cd azure
          HOME=$TMPDIR pytest -k 'not test_create_telemetry_note_file_from_scratch'
        '';
      };

      azure-appconfiguration = overrideAzureMgmtPackage super.azure-appconfiguration "1.1.1" "zip"
        "sha256-uDzSy2PZMiXehOJ6u/wFkhL43id2b0xY3Tq7g53/C+Q=";

      azure-batch = overrideAzureMgmtPackage super.azure-batch "11.0.0" "zip"
        "83d7a2b0be42ca456ac2b56fa3dc6ce704c130e888d37d924072c1d3718f32da";

      azure-mgmt-apimanagement = overrideAzureMgmtPackage super.azure-mgmt-apimanagement "0.2.0" "zip"
        "0whx3s8ri9939r3pdvjf8iqcslas1xy6cnccidmp10r5ng0023vr";

      azure-mgmt-batch = overrideAzureMgmtPackage super.azure-mgmt-batch "16.0.0" "zip"
        "1b3cecd6f16813879c6ac1a1bb01f9a6f2752cd1f9157eb04d5e41e4a89f3c34";

      azure-mgmt-batchai = overrideAzureMgmtPackage super.azure-mgmt-batchai "7.0.0b1" "zip"
        "sha256-mT6vvjWbq0RWQidugR229E8JeVEiobPD3XA/nDM3I6Y=";

      azure-mgmt-billing = overrideAzureMgmtPackage super.azure-mgmt-billing "6.0.0" "zip"
        "d4f5c5a4188a456fe1eb32b6c45f55ca2069c74be41eb76921840b39f2f5c07f";

      azure-mgmt-botservice = overrideAzureMgmtPackage super.azure-mgmt-botservice "0.3.0" "zip"
        "f8318878a66a0685a01bf27b7d1409c44eb90eb72b0a616c1a2455c72330f2f1";

      azure-mgmt-policyinsights = overrideAzureMgmtPackage super.azure-mgmt-policyinsights "1.0.0" "zip"
        "75103fb4541aeae30bb687dee1fedd9ca65530e6b97b2d9ea87f74816905202a";

      azure-mgmt-rdbms = overrideAzureMgmtPackage super.azure-mgmt-rdbms "9.1.0b1" "zip"
        "sha256-O/6dE6lUnowYTWwQLWt3u1dwV4jBof+Jok0PUhFEEs0=";

<<<<<<< HEAD
      azure-mgmt-recoveryservices = overrideAzureMgmtPackage super.azure-mgmt-recoveryservices "1.0.0" "zip"
        "sha256-q4cQjA1c4n2AWDtL+tlmrQcEncvA6awoxkqmu9rmTiI=";
=======
      azure-mgmt-recoveryservices = overrideAzureMgmtPackage super.azure-mgmt-recoveryservices "2.0.0" "zip"
        "sha256-p9MTfVxGD1CsLUQGHWCnC08nedTKhEt3QZtXJeZeCb4=";
>>>>>>> 98a9aba0

      azure-mgmt-recoveryservicesbackup = overrideAzureMgmtPackage super.azure-mgmt-recoveryservicesbackup "0.14.0" "zip"
        "sha256-sXGUQEO6tba3m1l+0Iir/eptTt+XRXyTr8FxbDzr6I0=";

      azure-mgmt-resource = overrideAzureMgmtPackage super.azure-mgmt-resource "19.0.0" "zip"
        "bbb60bb9419633c2339569d4e097908638c7944e782b5aef0f5d9535085a9100";

      azure-mgmt-appconfiguration = overrideAzureMgmtPackage super.azure-mgmt-appconfiguration "2.0.0" "zip"
        "b58bbe82a7429ba589292024896b58d96fe9fa732c578569cac349928dc2ca5f";

      azure-mgmt-cognitiveservices = overrideAzureMgmtPackage super.azure-mgmt-cognitiveservices "12.0.0" "zip"
        "73054bd19866577e7e327518afc8f47e1639a11aea29a7466354b81804f4a676";

      azure-mgmt-compute = overrideAzureMgmtPackage super.azure-mgmt-compute "22.1.0" "zip"
        "sha256-Kq1BSEOu4PVEJ/iH91NsxRVdaFJyjUTf7vYzrFITX9w=";

      azure-mgmt-consumption = overrideAzureMgmtPackage super.azure-mgmt-consumption "2.0.0" "zip"
        "12ai4qps73ivawh0yzvgb148ksx02r30pqlvfihx497j62gsi1cs";

      azure-mgmt-containerinstance = overrideAzureMgmtPackage super.azure-mgmt-containerinstance "8.0.0" "zip"
        "7aeb380af71fc35a71d6752fa25eb5b95fdb2a0027fa32e6f50bce87e2622916";

      azure-mgmt-containerservice = overrideAzureMgmtPackage super.azure-mgmt-containerservice "16.1.0" "zip"
        "sha256-NlTIrOK4ho0OqcTHjHT1HobiMzDH2KY20TIlN0fm8/Q=";

      azure-mgmt-cosmosdb = overrideAzureMgmtPackage super.azure-mgmt-cosmosdb "6.4.0" "zip"
        "fb6b8ab80ab97214b94ae9e462ba1c459b68a3af296ffc26317ebd3ff500e00b";

      azure-mgmt-databoxedge = overrideAzureMgmtPackage super.azure-mgmt-databoxedge "1.0.0" "zip"
        "04090062bc1e8f00c2f45315a3bceb0fb3b3479ec1474d71b88342e13499b087";

      azure-mgmt-deploymentmanager = overrideAzureMgmtPackage super.azure-mgmt-deploymentmanager "0.2.0" "zip"
        "0c6pyr36n9snx879vas5r6l25db6nlp2z96xn759mz4kg4i45qs6";

      azure-mgmt-eventgrid = overrideAzureMgmtPackage super.azure-mgmt-eventgrid "9.0.0" "zip"
        "aecbb69ecb010126c03668ca7c9a2be8e965568f5b560f0e7b5bc152b157b510";

      azure-mgmt-imagebuilder = overrideAzureMgmtPackage super.azure-mgmt-imagebuilder "0.4.0" "zip"
        "0cqpjnkpid6a34ifd4vk4fn1h57pa1bg3r756wv082xl2szr34jc";

      azure-mgmt-iothub = overrideAzureMgmtPackage super.azure-mgmt-iothub "2.1.0" "zip"
        "2724f48cadb1be7ee96fc26c7bfa178f82cea5d325e785e91d9f26965fa8e46f";

      azure-mgmt-iothubprovisioningservices = overrideAzureMgmtPackage super.azure-mgmt-iothubprovisioningservices "0.3.0" "zip"
        "sha256-0Bt3JfP2jFpv8CGEqb3ajHdYiK9mN43YMUkD0KRuMrk=";

<<<<<<< HEAD
      azure-mgmt-iothubprovisioningservices = overrideAzureMgmtPackage super.azure-mgmt-iothubprovisioningservices "0.2.0" "zip"
        "sha256-jDes/Rwzq6hF8uAwLvcmbK0xy6UDzJkKSGhGWay3uR0=";

      azure-mgmt-iotcentral = overrideAzureMgmtPackage super.azure-mgmt-iotcentral "4.1.0" "zip"
        "e6d4810f454c0d63a5e816eaa7e54a073a3f70b2256162ff1c234cfe91783ae6";
=======
      azure-mgmt-iotcentral = overrideAzureMgmtPackage super.azure-mgmt-iotcentral "9.0.0b1" "zip"
        "sha256-WEF5HuiaUTnka/2w0cVX/VwRt8/GD0+5fqGkn1BVx4I=";
>>>>>>> 98a9aba0

      azure-mgmt-kusto = overrideAzureMgmtPackage super.azure-mgmt-kusto "0.3.0" "zip"
        "1pmcdgimd66h964a3d5m2j2fbydshcwhrk87wblhwhfl3xwbgf4y";

      azure-mgmt-devtestlabs = overrideAzureMgmtPackage super.azure-mgmt-devtestlabs "4.0.0" "zip"
        "1397ksrd61jv7400mgn8sqngp6ahir55fyq9n5k69wk88169qm2r";

      azure-mgmt-netapp = overrideAzureMgmtPackage super.azure-mgmt-netapp "4.0.0" "zip"
        "7195e413a0764684cd42bec9e429c13c290db9ab5c465dbed586a6f6d0ec8a42";

      azure-mgmt-dns = overrideAzureMgmtPackage super.azure-mgmt-dns "8.0.0" "zip"
        "407c2dacb33513ffbe9ca4be5addb5e9d4bae0cb7efa613c3f7d531ef7bf8de8";

      azure-mgmt-loganalytics = overrideAzureMgmtPackage super.azure-mgmt-loganalytics "11.0.0" "zip"
        "41671fc6e95180fb6147cb40567410c34b85fb69bb0a9b3e09feae1ff370ee9d";

      azure-mgmt-network = overrideAzureMgmtPackage super.azure-mgmt-network "19.0.0" "zip"
        "5e39a26ae81fa58c13c02029700f8c7b22c3fd832a294c543e3156a91b9459e8";

      azure-mgmt-maps = overrideAzureMgmtPackage super.azure-mgmt-maps "2.0.0" "zip"
        "384e17f76a68b700a4f988478945c3a9721711c0400725afdfcb63cf84e85f0e";

      azure-mgmt-managedservices = overrideAzureMgmtPackage super.azure-mgmt-managedservices "1.0.0" "zip"
        "sha256-/tg5n8Z3Oq2jfB0ElqRvWUENd8lJTQyllnxTHDN2rRk=";

      azure-mgmt-managementgroups = overrideAzureMgmtPackage super.azure-mgmt-managementgroups "0.1.0" "zip"
        "sha256-/2LZgu3aY0o2Fgyx0Vo2epVypay0GeXnrTcejIO9R8c=";

      azure-mgmt-marketplaceordering = overrideAzureMgmtPackage super.azure-mgmt-marketplaceordering "1.1.0" "zip"
        "68b381f52a4df4435dacad5a97e1c59ac4c981f667dcca8f9d04453417d60ad8";

      azure-mgmt-media = overrideAzureMgmtPackage super.azure-mgmt-media "7.0.0" "zip"
        "sha256-tF6CpZTtkc1ap6XNXQHwOLesPPEiM+e6K+qqNHeQDo4=";

      azure-mgmt-msi = overrideAzureMgmtPackage super.azure-mgmt-msi "0.2.0" "zip"
        "0rvik03njz940x2hvqg6iiq8k0d88gyygsr86w8s0sa12sdbq8l6";

      azure-mgmt-privatedns = overrideAzureMgmtPackage super.azure-mgmt-privatedns "1.0.0" "zip"
        "b60f16e43f7b291582c5f57bae1b083096d8303e9d9958e2c29227a55cc27c45";

      azure-mgmt-web = overrideAzureMgmtPackage super.azure-mgmt-web "2.0.0" "zip"
        "0040e1c9c795f7bebe43647ff30b62cb0db7175175df5cbfa1e554a6a277b81e";

      azure-mgmt-redhatopenshift = overrideAzureMgmtPackage super.azure-mgmt-redhatopenshift "1.0.0" "zip"
        "94cd41f1ebd82e40620fd3e6d88f666b5c19ac7cf8b4e8edadb9721bd7c80980";

      azure-mgmt-redis = overrideAzureMgmtPackage super.azure-mgmt-redis "13.0.0" "zip"
        "283f776afe329472c20490b1f2c21c66895058cb06fb941eccda42cc247217f1";

      azure-mgmt-reservations = overrideAzureMgmtPackage super.azure-mgmt-reservations "0.6.0" "zip"
        "16ycni3cjl9c0mv419gy5rgbrlg8zp0vnr6aj8z8p2ypdw6sgac3";

      azure-mgmt-search = overrideAzureMgmtPackage super.azure-mgmt-search "8.0.0" "zip"
        "a96d50c88507233a293e757202deead980c67808f432b8e897c4df1ca088da7e";

      azure-mgmt-security = overrideAzureMgmtPackage super.azure-mgmt-security "1.0.0" "zip"
        "ae1cff598dfe80e93406e524c55c3f2cbffced9f9b7a5577e3375008a4c3bcad";

      azure-mgmt-signalr = overrideAzureMgmtPackage super.azure-mgmt-signalr "1.0.0b2" "zip"
        "sha256-FTxY8qoihHG4OZuKT3sRRlKfORbIoqDqug9Ko+6S9dw=";

      azure-mgmt-sql = overrideAzureMgmtPackage super.azure-mgmt-sql "3.0.1" "zip"
        "129042cc011225e27aee6ef2697d585fa5722e5d1aeb0038af6ad2451a285457";

      azure-mgmt-sqlvirtualmachine = overrideAzureMgmtPackage super.azure-mgmt-sqlvirtualmachine "1.0.0b1" "zip"
        "sha256-SrFTvU+67U3CpMLPZMawXuRdSIbTsfav2jFZIsZWPmw=";

      azure-mgmt-synapse = overrideAzureMgmtPackage super.azure-mgmt-synapse "2.0.0" "zip"
        "bec6bdfaeb55b4fdd159f2055e8875bf50a720bb0fce80a816e92a2359b898c8";

      azure-mgmt-datamigration = overrideAzureMgmtPackage super.azure-mgmt-datamigration "9.0.0" "zip"
        "sha256-cDc9vrNad2ikc0G7O1cMVZGXvBujb8j4vxUTnkyLrXA=";

      azure-mgmt-relay = overrideAzureMgmtPackage super.azure-mgmt-relay "0.1.0" "zip"
        "1jss6qhvif8l5s0lblqw3qzijjf0h88agciiydaa7f4q577qgyfr";

      azure-mgmt-eventhub = overrideAzureMgmtPackage super.azure-mgmt-eventhub "4.1.0" "zip"
        "186g70slb259ybrr69zr2ibbmqgplnpncwxzg0nxp6rd7pml7d85";

      azure-mgmt-keyvault = overrideAzureMgmtPackage super.azure-mgmt-keyvault "9.1.0" "zip"
        "sha256-zTXoHEo8+BKt5L3PH3zPS1t4qAHvlnNAASpqyf5h3tI=";

      azure-mgmt-cdn = overrideAzureMgmtPackage super.azure-mgmt-cdn "11.0.0" "zip"
        "28e7070001e7208cdb6c2ad253ec78851abdd73be482230d2c0874eed5bc0907";

      azure-mgmt-containerregistry = overrideAzureMgmtPackage super.azure-mgmt-containerregistry "8.1.0" "zip"
        "62efbb03275d920894d79879ad0ed59605163abd32177dcf24e90c1862ebccbd";

      azure-mgmt-monitor = overrideAzureMgmtPackage super.azure-mgmt-monitor "2.0.0" "zip"
        "e7f7943fe8f0efe98b3b1996cdec47c709765257a6e09e7940f7838a0f829e82";

      azure-mgmt-advisor =  overrideAzureMgmtPackage super.azure-mgmt-advisor "9.0.0" "zip"
        "fc408b37315fe84781b519124f8cb1b8ac10b2f4241e439d0d3e25fd6ca18d7b";

      azure-mgmt-applicationinsights = overrideAzureMgmtPackage super.azure-mgmt-applicationinsights "1.0.0" "zip"
        "c287a2c7def4de19f92c0c31ba02867fac6f5b8df71b5dbdab19288bb455fc5b";

      azure-mgmt-authorization = overrideAzureMgmtPackage super.azure-mgmt-authorization "0.61.0" "zip"
        "0xfvx2dvfj3fbz4ngn860ipi4v6gxqajyjc8x92r8knhmniyxk7m";

      azure-mgmt-storage = overrideAzureMgmtPackage super.azure-mgmt-storage "18.0.0" "zip"
        "d17beb34273797fa89863632ff0e1eb9b6a55198abb8c7f05d84980762e5f71f";

      azure-mgmt-servicebus = overrideAzureMgmtPackage super.azure-mgmt-servicebus "6.0.0" "zip"
        "f6c64ed97d22d0c03c4ca5fc7594bd0f3d4147659c10110160009b93f541298e";

      azure-mgmt-servicefabric = overrideAzureMgmtPackage super.azure-mgmt-servicefabric "1.0.0" "zip"
        "de35e117912832c1a9e93109a8d24cab94f55703a9087b2eb1c5b0655b3b1913";

      azure-mgmt-hdinsight = overrideAzureMgmtPackage super.azure-mgmt-hdinsight "8.0.0" "zip"
        "2c43f1a62e5b83304392b0ad7cfdaeef2ef2f47cb3fdfa2577b703b6ea126000";

      azure-multiapi-storage = overrideAzureMgmtPackage super.azure-multiapi-storage "0.6.2" "tar.gz"
        "74061f99730fa82c54d9b8ab3c7d6e219da3f30912740ecf0456b20cb3555ebc";

      azure-graphrbac = super.azure-graphrbac.overrideAttrs(oldAttrs: rec {
        version = "0.60.0";

        src = super.fetchPypi {
          inherit (oldAttrs) pname;
          inherit version;
          sha256 = "1zna5vb887clvpyfp5439vhlz3j4z95blw9r7y86n6cfpzc65fyh";
          extension = "zip";
        };
      });

      azure-storage-blob = super.azure-storage-blob.overrideAttrs(oldAttrs: rec {
        version = "1.5.0";
        src = super.fetchPypi {
          inherit (oldAttrs) pname;
          inherit version;
          sha256 = "0b15dzy75fml994gdfmaw5qcyij15gvh968mk3hg94d1wxwai1zi";
        };
      });

      azure-storage-common = super.azure-storage-common.overrideAttrs(oldAttrs: rec {
        version = "1.4.2";
        src = super.fetchPypi {
          inherit (oldAttrs) pname;
          inherit version;
          sha256 = "00g41b5q4ijlv02zvzjgfwrwy71cgr3lc3if4nayqmyl6xsprj2f";
        };
      });

      azure-synapse-artifacts = super.azure-synapse-artifacts.overrideAttrs(oldAttrs: rec {
        version = "0.6.0";
        src = super.fetchPypi {
          inherit (oldAttrs) pname;
          inherit version;
          sha256 = "ec113d37386b8787862baaf9da0318364a008004a377d20fdfca31cfe8d16210";
          extension = "zip";
        };
      });

      azure-synapse-accesscontrol = super.azure-synapse-accesscontrol.overrideAttrs(oldAttrs: rec {
        version = "0.5.0";
        src = super.fetchPypi {
          inherit (oldAttrs) pname;
          inherit version;
          sha256 = "sha256-g14ySiByqPgkJGRH8EnIRJO9Q6H2usS5FOeMCQiUuwQ=";
          extension = "zip";
        };
      });

      azure-synapse-managedprivateendpoints = super.azure-synapse-managedprivateendpoints.overrideAttrs(oldAttrs: rec {
        version = "0.3.0";
        src = super.fetchPypi {
          inherit (oldAttrs) pname;
          inherit version;
          sha256 = "sha256-fN1IuZ9fjxgRZv6qh9gg6v6KYpnKlXfnoLqfZCDXoRY=";
          extension = "zip";
        };
      });

      azure-synapse-spark = super.azure-synapse-spark.overrideAttrs(oldAttrs: rec {
        version = "0.2.0";
        src = super.fetchPypi {
          inherit (oldAttrs) pname;
          inherit version;
          sha256 = "1qijqp6llshqas422lnqvpv45iv99n7f13v86znql40y3jp5n3ir";
          extension = "zip";
        };
      });

      azure-keyvault = super.azure-keyvault.overrideAttrs(oldAttrs: rec {
        version = "1.1.0";
        src = super.fetchPypi {
          inherit (oldAttrs) pname;
          inherit version;
          extension = "zip";
          sha256 = "0jfxm8lx8dzs3v2b04ljizk8gfckbm5l2v86rm7k0npbfvryba1p";
        };

        propagatedBuildInputs = with self; [
          azure-common azure-nspkg msrest msrestazure cryptography
        ];
        pythonNamespaces = [ "azure" ];
        pythonImportsCheck = [ ];
      });

      azure-keyvault-administration = super.azure-keyvault-administration.overridePythonAttrs(oldAttrs: rec {
        version = "4.0.0b3";
        src = super.fetchPypi {
          inherit (oldAttrs) pname;
          inherit version;
          extension = "zip";
          sha256 = "sha256-d3tJWObM3plRurzfqWmHkn5CqVL9ekQfn9AeDc/KxLQ=";
        };
      });

      # part of azure.mgmt.datalake namespace
      azure-mgmt-datalake-analytics = super.azure-mgmt-datalake-analytics.overrideAttrs(oldAttrs: rec {
        version = "0.2.1";

        src = super.fetchPypi {
          inherit (oldAttrs) pname;
          inherit version;
          sha256 = "192icfx82gcl3igr18w062744376r2ivh63c8nd7v17mjk860yac";
          extension = "zip";
        };

        preBuild = ''
          rm azure_bdist_wheel.py
          substituteInPlace setup.cfg \
            --replace "azure-namespace-package = azure-mgmt-datalake-nspkg" ""
        '';
      });

      azure-mgmt-datalake-store = super.azure-mgmt-datalake-store.overrideAttrs(oldAttrs: rec {
        version = "0.5.0";

        src = super.fetchPypi {
          inherit (oldAttrs) pname;
          inherit version;
          sha256 = "sha256-k3bTVJVmHRn4rMVgT2ewvFlJOxg1u8SA+aGVL5ABekw=";
          extension = "zip";
        };

        preBuild = ''
          rm azure_bdist_wheel.py
          substituteInPlace setup.cfg \
            --replace "azure-namespace-package = azure-mgmt-datalake-nspkg" ""
        '';
      });

      adal = super.adal.overridePythonAttrs(oldAttrs: rec {
        version = "1.2.7";

        src = super.fetchPypi {
          inherit (oldAttrs) pname;
          inherit version;
          sha256 = "sha256-109FuBMXRU2W6YL9HFDm+1yZrCIjcorqh2RDOjn1ZvE=";
        };
      });

      semver = super.semver.overridePythonAttrs(oldAttrs: rec {
        version = "2.13.0";

        src = super.fetchPypi {
          inherit (oldAttrs) pname;
          inherit version;
          sha256 = "sha256-+g/ici7hw/V+rEeIIMOlri9iSvgmTL35AAyYD/f3Xj8=";
        };
      });

      PyGithub = super.PyGithub.overridePythonAttrs(oldAttrs: rec {
        version = "1.38";

        src = super.fetchPypi {
          inherit (oldAttrs) pname;
          inherit version;
          sha256 = "sha256-HtCPd17FBnvIRStyveLbuVz05S/yvVDMMsackf+tknI=";
        };

        doCheck = false;
      });

      knack = super.knack.overridePythonAttrs(oldAttrs: rec {
        version = "0.8.2";

        src = super.fetchPypi {
          inherit (oldAttrs) pname;
          inherit version;
          sha256 = "sha256-TqpQocXnnRxcjl4XBbZhchsLg6CJaV5Z4inMJsZJY7k=";
        };
      });

      sshtunnel = super.sshtunnel.overridePythonAttrs(oldAttrs: rec {
        name = "sshtunnel-${version}";
        version = "0.1.5";

        src = super.fetchPypi {
          inherit (oldAttrs) pname;
          inherit version;
          sha256 = "0jcjppp6mdfsqrbfc3ddfxg1ybgvkjv7ri7azwv3j778m36zs4y8";
        };
      });

      websocket-client = super.websocket-client.overridePythonAttrs(oldAttrs: rec {
        version = "0.56.0";

        src = oldAttrs.src.override {
          inherit version;
          sha256 = "0fpxjyr74klnyis3yf6m54askl0h5dchxcwbfjsq92xng0455m8z";
        };
      });

    };
  };
in
  py<|MERGE_RESOLUTION|>--- conflicted
+++ resolved
@@ -99,11 +99,7 @@
           PYTHONPATH=$PWD:$PYTHONPATH HOME=$TMPDIR pytest \
             --ignore=azure/cli/core/tests/test_profile.py \
             --ignore=azure/cli/core/tests/test_generic_update.py \
-<<<<<<< HEAD
-            -k 'not metadata_url and not test_send_raw_requests'
-=======
-            -k 'not metadata_url and not test_format_styled_text_legacy_powershell'
->>>>>>> 98a9aba0
+            -k 'not metadata_url and not test_send_raw_requests and not test_format_styled_text_legacy_powershell'
         '';
 
         pythonImportsCheck = [
@@ -164,13 +160,8 @@
       azure-mgmt-rdbms = overrideAzureMgmtPackage super.azure-mgmt-rdbms "9.1.0b1" "zip"
         "sha256-O/6dE6lUnowYTWwQLWt3u1dwV4jBof+Jok0PUhFEEs0=";
 
-<<<<<<< HEAD
-      azure-mgmt-recoveryservices = overrideAzureMgmtPackage super.azure-mgmt-recoveryservices "1.0.0" "zip"
-        "sha256-q4cQjA1c4n2AWDtL+tlmrQcEncvA6awoxkqmu9rmTiI=";
-=======
       azure-mgmt-recoveryservices = overrideAzureMgmtPackage super.azure-mgmt-recoveryservices "2.0.0" "zip"
         "sha256-p9MTfVxGD1CsLUQGHWCnC08nedTKhEt3QZtXJeZeCb4=";
->>>>>>> 98a9aba0
 
       azure-mgmt-recoveryservicesbackup = overrideAzureMgmtPackage super.azure-mgmt-recoveryservicesbackup "0.14.0" "zip"
         "sha256-sXGUQEO6tba3m1l+0Iir/eptTt+XRXyTr8FxbDzr6I0=";
@@ -217,16 +208,8 @@
       azure-mgmt-iothubprovisioningservices = overrideAzureMgmtPackage super.azure-mgmt-iothubprovisioningservices "0.3.0" "zip"
         "sha256-0Bt3JfP2jFpv8CGEqb3ajHdYiK9mN43YMUkD0KRuMrk=";
 
-<<<<<<< HEAD
-      azure-mgmt-iothubprovisioningservices = overrideAzureMgmtPackage super.azure-mgmt-iothubprovisioningservices "0.2.0" "zip"
-        "sha256-jDes/Rwzq6hF8uAwLvcmbK0xy6UDzJkKSGhGWay3uR0=";
-
-      azure-mgmt-iotcentral = overrideAzureMgmtPackage super.azure-mgmt-iotcentral "4.1.0" "zip"
-        "e6d4810f454c0d63a5e816eaa7e54a073a3f70b2256162ff1c234cfe91783ae6";
-=======
       azure-mgmt-iotcentral = overrideAzureMgmtPackage super.azure-mgmt-iotcentral "9.0.0b1" "zip"
         "sha256-WEF5HuiaUTnka/2w0cVX/VwRt8/GD0+5fqGkn1BVx4I=";
->>>>>>> 98a9aba0
 
       azure-mgmt-kusto = overrideAzureMgmtPackage super.azure-mgmt-kusto "0.3.0" "zip"
         "1pmcdgimd66h964a3d5m2j2fbydshcwhrk87wblhwhfl3xwbgf4y";
