{
  lib,
  rustPlatform,
  fetchFromGitLab,
}:

rustPlatform.buildRustPackage rec {
  pname = "watchlog";
  version = "1.240.0";

  src = fetchFromGitLab {
    owner = "kevincox";
    repo = "watchlog";
    rev = "v${version}";
    sha256 = "sha256-8uNBjkxETQXZOfRtxDg+aS8sIbYTD3g9ttBA4m2wavY=";
  };

<<<<<<< HEAD
  cargoHash = "sha256-HBlfSgR96XIUBj2ZyHi1qaEKP8jG9kcrxJmhIGWjfUE=";
=======
  cargoHash = "sha256-YFQGqkvUgoJJE2B/SQFksWS42YTF/O2tn3CNL54LRUY=";
>>>>>>> d9610a9f

  meta = {
    description = "Easier monitoring of live logs";
    homepage = "https://gitlab.com/kevincox/watchlog";
    license = lib.licenses.asl20;
    maintainers = with lib.maintainers; [ kevincox ];

    # Dependency only supports Linux + Windows: https://github.com/mentaljam/standard_paths/tree/master/src
    platforms = with lib.platforms; linux ++ windows;
    mainProgram = "wl";
  };
}<|MERGE_RESOLUTION|>--- conflicted
+++ resolved
@@ -15,11 +15,7 @@
     sha256 = "sha256-8uNBjkxETQXZOfRtxDg+aS8sIbYTD3g9ttBA4m2wavY=";
   };
 
-<<<<<<< HEAD
-  cargoHash = "sha256-HBlfSgR96XIUBj2ZyHi1qaEKP8jG9kcrxJmhIGWjfUE=";
-=======
   cargoHash = "sha256-YFQGqkvUgoJJE2B/SQFksWS42YTF/O2tn3CNL54LRUY=";
->>>>>>> d9610a9f
 
   meta = {
     description = "Easier monitoring of live logs";
