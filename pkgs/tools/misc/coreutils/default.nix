{ stdenv, lib, buildPackages
, autoreconfHook, bison, texinfo, fetchurl, perl, xz, libiconv, gmp ? null
, aclSupport ? stdenv.isLinux, acl ? null
, attrSupport ? stdenv.isLinux, attr ? null
, selinuxSupport? false, libselinux ? null, libsepol ? null
# No openssl in default version, so openssl-induced rebuilds aren't too big.
# It makes *sum functions significantly faster.
, minimal ? true, withOpenssl ? !minimal, openssl ? null
, withPrefix ? false
, singleBinary ? "symlinks" # you can also pass "shebangs" or false
}:

# Note: this package is used for bootstrapping fetchurl, and thus
# cannot use fetchpatch! All mutable patches (generated by GitHub or
# cgit) that are needed here should be included directly in Nixpkgs as
# files.

assert aclSupport -> acl != null;
assert selinuxSupport -> libselinux != null && libsepol != null;

with lib;

stdenv.mkDerivation (rec {
  pname = "coreutils";
  version = "8.32";

  src = fetchurl {
    url = "mirror://gnu/${pname}/${pname}-${version}.tar.xz";
    sha256 = "sha256-RFjY3nhJ30TMqxXhaxVIsoUiTbul8I+sBwwcDgvMTPo=";
  };

  patches = optional stdenv.hostPlatform.isCygwin ./coreutils-8.23-4.cygwin.patch
<<<<<<< HEAD
         # included on coreutils master; TODO: apply unconditionally, I guess
         ++ optional stdenv.hostPlatform.isAarch64 ./sys-getdents-undeclared.patch;
=======
    # included on coreutils master; TODO: apply unconditionally, I guess
    ++ optional stdenv.hostPlatform.isAarch64 ./sys-getdents-undeclared.patch;
>>>>>>> 89023c38

  postPatch = ''
    # The test tends to fail on btrfs,f2fs and maybe other unusual filesystems.
    sed '2i echo Skipping dd sparse test && exit 77' -i ./tests/dd/sparse.sh
    sed '2i echo Skipping du threshold test && exit 77' -i ./tests/du/threshold.sh
    sed '2i echo Skipping cp sparse test && exit 77' -i ./tests/cp/sparse.sh
    sed '2i echo Skipping rm deep-2 test && exit 77' -i ./tests/rm/deep-2.sh
    sed '2i echo Skipping du long-from-unreadable test && exit 77' -i ./tests/du/long-from-unreadable.sh

    # Some target platforms, especially when building inside a container have
    # issues with the inotify test.
    sed '2i echo Skipping tail inotify dir recreate test && exit 77' -i ./tests/tail-2/inotify-dir-recreate.sh

    # sandbox does not allow setgid
    sed '2i echo Skipping chmod setgid test && exit 77' -i ./tests/chmod/setgid.sh
    substituteInPlace ./tests/install/install-C.sh \
      --replace 'mode3=2755' 'mode3=1755'

    sed '2i print "Skipping env -S test";  exit 77;' -i ./tests/misc/env-S.pl

    # Fails on systems with a rootfs. Looks like a bug in the test, see
    # https://lists.gnu.org/archive/html/bug-coreutils/2019-12/msg00000.html
    sed '2i print "Skipping df skip-rootfs test"; exit 77' -i ./tests/df/skip-rootfs.sh

    # these tests fail in the unprivileged nix sandbox (without nix-daemon) as we break posix assumptions
    for f in ./tests/chgrp/{basic.sh,recurse.sh,default-no-deref.sh,no-x.sh,posix-H.sh}; do
      sed '2i echo Skipping chgrp && exit 77' -i "$f"
    done
    for f in gnulib-tests/{test-chown.c,test-fchownat.c,test-lchown.c}; do
      echo "int main() { return 77; }" > "$f"
    done
  '' + optionalString (stdenv.hostPlatform.libc == "musl") (lib.concatStringsSep "\n" [
    ''
      echo "int main() { return 77; }" > gnulib-tests/test-parse-datetime.c
      echo "int main() { return 77; }" > gnulib-tests/test-getlogin.c
    ''
  ]);

  outputs = [ "out" "info" ];

  nativeBuildInputs = [ perl xz.bin ]
    ++ optionals stdenv.hostPlatform.isCygwin [ autoreconfHook texinfo ]   # due to patch
    ++ optionals stdenv.hostPlatform.isMusl [ autoreconfHook bison ];   # due to patch
  configureFlags = [ "--with-packager=https://NixOS.org" ]
    ++ optional (singleBinary != false)
      ("--enable-single-binary" + optionalString (isString singleBinary) "=${singleBinary}")
    ++ optional withOpenssl "--with-openssl"
    ++ optional stdenv.hostPlatform.isSunOS "ac_cv_func_inotify_init=no"
    ++ optional withPrefix "--program-prefix=g"
    ++ optionals (stdenv.hostPlatform != stdenv.buildPlatform && stdenv.hostPlatform.libc == "glibc") [
      # TODO(19b98110126fde7cbb1127af7e3fe1568eacad3d): Needed for fstatfs() I
      # don't know why it is not properly detected cross building with glibc.
      "fu_cv_sys_stat_statfs2_bsize=yes"
    ];


  buildInputs = [ gmp ]
    ++ optional aclSupport acl
    ++ optional attrSupport attr
    ++ optional withOpenssl openssl
    ++ optionals selinuxSupport [ libselinux libsepol ]
       # TODO(@Ericson2314): Investigate whether Darwin could benefit too
    ++ optional (stdenv.hostPlatform != stdenv.buildPlatform && stdenv.hostPlatform.libc != "glibc") libiconv;

  # The tests are known broken on Cygwin
  # (http://article.gmane.org/gmane.comp.gnu.core-utils.bugs/19025),
  # Darwin (http://article.gmane.org/gmane.comp.gnu.core-utils.bugs/19351),
  # and {Open,Free}BSD.
  # With non-standard storeDir: https://github.com/NixOS/nix/issues/512
  doCheck = stdenv.hostPlatform == stdenv.buildPlatform
    && (stdenv.hostPlatform.libc == "glibc" || stdenv.hostPlatform.isMusl)
    && builtins.storeDir == "/nix/store";

  # Prevents attempts of running 'help2man' on cross-built binaries.
  PERL = if stdenv.hostPlatform == stdenv.buildPlatform then null else "missing";

  # Saw random failures like ‘help2man: can't get '--help' info from
  # man/sha512sum.td/sha512sum’.
  enableParallelBuilding = false;

  NIX_LDFLAGS = optionalString selinuxSupport "-lsepol";
  FORCE_UNSAFE_CONFIGURE = optionalString stdenv.hostPlatform.isSunOS "1";

  # Works around a bug with 8.26:
  # Makefile:3440: *** Recursive variable 'INSTALL' references itself (eventually).  Stop.
  preInstall = optionalString (stdenv.hostPlatform != stdenv.buildPlatform) ''
    sed -i Makefile -e 's|^INSTALL =.*|INSTALL = ${buildPackages.coreutils}/bin/install -c|'
  '';

  postInstall = optionalString (stdenv.hostPlatform != stdenv.buildPlatform && !minimal) ''
    rm $out/share/man/man1/*
    cp ${buildPackages.coreutils-full}/share/man/man1/* $out/share/man/man1
  ''
  # du: 8.7 M locale + 0.4 M man pages
  + optionalString minimal ''
    rm -r "$out/share"
  '';

  meta = {
    homepage = "https://www.gnu.org/software/coreutils/";
    description = "The basic file, shell and text manipulation utilities of the GNU operating system";

    longDescription = ''
      The GNU Core Utilities are the basic file, shell and text
      manipulation utilities of the GNU operating system.  These are
      the core utilities which are expected to exist on every
      operating system.
    '';

    license = licenses.gpl3Plus;

    platforms = platforms.unix ++ platforms.windows;

    priority = 10;

    maintainers = [ maintainers.eelco ];
  };
} // optionalAttrs stdenv.hostPlatform.isMusl {
  # Work around a bogus warning in conjunction with musl.
  NIX_CFLAGS_COMPILE = "-Wno-error";
} // stdenv.lib.optionalAttrs stdenv.hostPlatform.isAndroid {
  NIX_CFLAGS_COMPILE = "-D__USE_FORTIFY_LEVEL=0";
})<|MERGE_RESOLUTION|>--- conflicted
+++ resolved
@@ -30,13 +30,8 @@
   };
 
   patches = optional stdenv.hostPlatform.isCygwin ./coreutils-8.23-4.cygwin.patch
-<<<<<<< HEAD
-         # included on coreutils master; TODO: apply unconditionally, I guess
-         ++ optional stdenv.hostPlatform.isAarch64 ./sys-getdents-undeclared.patch;
-=======
     # included on coreutils master; TODO: apply unconditionally, I guess
     ++ optional stdenv.hostPlatform.isAarch64 ./sys-getdents-undeclared.patch;
->>>>>>> 89023c38
 
   postPatch = ''
     # The test tends to fail on btrfs,f2fs and maybe other unusual filesystems.
