--- conflicted
+++ resolved
@@ -4,21 +4,12 @@
 }:
 
 stdenv.mkDerivation rec {
-<<<<<<< HEAD
   pname = "clamav";
-  version = "0.101.2";
+  version = "0.101.4";
 
   src = fetchurl {
     url = "https://www.clamav.net/downloads/production/${pname}-${version}.tar.gz";
-    sha256 = "0d3n4y8i5q594h4cjglmvpk4jd73r9ajpp1bvq5lr9zpdzgyn4ha";
-=======
-  name = "clamav-${version}";
-  version = "0.101.4";
-
-  src = fetchurl {
-    url = "https://www.clamav.net/downloads/production/${name}.tar.gz";
     sha256 = "1kdw0b49hbvja6xn589v4f0q334wav16pmi1hibql5cxj7q99w0b";
->>>>>>> 8943fb5f
   };
 
   # don't install sample config files into the absolute sysconfdir folder
