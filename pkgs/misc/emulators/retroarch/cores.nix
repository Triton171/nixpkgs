--- conflicted
+++ resolved
@@ -1,10 +1,5 @@
-<<<<<<< HEAD
-{ stdenv, fetchgit, cmake, pkgconfig, makeWrapper, python27, retroarch
+{ stdenv, fetchgit, fetchFromGitLab, cmake, pkgconfig, makeWrapper, python27, retroarch
 , alsaLib, fluidsynth, curl, hidapi, libGLU_combined, gettext, glib, gtk2, portaudio, SDL
-=======
-{ stdenv, fetchgit, fetchFromGitLab, cmake, pkgconfig, makeWrapper, python27, retroarch
-, alsaLib, fluidsynth, curl, hidapi, mesa, gettext, glib, gtk2, portaudio, SDL
->>>>>>> 97693915
 , ffmpeg, pcre, libevdev, libpng, libjpeg, libudev, libvorbis
 , miniupnpc, sfml, xorg, zlib }:
 
@@ -332,12 +327,8 @@
       sha256 = "06k1gzmypz61dslynrw4b5i161rhj43y6wnr2nhbzvwcv5bw8w8r";
     };
     description = "ppsspp libretro port";
-<<<<<<< HEAD
+    license = gpl2;
     extraBuildInputs = [ libGLU_combined ffmpeg ];
-=======
-    license = gpl2;
-    extraBuildInputs = [ mesa ffmpeg ];
->>>>>>> 97693915
   }).override {
     buildPhase = "cd libretro && make";
   };
@@ -376,12 +367,8 @@
       sha256 = "0d8wzpv7pcyh437gmvi439vim26wyrjmi5hj97wvyvggywjwrx8m";
     };
     description = "Reicast libretro port";
-<<<<<<< HEAD
+    license = gpl2;
     extraBuildInputs = [ libGLU_combined ];
-=======
-    license = gpl2;
-    extraBuildInputs = [ mesa ];
->>>>>>> 97693915
   }).override {
     buildPhase = "make";
   };
@@ -394,12 +381,8 @@
       sha256 = "097i2dq3hw14hicsplrs36j1qa3r45vhzny5v4aw6qw4aj34hksy";
     };
     description = "Libretro port of ScummVM";
-<<<<<<< HEAD
+    license = gpl2;
     extraBuildInputs = [ fluidsynth libjpeg libvorbis libGLU_combined SDL ];
-=======
-    license = gpl2;
-    extraBuildInputs = [ fluidsynth libjpeg libvorbis mesa SDL ];
->>>>>>> 97693915
   }).override {
     buildPhase = "cd backends/platform/libretro/build && make";
   };
