{ stdenv, lib, fetchurl
, enableSSO ? false
, crowdProperties ? null
}:

stdenv.mkDerivation rec {
<<<<<<< HEAD
  pname = "atlassian-confluence";
  version = "6.15.6";

  src = fetchurl {
    url = "https://product-downloads.atlassian.com/software/confluence/downloads/${pname}-${version}.tar.gz";
    sha256 = "0bb404d5i8jdry1jw8qdrcpgp9lvdkyxry58331pwpw16mlh0r2m";
=======
  name = "atlassian-confluence-${version}";
  version = "6.15.8";

  src = fetchurl {
    url = "https://product-downloads.atlassian.com/software/confluence/downloads/${name}.tar.gz";
    sha256 = "17pcgjv6rj2jxzmwx82941zhrrmprkchjhnnadnxq4709zsyb4q3";
>>>>>>> 81760f32
  };

  buildPhase = ''
    echo "confluence.home=/run/confluence/home" > confluence/WEB-INF/classes/confluence-init.properties
    mv conf/server.xml conf/server.xml.dist
    ln -sf /run/confluence/home/deploy conf/Standalone
    ln -sf /run/confluence/server.xml conf/server.xml
    rm -r logs; ln -sf /run/confluence/logs/ .
    rm -r work; ln -sf /run/confluence/work/ .
    rm -r temp; ln -sf /run/confluence/temp/ .
  '' + lib.optionalString enableSSO ''
    substituteInPlace confluence/WEB-INF/classes/seraph-config.xml \
      --replace com.atlassian.confluence.user.ConfluenceAuthenticator\
                com.atlassian.confluence.user.ConfluenceCrowdSSOAuthenticator
  '' + lib.optionalString (crowdProperties != null) ''
    cat <<EOF > confluence/WEB-INF/classes/crowd.properties
    ${crowdProperties}
    EOF
  '';

  installPhase = ''
    cp -rva . $out
    patchShebangs $out/bin
  '';

  meta = with stdenv.lib; {
    description = "Team collaboration software written in Java and mainly used in corporate environments";
    homepage = https://www.atlassian.com/software/confluence;
    license = licenses.unfree;
    maintainers = with maintainers; [ fpletz globin ];
  };
}<|MERGE_RESOLUTION|>--- conflicted
+++ resolved
@@ -4,21 +4,12 @@
 }:
 
 stdenv.mkDerivation rec {
-<<<<<<< HEAD
   pname = "atlassian-confluence";
-  version = "6.15.6";
+  version = "6.15.8";
 
   src = fetchurl {
     url = "https://product-downloads.atlassian.com/software/confluence/downloads/${pname}-${version}.tar.gz";
-    sha256 = "0bb404d5i8jdry1jw8qdrcpgp9lvdkyxry58331pwpw16mlh0r2m";
-=======
-  name = "atlassian-confluence-${version}";
-  version = "6.15.8";
-
-  src = fetchurl {
-    url = "https://product-downloads.atlassian.com/software/confluence/downloads/${name}.tar.gz";
     sha256 = "17pcgjv6rj2jxzmwx82941zhrrmprkchjhnnadnxq4709zsyb4q3";
->>>>>>> 81760f32
   };
 
   buildPhase = ''
