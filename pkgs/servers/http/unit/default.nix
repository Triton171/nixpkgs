--- conflicted
+++ resolved
@@ -62,14 +62,8 @@
   postConfigure = ''
     ${optionalString withPython3    "./configure python --module=python3  --config=python3-config  --lib-path=${python3}/lib"}
     ${optionalString withPHP81      "./configure php    --module=php81    --config=${php81-unit.unwrapped.dev}/bin/php-config --lib-path=${php81-unit}/lib"}
-<<<<<<< HEAD
-    ${optionalString withPHP82      "./configure php    --module=php81    --config=${php82-unit.unwrapped.dev}/bin/php-config --lib-path=${php82-unit}/lib"}
+    ${optionalString withPHP82      "./configure php    --module=php82    --config=${php82-unit.unwrapped.dev}/bin/php-config --lib-path=${php82-unit}/lib"}
     ${optionalString withPerl       "./configure perl   --module=perl     --perl=${perl}/bin/perl"}
-=======
-    ${optionalString withPHP82      "./configure php    --module=php82    --config=${php82-unit.unwrapped.dev}/bin/php-config --lib-path=${php82-unit}/lib"}
-    ${optionalString withPerl536    "./configure perl   --module=perl536  --perl=${perl536}/bin/perl"}
-    ${optionalString withPerl538    "./configure perl   --module=perl538  --perl=${perl538}/bin/perl"}
->>>>>>> f006df27
     ${optionalString withRuby_3_1   "./configure ruby   --module=ruby31   --ruby=${ruby_3_1}/bin/ruby"}
     ${optionalString withRuby_3_2   "./configure ruby   --module=ruby32   --ruby=${ruby_3_2}/bin/ruby"}
   '';
