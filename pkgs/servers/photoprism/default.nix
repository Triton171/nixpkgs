--- conflicted
+++ resolved
@@ -1,9 +1,5 @@
-<<<<<<< HEAD
-{ pkgs, lib, stdenv, fetchFromGitHub, fetchzip, darktable, rawtherapee, ffmpeg, libheif, exiftool, imagemagick, makeWrapper, testers
-=======
-{ lib, stdenv, fetchFromGitHub, fetchzip, darktable, rawtherapee, ffmpeg_7, libheif, exiftool, imagemagick, makeWrapper, testers
+{ lib, stdenv, fetchFromGitHub, fetchzip, darktable, rawtherapee, ffmpeg, libheif, exiftool, imagemagick, makeWrapper, testers
 , callPackage
->>>>>>> 210a5474
 , nixosTests
 , librsvg }:
 
