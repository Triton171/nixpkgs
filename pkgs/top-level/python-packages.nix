# This file contains the Python packages set.
# Each attribute is a Python library or a helper function.
# Expressions for Python libraries are supposed to be in `pkgs/development/python-modules/<name>/default.nix`.
# Python packages that do not need to be available for each interpreter version do not belong in this packages set.
# Examples are Python-based cli tools.
#
# For more details, please see the Python section in the Nixpkgs manual.

{ pkgs
, stdenv
, lib
, python
}:

with lib;

self:

let
  inherit (self) callPackage;
  inherit (python.passthru) isPy27 isPy35 isPy36 isPy37 isPy38 isPy39 isPy3k isPyPy pythonAtLeast pythonOlder;

  namePrefix = python.libPrefix + "-";

  bootstrapped-pip = if isPy3k then
    callPackage ../development/python-modules/bootstrapped-pip { }
  else
    callPackage ../development/python-modules/bootstrapped-pip/2.nix { };

  # Derivations built with `buildPythonPackage` can already be overriden with `override`, `overrideAttrs`, and `overrideDerivation`.
  # This function introduces `overridePythonAttrs` and it overrides the call to `buildPythonPackage`.
  makeOverridablePythonPackage = f: origArgs:
    let
      ff = f origArgs;
      overrideWith = newArgs: origArgs // (if pkgs.lib.isFunction newArgs then newArgs origArgs else newArgs);
    in
      if builtins.isAttrs ff then (ff // {
        overridePythonAttrs = newArgs: makeOverridablePythonPackage f (overrideWith newArgs);
      })
      else if builtins.isFunction ff then {
        overridePythonAttrs = newArgs: makeOverridablePythonPackage f (overrideWith newArgs);
        __functor = self: ff;
      }
      else ff;

  buildPythonPackage = makeOverridablePythonPackage ( makeOverridable (callPackage ../development/interpreters/python/mk-python-derivation.nix {
    inherit namePrefix;     # We want Python libraries to be named like e.g. "python3.6-${name}"
    inherit toPythonModule; # Libraries provide modules
  }));

  buildPythonApplication = makeOverridablePythonPackage ( makeOverridable (callPackage ../development/interpreters/python/mk-python-derivation.nix {
    namePrefix = "";        # Python applications should not have any prefix
    toPythonModule = x: x;  # Application does not provide modules.
  }));

  # See build-setupcfg/default.nix for documentation.
  buildSetupcfg = import ../build-support/build-setupcfg self;

  fetchPypi = callPackage ../development/interpreters/python/fetchpypi.nix {};

  # Check whether a derivation provides a Python module.
  hasPythonModule = drv: drv?pythonModule && drv.pythonModule == python;

  # Get list of required Python modules given a list of derivations.
  requiredPythonModules = drvs: let
    modules = filter hasPythonModule drvs;
  in unique ([python] ++ modules ++ concatLists (catAttrs "requiredPythonModules" modules));

  # Create a PYTHONPATH from a list of derivations. This function recurses into the items to find derivations
  # providing Python modules.
  makePythonPath = drvs: lib.makeSearchPath python.sitePackages (requiredPythonModules drvs);

  removePythonPrefix = name:
    removePrefix namePrefix name;

  # Convert derivation to a Python module.
  toPythonModule = drv:
    drv.overrideAttrs( oldAttrs: {
      # Use passthru in order to prevent rebuilds when possible.
      passthru = (oldAttrs.passthru or {})// {
        pythonModule = python;
        pythonPath = [ ]; # Deprecated, for compatibility.
        requiredPythonModules = requiredPythonModules drv.propagatedBuildInputs;
      };
    });

  # Convert a Python library to an application.
  toPythonApplication = drv:
    drv.overrideAttrs( oldAttrs: {
      passthru = (oldAttrs.passthru or {}) // {
        # Remove Python prefix from name so we have a "normal" name.
        # While the prefix shows up in the store path, it won't be
        # used by `nix-env`.
        name = removePythonPrefix oldAttrs.name;
        pythonModule = false;
      };
    });

  disabled = drv: throw "${removePythonPrefix (drv.pname or drv.name)} not supported for interpreter ${python.executable}";

  disabledIf = x: drv: if x then disabled drv else drv;

in {

  inherit pkgs stdenv;

  inherit (python.passthru) isPy27 isPy35 isPy36 isPy37 isPy38 isPy39 isPy3k isPyPy pythonAtLeast pythonOlder;
  inherit python bootstrapped-pip buildPythonPackage buildPythonApplication;
  inherit fetchPypi;
  inherit hasPythonModule requiredPythonModules makePythonPath disabled disabledIf;
  inherit toPythonModule toPythonApplication;
  inherit buildSetupcfg;

  inherit (callPackage ../development/interpreters/python/hooks { })
    eggUnpackHook
    eggBuildHook
    eggInstallHook
    flitBuildHook
    pipBuildHook
    pipInstallHook
    pytestCheckHook
    pythonCatchConflictsHook
    pythonImportsCheckHook
    pythonNamespacesHook
    pythonRecompileBytecodeHook
    pythonRemoveBinBytecodeHook
    pythonRemoveTestsDirHook
    setuptoolsBuildHook
    setuptoolsCheckHook
    venvShellHook
    wheelUnpackHook;

  # Not all packages are compatible with the latest pytest yet.
  # We need to override the hook to select an older pytest, however,
  # it should not override the version of pytest that is used for say
  # Python 2. This is an ugly hack that is needed now because the hook
  # propagates the package.
  pytestCheckHook_6_1 = if isPy3k then
    self.pytestCheckHook.override { pytest = self.pytest_6_1; }
  else
    self.pytestCheckHook;

  # helpers

  # We use build packages because we are making a setup hook to be used as a
  # native build input. The script itself references both the build-time
  # (build) and run-time (host) python from the explicitly passed in `python`
  # attribute, so the `buildPackages` doesn't effect that.
  wrapPython = pkgs.buildPackages.callPackage ../development/interpreters/python/wrap-python.nix {
    inherit python;
  };

  # Dont take pythonPackages from "global" pkgs scope to avoid mixing python versions
  pythonPackages = self;

  # specials

  recursivePthLoader = callPackage ../development/python-modules/recursive-pth-loader { };

  setuptools = callPackage ../development/python-modules/setuptools { };

  aadict = callPackage ../development/python-modules/aadict { };

  aafigure = callPackage ../development/python-modules/aafigure { };

  abodepy = callPackage ../development/python-modules/abodepy { };

  absl-py = callPackage ../development/python-modules/absl-py { };

  accuweather = callPackage ../development/python-modules/accuweather { };

  accupy = callPackage ../development/python-modules/accupy { };

  acebinf = callPackage ../development/python-modules/acebinf { };

  acme = callPackage ../development/python-modules/acme { };

  acme-tiny = callPackage ../development/python-modules/acme-tiny { };

  acoustics = callPackage ../development/python-modules/acoustics { };

  actdiag = callPackage ../development/python-modules/actdiag { };

  adafruit-platformdetect = callPackage ../development/python-modules/adafruit-platformdetect { };

  adafruit-pureio = callPackage ../development/python-modules/adafruit-pureio { };

  adal = callPackage ../development/python-modules/adal { };

  adb-enhanced = callPackage ../development/python-modules/adb-enhanced { };

  adb-homeassistant = callPackage ../development/python-modules/adb-homeassistant { };

  adb-shell = callPackage ../development/python-modules/adb-shell { };

  adblock = callPackage ../development/python-modules/adblock {
    inherit (pkgs.darwin.apple_sdk.frameworks) CoreFoundation Security;
  };

  addic7ed-cli = callPackage ../development/python-modules/addic7ed-cli { };

  adext = callPackage ../development/python-modules/adext { };

  adguardhome = callPackage ../development/python-modules/adguardhome { };

  advantage-air = callPackage ../development/python-modules/advantage-air { };

  aenum = callPackage ../development/python-modules/aenum { };

  afdko = callPackage ../development/python-modules/afdko { };

  affine = callPackage ../development/python-modules/affine { };

  agate = callPackage ../development/python-modules/agate { };

  agate-dbf = callPackage ../development/python-modules/agate-dbf { };

  agate-excel = callPackage ../development/python-modules/agate-excel { };

  agate-sql = callPackage ../development/python-modules/agate-sql { };

  agent-py = callPackage ../development/python-modules/agent-py { };

  aioambient = callPackage ../development/python-modules/aioambient { };

  ailment = callPackage ../development/python-modules/ailment { };

  aioamqp = callPackage ../development/python-modules/aioamqp { };

  aioasuswrt = callPackage ../development/python-modules/aioasuswrt { };

  aiocache = callPackage ../development/python-modules/aiocache { };

  aiocoap = callPackage ../development/python-modules/aiocoap { };

  aioconsole = callPackage ../development/python-modules/aioconsole { };

  aiocontextvars = callPackage ../development/python-modules/aiocontextvars { };

  aiodiscover = callPackage ../development/python-modules/aiodiscover { };

  aiodns = callPackage ../development/python-modules/aiodns { };

  aioeafm = callPackage ../development/python-modules/aioeafm { };

  aioemonitor = callPackage ../development/python-modules/aioemonitor { };

  aioesphomeapi = callPackage ../development/python-modules/aioesphomeapi { };

  aioextensions = callPackage ../development/python-modules/aioextensions { };

  aiofiles = callPackage ../development/python-modules/aiofiles { };

  aioflo = callPackage ../development/python-modules/aioflo { };

  aioftp = callPackage ../development/python-modules/aioftp { };

  aioguardian = callPackage ../development/python-modules/aioguardian { };

  aioh2 = callPackage ../development/python-modules/aioh2 { };

  aioharmony = callPackage ../development/python-modules/aioharmony { };

  aiohomekit = callPackage ../development/python-modules/aiohomekit { };

  aiohttp = callPackage ../development/python-modules/aiohttp {
    pytestCheckHook = self.pytestCheckHook_6_1;
  };

  aiohttp-cors = callPackage ../development/python-modules/aiohttp-cors { };

  aiohttp-jinja2 = callPackage ../development/python-modules/aiohttp-jinja2 { };

  aiohttp-remotes = callPackage ../development/python-modules/aiohttp-remotes { };

  aiohttp-socks = callPackage ../development/python-modules/aiohttp-socks { };

  aiohttp-swagger = callPackage ../development/python-modules/aiohttp-swagger { };

  aiohttp-wsgi = callPackage ../development/python-modules/aiohttp-wsgi { };

  aioitertools = callPackage ../development/python-modules/aioitertools { };

  aiobotocore = callPackage ../development/python-modules/aiobotocore { };

  aiohue = callPackage ../development/python-modules/aiohue { };

  aioimaplib = callPackage ../development/python-modules/aioimaplib { };

  aioinflux = callPackage ../development/python-modules/aioinflux { };

  aiojobs = callPackage ../development/python-modules/aiojobs { };

  aiokafka = callPackage ../development/python-modules/aiokafka { };

  aiokef = callPackage ../development/python-modules/aiokef { };

  aiolifx = callPackage ../development/python-modules/aiolifx { };

  aiolifx-effects = callPackage ../development/python-modules/aiolifx-effects { };

  aiolip = callPackage ../development/python-modules/aiolip { };

  aiolyric = callPackage ../development/python-modules/aiolyric { };

  aiomultiprocess = callPackage ../development/python-modules/aiomultiprocess { };

  aiomysql = callPackage ../development/python-modules/aiomysql { };

  aionotify = callPackage ../development/python-modules/aionotify { };

  aionotion = callPackage ../development/python-modules/aionotion { };

  aiopg = callPackage ../development/python-modules/aiopg { };

  aioprocessing = callPackage ../development/python-modules/aioprocessing { };

  aiopulse = callPackage ../development/python-modules/aiopulse { };

  aiopvpc = callPackage ../development/python-modules/aiopvpc { };

  aiopylgtv = callPackage ../development/python-modules/aiopylgtv { };

  aiorecollect = callPackage ../development/python-modules/aiorecollect { };

  aioredis = callPackage ../development/python-modules/aioredis { };

  aioresponses = callPackage ../development/python-modules/aioresponses { };

  aiorpcx = callPackage ../development/python-modules/aiorpcx { };

  aiorun = callPackage ../development/python-modules/aiorun { };

  aioshelly = callPackage ../development/python-modules/aioshelly { };

  aiosmb = callPackage ../development/python-modules/aiosmb { };

  aiosmtpd = callPackage ../development/python-modules/aiosmtpd { };

  aiosqlite = callPackage ../development/python-modules/aiosqlite { };

  aiostream = callPackage ../development/python-modules/aiostream { };

  aioswitcher = callPackage ../development/python-modules/aioswitcher { };

  aiosyncthing = callPackage ../development/python-modules/aiosyncthing { };

  aiounifi = callPackage ../development/python-modules/aiounifi { };

  aiounittest = callPackage ../development/python-modules/aiounittest { };

  aiowinreg = callPackage ../development/python-modules/aiowinreg { };

  aiozeroconf = callPackage ../development/python-modules/aiozeroconf { };

  airly = callPackage ../development/python-modules/airly { };

  ajpy = callPackage ../development/python-modules/ajpy { };

  ajsonrpc = callPackage ../development/python-modules/ajsonrpc { };

  alabaster = callPackage ../development/python-modules/alabaster { };

  alarmdecoder = callPackage ../development/python-modules/alarmdecoder { };

  alembic = callPackage ../development/python-modules/alembic { };

  algebraic-data-types = callPackage ../development/python-modules/algebraic-data-types { };

  allpairspy = callPackage ../development/python-modules/allpairspy { };

  alot = callPackage ../development/python-modules/alot { };

  altair = callPackage ../development/python-modules/altair { };

  amazon_kclpy = callPackage ../development/python-modules/amazon_kclpy { };

  ambiclimate = callPackage ../development/python-modules/ambiclimate { };

  amcrest = callPackage ../development/python-modules/amcrest { };

  amiibo-py = callPackage ../development/python-modules/amiibo-py { };

  amply = callPackage ../development/python-modules/amply { };

  amqp = callPackage ../development/python-modules/amqp { };

  amqplib = callPackage ../development/python-modules/amqplib { };

  amqtt = callPackage ../development/python-modules/amqtt { };

  android-backup = callPackage ../development/python-modules/android-backup { };

  androidtv = callPackage ../development/python-modules/androidtv { };

  androguard = callPackage ../development/python-modules/androguard { };

  angr = callPackage ../development/python-modules/angr { };

  angrop = callPackage ../development/python-modules/angrop { };

  aniso8601 = callPackage ../development/python-modules/aniso8601 { };

  annexremote = callPackage ../development/python-modules/annexremote { };

  annoy = callPackage ../development/python-modules/annoy { };

  anonip = callPackage ../development/python-modules/anonip { };

  ansi2html = callPackage ../development/python-modules/ansi2html { };

  ansible = callPackage ../development/python-modules/ansible { };

  ansible-kernel = callPackage ../development/python-modules/ansible-kernel { };

  ansible-lint = callPackage ../development/python-modules/ansible-lint { };

  ansible-runner = callPackage ../development/python-modules/ansible-runner { };

  ansi = callPackage ../development/python-modules/ansi { };

  ansicolor = callPackage ../development/python-modules/ansicolor { };

  ansicolors = callPackage ../development/python-modules/ansicolors { };

  ansiconv = callPackage ../development/python-modules/ansiconv { };

  ansiwrap = callPackage ../development/python-modules/ansiwrap { };

  antlr4-python3-runtime = callPackage ../development/python-modules/antlr4-python3-runtime {
    inherit (pkgs) antlr4;
  };

  anyio = callPackage ../development/python-modules/anyio { };

  anyjson = callPackage ../development/python-modules/anyjson { };

  anytree = callPackage ../development/python-modules/anytree {
    inherit (pkgs) graphviz;
  };

  apache-airflow = callPackage ../development/python-modules/apache-airflow { };

  apipkg = callPackage ../development/python-modules/apipkg { };

  apispec = callPackage ../development/python-modules/apispec { };

  aplpy = callPackage ../development/python-modules/aplpy { };

  appdirs = callPackage ../development/python-modules/appdirs { };

  applicationinsights = callPackage ../development/python-modules/applicationinsights { };

  appnope = callPackage ../development/python-modules/appnope { };

  apprise = callPackage ../development/python-modules/apprise { };

  approvaltests = callPackage ../development/python-modules/approvaltests { };

  apptools = callPackage ../development/python-modules/apptools { };

  APScheduler = callPackage ../development/python-modules/APScheduler { };

  apsw = callPackage ../development/python-modules/apsw { };

  aqualogic = callPackage ../development/python-modules/aqualogic { };

  arabic-reshaper = callPackage ../development/python-modules/arabic-reshaper { };

  archinfo = callPackage ../development/python-modules/archinfo { };

  area = callPackage ../development/python-modules/area { };

  arelle = callPackage ../development/python-modules/arelle {
    gui = true;
  };

  arelle-headless = callPackage ../development/python-modules/arelle {
    gui = false;
  };

  aresponses = callPackage ../development/python-modules/aresponses { };

  argcomplete = callPackage ../development/python-modules/argcomplete { };

  argh = callPackage ../development/python-modules/argh { };

  argon2_cffi = callPackage ../development/python-modules/argon2_cffi { };

  args = callPackage ../development/python-modules/args { };

  aria2p = callPackage ../development/python-modules/aria2p { };

  arrayqueues = callPackage ../development/python-modules/arrayqueues { };

  arrow = callPackage ../development/python-modules/arrow { };

  arrow_1 = callPackage ../development/python-modules/arrow/1.nix { };

  arviz = callPackage ../development/python-modules/arviz { };

  arxiv2bib = callPackage ../development/python-modules/arxiv2bib { };

  asana = callPackage ../development/python-modules/asana { };

  asciimatics = callPackage ../development/python-modules/asciimatics { };

  asciitree = callPackage ../development/python-modules/asciitree { };

  asdf = callPackage ../development/python-modules/asdf { };

  ase = callPackage ../development/python-modules/ase { };

  asgi-csrf = callPackage ../development/python-modules/asgi-csrf { };

  asgiref = callPackage ../development/python-modules/asgiref { };

  asn1ate = callPackage ../development/python-modules/asn1ate { };

  asn1crypto = callPackage ../development/python-modules/asn1crypto { };

  aspell-python = callPackage ../development/python-modules/aspell-python { };

  aspy-yaml = callPackage ../development/python-modules/aspy.yaml { };

  asteval = callPackage ../development/python-modules/asteval { };

  astor = callPackage ../development/python-modules/astor { };

  astral = callPackage ../development/python-modules/astral { };

  astroid = callPackage ../development/python-modules/astroid { };

  astropy = callPackage ../development/python-modules/astropy { };

  astropy-healpix = callPackage ../development/python-modules/astropy-healpix { };

  astropy-helpers = callPackage ../development/python-modules/astropy-helpers { };

  astropy-extension-helpers = callPackage ../development/python-modules/astropy-extension-helpers { };

  astroquery = callPackage ../development/python-modules/astroquery { };

  asttokens = callPackage ../development/python-modules/asttokens { };

  astunparse = callPackage ../development/python-modules/astunparse { };

  async_generator = callPackage ../development/python-modules/async_generator { };

  async-dns = callPackage ../development/python-modules/async-dns { };

  asyncio-dgram = callPackage ../development/python-modules/asyncio-dgram { };

  asyncio-mqtt = callPackage ../development/python-modules/asyncio_mqtt { };

  asyncio-nats-client = callPackage ../development/python-modules/asyncio-nats-client { };

  asyncio-throttle = callPackage ../development/python-modules/asyncio-throttle { };

  asyncpg = callPackage ../development/python-modules/asyncpg { };

  asyncssh = callPackage ../development/python-modules/asyncssh { };

  asyncstdlib = callPackage ../development/python-modules/asyncstdlib { };

  async_stagger = callPackage ../development/python-modules/async_stagger { };

  asynctest = callPackage ../development/python-modules/asynctest { };

  async-timeout = callPackage ../development/python-modules/async_timeout { };

  async-upnp-client = callPackage ../development/python-modules/async-upnp-client {
    pytestCheckHook = self.pytestCheckHook_6_1;
  };

  asyncwhois = callPackage ../development/python-modules/asyncwhois { };

  asysocks = callPackage ../development/python-modules/asysocks { };

  atenpdu = callPackage ../development/python-modules/atenpdu { };

  atlassian-python-api = callPackage ../development/python-modules/atlassian-python-api { };

  atom = callPackage ../development/python-modules/atom { };

  atomiclong = callPackage ../development/python-modules/atomiclong { };

  atomicwrites = callPackage ../development/python-modules/atomicwrites { };

  atomman = callPackage ../development/python-modules/atomman { };

  atpublic = callPackage ../development/python-modules/atpublic { };

  atsim_potentials = callPackage ../development/python-modules/atsim_potentials { };

  attrdict = callPackage ../development/python-modules/attrdict { };

  attrs = callPackage ../development/python-modules/attrs { };

  aubio = callPackage ../development/python-modules/aubio { };

  audio-metadata = callPackage ../development/python-modules/audio-metadata { };

  audioread = callPackage ../development/python-modules/audioread { };

  audiotools = callPackage ../development/python-modules/audiotools { };

  augeas = callPackage ../development/python-modules/augeas {
    inherit (pkgs) augeas;
  };

  auroranoaa = callPackage ../development/python-modules/auroranoaa { };

  auth0-python = callPackage ../development/python-modules/auth0-python { };

  authcaptureproxy = callPackage ../development/python-modules/authcaptureproxy { };

  authheaders = callPackage ../development/python-modules/authheaders { };

  authlib = callPackage ../development/python-modules/authlib { };

  authres = callPackage ../development/python-modules/authres { };

  autobahn = callPackage ../development/python-modules/autobahn { };

  autograd = callPackage ../development/python-modules/autograd { };

  autoit-ripper = callPackage ../development/python-modules/autoit-ripper { };

  autologging = callPackage ../development/python-modules/autologging { };

  automat = callPackage ../development/python-modules/automat { };

  autopep8 = callPackage ../development/python-modules/autopep8 { };

  avahi = toPythonModule (pkgs.avahi.override {
    inherit python;
    withPython = true;
  });

  av = callPackage ../development/python-modules/av { };

  avea = callPackage ../development/python-modules/avea { };

  avion = callPackage ../development/python-modules/avion { };

  avro3k = callPackage ../development/python-modules/avro3k { };

  avro = callPackage ../development/python-modules/avro { };

  avro-python3 = callPackage ../development/python-modules/avro-python3 { };

  awesome-slugify = callPackage ../development/python-modules/awesome-slugify { };

  awesomeversion = callPackage ../development/python-modules/awesomeversion { };

  awkward0 = callPackage ../development/python-modules/awkward0 { };
  awkward = callPackage ../development/python-modules/awkward { };

  aws-adfs = callPackage ../development/python-modules/aws-adfs { };

  aws-lambda-builders = callPackage ../development/python-modules/aws-lambda-builders { };

  aws-sam-translator = callPackage ../development/python-modules/aws-sam-translator { };

  aws-xray-sdk = callPackage ../development/python-modules/aws-xray-sdk { };

  awscrt = callPackage ../development/python-modules/awscrt { };

  awsiotpythonsdk = callPackage ../development/python-modules/awsiotpythonsdk { };

  awslambdaric = callPackage ../development/python-modules/awslambdaric { };

  axis = callPackage ../development/python-modules/axis { };

  azure-appconfiguration = callPackage ../development/python-modules/azure-appconfiguration { };

  azure-applicationinsights = callPackage ../development/python-modules/azure-applicationinsights { };

  azure-batch = callPackage ../development/python-modules/azure-batch { };

  azure-common = callPackage ../development/python-modules/azure-common { };

  azure-core = callPackage ../development/python-modules/azure-core { };

  azure-cosmos = callPackage ../development/python-modules/azure-cosmos { };

  azure-cosmosdb-nspkg = callPackage ../development/python-modules/azure-cosmosdb-nspkg { };

  azure-cosmosdb-table = callPackage ../development/python-modules/azure-cosmosdb-table { };

  azure-datalake-store = callPackage ../development/python-modules/azure-datalake-store { };

  azure-eventgrid = callPackage ../development/python-modules/azure-eventgrid { };

  azure-functions-devops-build = callPackage ../development/python-modules/azure-functions-devops-build { };

  azure-graphrbac = callPackage ../development/python-modules/azure-graphrbac { };

  azure-identity = callPackage ../development/python-modules/azure-identity { };

  azure-keyvault = callPackage ../development/python-modules/azure-keyvault { };

  azure-keyvault-administration = callPackage ../development/python-modules/azure-keyvault-administration { };

  azure-keyvault-certificates = callPackage ../development/python-modules/azure-keyvault-certificates { };

  azure-keyvault-keys = callPackage ../development/python-modules/azure-keyvault-keys { };

  azure-keyvault-nspkg = callPackage ../development/python-modules/azure-keyvault-nspkg { };

  azure-keyvault-secrets = callPackage ../development/python-modules/azure-keyvault-secrets { };

  azure-loganalytics = callPackage ../development/python-modules/azure-loganalytics { };

  azure-mgmt-advisor = callPackage ../development/python-modules/azure-mgmt-advisor { };

  azure-mgmt-apimanagement = callPackage ../development/python-modules/azure-mgmt-apimanagement { };

  azure-mgmt-appconfiguration = callPackage ../development/python-modules/azure-mgmt-appconfiguration { };

  azure-mgmt-applicationinsights = callPackage ../development/python-modules/azure-mgmt-applicationinsights { };

  azure-mgmt-authorization = callPackage ../development/python-modules/azure-mgmt-authorization { };

  azure-mgmt-batchai = callPackage ../development/python-modules/azure-mgmt-batchai { };

  azure-mgmt-batch = callPackage ../development/python-modules/azure-mgmt-batch { };

  azure-mgmt-billing = callPackage ../development/python-modules/azure-mgmt-billing { };

  azure-mgmt-botservice = callPackage ../development/python-modules/azure-mgmt-botservice { };

  azure-mgmt-cdn = callPackage ../development/python-modules/azure-mgmt-cdn { };

  azure-mgmt-cognitiveservices = callPackage ../development/python-modules/azure-mgmt-cognitiveservices { };

  azure-mgmt-commerce = callPackage ../development/python-modules/azure-mgmt-commerce { };

  azure-mgmt-common = callPackage ../development/python-modules/azure-mgmt-common { };

  azure-mgmt-compute = callPackage ../development/python-modules/azure-mgmt-compute { };

  azure-mgmt-consumption = callPackage ../development/python-modules/azure-mgmt-consumption { };

  azure-mgmt-containerinstance = callPackage ../development/python-modules/azure-mgmt-containerinstance { };

  azure-mgmt-containerregistry = callPackage ../development/python-modules/azure-mgmt-containerregistry { };

  azure-mgmt-containerservice = callPackage ../development/python-modules/azure-mgmt-containerservice { };

  azure-mgmt-core = callPackage ../development/python-modules/azure-mgmt-core { };

  azure-mgmt-cosmosdb = callPackage ../development/python-modules/azure-mgmt-cosmosdb { };

  azure-mgmt-databoxedge = callPackage ../development/python-modules/azure-mgmt-databoxedge { };

  azure-mgmt-datafactory = callPackage ../development/python-modules/azure-mgmt-datafactory { };

  azure-mgmt-datalake-analytics = callPackage ../development/python-modules/azure-mgmt-datalake-analytics { };

  azure-mgmt-datalake-nspkg = callPackage ../development/python-modules/azure-mgmt-datalake-nspkg { };

  azure-mgmt-datalake-store = callPackage ../development/python-modules/azure-mgmt-datalake-store { };

  azure-mgmt-datamigration = callPackage ../development/python-modules/azure-mgmt-datamigration { };

  azure-mgmt-deploymentmanager = callPackage ../development/python-modules/azure-mgmt-deploymentmanager { };

  azure-mgmt-devspaces = callPackage ../development/python-modules/azure-mgmt-devspaces { };

  azure-mgmt-devtestlabs = callPackage ../development/python-modules/azure-mgmt-devtestlabs { };

  azure-mgmt-dns = callPackage ../development/python-modules/azure-mgmt-dns { };

  azure-mgmt-eventgrid = callPackage ../development/python-modules/azure-mgmt-eventgrid { };

  azure-mgmt-eventhub = callPackage ../development/python-modules/azure-mgmt-eventhub { };

  azure-mgmt-hanaonazure = callPackage ../development/python-modules/azure-mgmt-hanaonazure { };

  azure-mgmt-hdinsight = callPackage ../development/python-modules/azure-mgmt-hdinsight { };

  azure-mgmt-imagebuilder = callPackage ../development/python-modules/azure-mgmt-imagebuilder { };

  azure-mgmt-iotcentral = callPackage ../development/python-modules/azure-mgmt-iotcentral { };

  azure-mgmt-iothub = callPackage ../development/python-modules/azure-mgmt-iothub { };

  azure-mgmt-iothubprovisioningservices = callPackage ../development/python-modules/azure-mgmt-iothubprovisioningservices { };

  azure-mgmt-keyvault = callPackage ../development/python-modules/azure-mgmt-keyvault { };

  azure-mgmt-kusto = callPackage ../development/python-modules/azure-mgmt-kusto { };

  azure-mgmt-loganalytics = callPackage ../development/python-modules/azure-mgmt-loganalytics { };

  azure-mgmt-logic = callPackage ../development/python-modules/azure-mgmt-logic { };

  azure-mgmt-machinelearningcompute = callPackage ../development/python-modules/azure-mgmt-machinelearningcompute { };

  azure-mgmt-managedservices = callPackage ../development/python-modules/azure-mgmt-managedservices { };

  azure-mgmt-managementgroups = callPackage ../development/python-modules/azure-mgmt-managementgroups { };

  azure-mgmt-managementpartner = callPackage ../development/python-modules/azure-mgmt-managementpartner { };

  azure-mgmt-maps = callPackage ../development/python-modules/azure-mgmt-maps { };

  azure-mgmt-marketplaceordering = callPackage ../development/python-modules/azure-mgmt-marketplaceordering { };

  azure-mgmt-media = callPackage ../development/python-modules/azure-mgmt-media { };

  azure-mgmt-monitor = callPackage ../development/python-modules/azure-mgmt-monitor { };

  azure-mgmt-msi = callPackage ../development/python-modules/azure-mgmt-msi { };

  azure-mgmt-netapp = callPackage ../development/python-modules/azure-mgmt-netapp { };

  azure-mgmt-network = callPackage ../development/python-modules/azure-mgmt-network { };

  azure-mgmt-notificationhubs = callPackage ../development/python-modules/azure-mgmt-notificationhubs { };

  azure-mgmt-nspkg = callPackage ../development/python-modules/azure-mgmt-nspkg { };

  azure-mgmt-policyinsights = callPackage ../development/python-modules/azure-mgmt-policyinsights { };

  azure-mgmt-powerbiembedded = callPackage ../development/python-modules/azure-mgmt-powerbiembedded { };

  azure-mgmt-privatedns = callPackage ../development/python-modules/azure-mgmt-privatedns { };

  azure-mgmt-rdbms = callPackage ../development/python-modules/azure-mgmt-rdbms { };

  azure-mgmt-recoveryservicesbackup = callPackage ../development/python-modules/azure-mgmt-recoveryservicesbackup { };

  azure-mgmt-recoveryservices = callPackage ../development/python-modules/azure-mgmt-recoveryservices { };

  azure-mgmt-redhatopenshift = callPackage ../development/python-modules/azure-mgmt-redhatopenshift { };

  azure-mgmt-redis = callPackage ../development/python-modules/azure-mgmt-redis { };

  azure-mgmt-relay = callPackage ../development/python-modules/azure-mgmt-relay { };

  azure-mgmt-reservations = callPackage ../development/python-modules/azure-mgmt-reservations { };

  azure-mgmt-resource = callPackage ../development/python-modules/azure-mgmt-resource { };

  azure-mgmt-scheduler = callPackage ../development/python-modules/azure-mgmt-scheduler { };

  azure-mgmt-search = callPackage ../development/python-modules/azure-mgmt-search { };

  azure-mgmt-security = callPackage ../development/python-modules/azure-mgmt-security { };

  azure-mgmt-servicebus = callPackage ../development/python-modules/azure-mgmt-servicebus { };

  azure-mgmt-servicefabric = callPackage ../development/python-modules/azure-mgmt-servicefabric { };

  azure-mgmt-servicefabricmanagedclusters = callPackage ../development/python-modules/azure-mgmt-servicefabricmanagedclusters { };

  azure-mgmt-signalr = callPackage ../development/python-modules/azure-mgmt-signalr { };

  azure-mgmt-sql = callPackage ../development/python-modules/azure-mgmt-sql { };

  azure-mgmt-sqlvirtualmachine = callPackage ../development/python-modules/azure-mgmt-sqlvirtualmachine { };

  azure-mgmt-storage = callPackage ../development/python-modules/azure-mgmt-storage { };

  azure-mgmt-subscription = callPackage ../development/python-modules/azure-mgmt-subscription { };

  azure-mgmt-synapse = callPackage ../development/python-modules/azure-mgmt-synapse { };

  azure-mgmt-trafficmanager = callPackage ../development/python-modules/azure-mgmt-trafficmanager { };

  azure-mgmt-web = callPackage ../development/python-modules/azure-mgmt-web { };

  azure-multiapi-storage = callPackage ../development/python-modules/azure-multiapi-storage { };

  azure-nspkg = callPackage ../development/python-modules/azure-nspkg { };

  azure-servicebus = callPackage ../development/python-modules/azure-servicebus { };

  azure-servicefabric = callPackage ../development/python-modules/azure-servicefabric { };

  azure-servicemanagement-legacy = callPackage ../development/python-modules/azure-servicemanagement-legacy { };

  azure-storage-blob = callPackage ../development/python-modules/azure-storage-blob { };

  azure-storage = callPackage ../development/python-modules/azure-storage { };

  azure-storage-common = callPackage ../development/python-modules/azure-storage-common { };

  azure-storage-file = callPackage ../development/python-modules/azure-storage-file { };

  azure-storage-file-share = callPackage ../development/python-modules/azure-storage-file-share { };

  azure-storage-nspkg = callPackage ../development/python-modules/azure-storage-nspkg { };

  azure-storage-queue = callPackage ../development/python-modules/azure-storage-queue { };

  azure-synapse-accesscontrol = callPackage ../development/python-modules/azure-synapse-accesscontrol { };

  azure-synapse-artifacts = callPackage ../development/python-modules/azure-synapse-artifacts { };

  azure-synapse-spark = callPackage ../development/python-modules/azure-synapse-spark { };

  b2sdk = callPackage ../development/python-modules/b2sdk { };

  Babel = callPackage ../development/python-modules/Babel { };

  babelfish = callPackage ../development/python-modules/babelfish { };

  babelgladeextractor = callPackage ../development/python-modules/babelgladeextractor { };

  backcall = callPackage ../development/python-modules/backcall { };

  backoff = callPackage ../development/python-modules/backoff { };

  backports_abc = callPackage ../development/python-modules/backports_abc { };

  backports_csv = callPackage ../development/python-modules/backports_csv { };

  backports-datetime-fromisoformat = callPackage ../development/python-modules/backports-datetime-fromisoformat { };

  backports-entry-points-selectable = callPackage ../development/python-modules/backports-entry-points-selectable { };

  backports_functools_lru_cache = callPackage ../development/python-modules/backports_functools_lru_cache { };

  backports_shutil_get_terminal_size = callPackage ../development/python-modules/backports_shutil_get_terminal_size { };

  backports-shutil-which = callPackage ../development/python-modules/backports-shutil-which { };

  backports_ssl_match_hostname = callPackage ../development/python-modules/backports_ssl_match_hostname { };

  backports_tempfile = callPackage ../development/python-modules/backports_tempfile { };

  backports_unittest-mock = callPackage ../development/python-modules/backports_unittest-mock { };

  backports_weakref = callPackage ../development/python-modules/backports_weakref { };

  backports-zoneinfo = callPackage ../development/python-modules/backports-zoneinfo { };

  bacpypes = callPackage ../development/python-modules/bacpypes { };

  banal = callPackage ../development/python-modules/banal { };

  bandit = callPackage ../development/python-modules/bandit { };

  bap = callPackage ../development/python-modules/bap {
    inherit (pkgs.ocaml-ng.ocamlPackages) bap;
  };

  baron = callPackage ../development/python-modules/baron { };

  base36 = callPackage ../development/python-modules/base36 { };

  base58 = callPackage ../development/python-modules/base58 { };

  baseline = callPackage ../development/python-modules/baseline { };

  baselines = callPackage ../development/python-modules/baselines { };

  basemap = callPackage ../development/python-modules/basemap { };

  bash_kernel = callPackage ../development/python-modules/bash_kernel { };

  bashlex = callPackage ../development/python-modules/bashlex { };

  basiciw = callPackage ../development/python-modules/basiciw { };

  batchgenerators = callPackage ../development/python-modules/batchgenerators { };

  batchspawner = callPackage ../development/python-modules/batchspawner { };

  batinfo = callPackage ../development/python-modules/batinfo { };

  bayesian-optimization = callPackage ../development/python-modules/bayesian-optimization { };

  bayespy = callPackage ../development/python-modules/bayespy { };

  bc-python-hcl2 = callPackage ../development/python-modules/bc-python-hcl2 { };

  bcdoc = callPackage ../development/python-modules/bcdoc { };

  bcrypt = callPackage ../development/python-modules/bcrypt { };

  beaker = callPackage ../development/python-modules/beaker { };

  beancount = callPackage ../development/python-modules/beancount { };

  beancount_docverif = callPackage ../development/python-modules/beancount_docverif { };

  beanstalkc = callPackage ../development/python-modules/beanstalkc { };

  beautifulsoup4 = callPackage ../development/python-modules/beautifulsoup4 { };

  beautifultable = callPackage ../development/python-modules/beautifultable { };

  bedup = callPackage ../development/python-modules/bedup { };

  behave = callPackage ../development/python-modules/behave { };

  bellows = callPackage ../development/python-modules/bellows { };

  beniget = callPackage ../development/python-modules/beniget { };

  bespon = callPackage ../development/python-modules/bespon { };

  betacode = callPackage ../development/python-modules/betacode { };

  betamax = callPackage ../development/python-modules/betamax { };

  betamax-matchers = callPackage ../development/python-modules/betamax-matchers { };

  betamax-serializers = callPackage ../development/python-modules/betamax-serializers { };

  bibtexparser = callPackage ../development/python-modules/bibtexparser { };

  bidict = callPackage ../development/python-modules/bidict { };

  bids-validator = callPackage ../development/python-modules/bids-validator { };

  billiard = callPackage ../development/python-modules/billiard { };

  binaryornot = callPackage ../development/python-modules/binaryornot { };

  binho-host-adapter = callPackage ../development/python-modules/binho-host-adapter { };

  binwalk = callPackage ../development/python-modules/binwalk { };

  binwalk-full = appendToName "full" (self.binwalk.override {
    visualizationSupport = true;
  });

  biopython = callPackage ../development/python-modules/biopython { };

  biplist = callPackage ../development/python-modules/biplist { };

  bip_utils = callPackage ../development/python-modules/bip_utils { };

  bitarray = callPackage ../development/python-modules/bitarray { };

  bitbox02 = callPackage ../development/python-modules/bitbox02 { };

  bitcoinlib = callPackage ../development/python-modules/bitcoinlib { };

  bitcoin-price-api = callPackage ../development/python-modules/bitcoin-price-api { };

  bitlist = callPackage ../development/python-modules/bitlist { };

  bitmath = callPackage ../development/python-modules/bitmath { };

  bitstring = callPackage ../development/python-modules/bitstring { };

  bitstruct = callPackage ../development/python-modules/bitstruct { };

  bjoern = callPackage ../development/python-modules/bjoern { };

  bkcharts = callPackage ../development/python-modules/bkcharts { };

  black = callPackage ../development/python-modules/black { };

  black-macchiato = callPackage ../development/python-modules/black-macchiato { };

  bleach = callPackage ../development/python-modules/bleach { };

  bleak = callPackage ../development/python-modules/bleak { };

  blessed = callPackage ../development/python-modules/blessed { };

  blessings = callPackage ../development/python-modules/blessings { };

  blinker = callPackage ../development/python-modules/blinker { };

  BlinkStick = callPackage ../development/python-modules/blinkstick { };

  blis = callPackage ../development/python-modules/blis { };

  blist = callPackage ../development/python-modules/blist { };

  blockchain = callPackage ../development/python-modules/blockchain { };

  blockdiag = callPackage ../development/python-modules/blockdiag { };

  blockdiagcontrib-cisco = throw "blockdiagcontrib-cisco is not compatible with blockdiag 2.0.0 and has been removed."; # Added 2020-11-29

  block-io = callPackage ../development/python-modules/block-io { };

  bluepy = callPackage ../development/python-modules/bluepy { };

  bluepy-devices = callPackage ../development/python-modules/bluepy-devices { };

  bme680 = callPackage ../development/python-modules/bme680 { };

  bokeh = callPackage ../development/python-modules/bokeh { };

  boltons = callPackage ../development/python-modules/boltons { };

  boltztrap2 = callPackage ../development/python-modules/boltztrap2 { };

  booleanoperations = callPackage ../development/python-modules/booleanoperations { };

  boolean-py = callPackage ../development/python-modules/boolean-py { };

  # Build boost for this specific Python version
  # TODO: use separate output for libboost_python.so
  boost = toPythonModule (pkgs.boost.override {
    inherit (self) python numpy;
    enablePython = true;
  });

  boto3 = callPackage ../development/python-modules/boto3 { };

  boto = callPackage ../development/python-modules/boto { };

  botocore = callPackage ../development/python-modules/botocore { };

  bottle = callPackage ../development/python-modules/bottle { };

  bottleneck = callPackage ../development/python-modules/bottleneck { };

  bpython = callPackage ../development/python-modules/bpython { };

  bracex = callPackage ../development/python-modules/bracex { };

  braintree = callPackage ../development/python-modules/braintree { };

  branca = callPackage ../development/python-modules/branca { };

  bravado-core = callPackage ../development/python-modules/bravado-core { };

  bravia-tv = callPackage ../development/python-modules/bravia-tv { };

  breathe = callPackage ../development/python-modules/breathe { };

  breezy = callPackage ../development/python-modules/breezy { };

  broadlink = callPackage ../development/python-modules/broadlink { };

  brother = callPackage ../development/python-modules/brother { };

  brotli = callPackage ../development/python-modules/brotli { };

  brotlipy = callPackage ../development/python-modules/brotlipy { };

  brottsplatskartan = callPackage ../development/python-modules/brottsplatskartan { };

  browser-cookie3 = callPackage ../development/python-modules/browser-cookie3 { };

  bsddb3 = callPackage ../development/python-modules/bsddb3 { };

  bsdiff4 = callPackage ../development/python-modules/bsdiff4 { };

  bsblan = callPackage ../development/python-modules/bsblan { };

  btchip = callPackage ../development/python-modules/btchip { };

  bt_proximity = callPackage ../development/python-modules/bt-proximity { };

  BTrees = callPackage ../development/python-modules/btrees { };

  btrfs = callPackage ../development/python-modules/btrfs { };

  bugseverywhere = throw "bugseverywhere has been removed: Abandoned by upstream."; # Added 2019-11-27

  bugsnag = callPackage ../development/python-modules/bugsnag { };

  bugwarrior = callPackage ../development/python-modules/bugwarrior { };

  bugz = callPackage ../development/python-modules/bugz { };

  bugzilla = callPackage ../development/python-modules/bugzilla { };

  buildbot = callPackage ../development/python-modules/buildbot { };

  buildbot-ui = self.buildbot.withPlugins (with self.buildbot-plugins; [ www ]);

  buildbot-full = self.buildbot.withPlugins (with self.buildbot-plugins; [ www console-view waterfall-view grid-view wsgi-dashboards ]);

  buildbot-pkg = callPackage ../development/python-modules/buildbot/pkg.nix { };

  buildbot-plugins = pkgs.recurseIntoAttrs (callPackage ../development/python-modules/buildbot/plugins.nix { });

  buildbot-worker = callPackage ../development/python-modules/buildbot/worker.nix { };

  build = callPackage ../development/python-modules/build { };

  bumps = callPackage ../development/python-modules/bumps { };

  bunch = callPackage ../development/python-modules/bunch { };

  bx-python = callPackage ../development/python-modules/bx-python { };

  bwapy = callPackage ../development/python-modules/bwapy { };

  bytecode = callPackage ../development/python-modules/bytecode { };

  bz2file = callPackage ../development/python-modules/bz2file { };

  cachecontrol = callPackage ../development/python-modules/cachecontrol { };

  cached-property = callPackage ../development/python-modules/cached-property { };

  cachelib = callPackage ../development/python-modules/cachelib { };

  cachetools = callPackage ../development/python-modules/cachetools { };

  cachy = callPackage ../development/python-modules/cachy { };

  cadquery = callPackage ../development/python-modules/cadquery {
    inherit (pkgs.darwin.apple_sdk.frameworks) Cocoa;
  };

  caffe = toPythonModule (pkgs.caffe.override {
    pythonSupport = true;
    inherit (self) python numpy boost;
  });

  cairocffi = callPackage ../development/python-modules/cairocffi { };

  cairosvg = callPackage ../development/python-modules/cairosvg { };

  caldav = callPackage ../development/python-modules/caldav { };

  can = callPackage ../development/python-modules/can { };

  canmatrix = callPackage ../development/python-modules/canmatrix { };

  canonicaljson = callPackage ../development/python-modules/canonicaljson { };

  canopen = callPackage ../development/python-modules/canopen { };

  capstone = callPackage ../development/python-modules/capstone {
    inherit (pkgs) capstone;
  };

  capturer = callPackage ../development/python-modules/capturer { };

  carbon = callPackage ../development/python-modules/carbon { };

  carrot = callPackage ../development/python-modules/carrot { };

  cartopy = callPackage ../development/python-modules/cartopy { };

  casbin = callPackage ../development/python-modules/casbin { };

  case = callPackage ../development/python-modules/case { };

  cassandra-driver = callPackage ../development/python-modules/cassandra-driver { };

  castepxbin = callPackage ../development/python-modules/castepxbin { };

  casttube = callPackage ../development/python-modules/casttube { };

  catalogue = callPackage ../development/python-modules/catalogue { };

  catboost = callPackage ../development/python-modules/catboost { };

  cattrs = callPackage ../development/python-modules/cattrs { };

  cbeams = callPackage ../misc/cbeams { };

  cbor2 = callPackage ../development/python-modules/cbor2 { };

  cbor = callPackage ../development/python-modules/cbor { };

  cccolutils = callPackage ../development/python-modules/cccolutils { };

  cchardet = callPackage ../development/python-modules/cchardet { };

  celery = callPackage ../development/python-modules/celery { };

  cement = callPackage ../development/python-modules/cement { };

  censys = callPackage ../development/python-modules/censys { };

  connect-box = callPackage ../development/python-modules/connect_box { };

  cerberus = callPackage ../development/python-modules/cerberus { };

  cert-chain-resolver = callPackage ../development/python-modules/cert-chain-resolver { };

  certbot = callPackage ../development/python-modules/certbot { };

  certbot-dns-cloudflare = callPackage ../development/python-modules/certbot-dns-cloudflare { };

  certbot-dns-rfc2136 = callPackage ../development/python-modules/certbot-dns-rfc2136 { };

  certbot-dns-route53 = callPackage ../development/python-modules/certbot-dns-route53 { };

  certifi = callPackage ../development/python-modules/certifi { };

  certipy = callPackage ../development/python-modules/certipy { };

  certvalidator = callPackage ../development/python-modules/certvalidator { };

  cffi = callPackage ../development/python-modules/cffi { };

  cfgv = callPackage ../development/python-modules/cfgv { };

  cfn-flip = callPackage ../development/python-modules/cfn-flip { };

  cfn-lint = callPackage ../development/python-modules/cfn-lint { };

  cftime = callPackage ../development/python-modules/cftime { };

  cgen = callPackage ../development/python-modules/cgen { };

  cgroup-utils = callPackage ../development/python-modules/cgroup-utils { };

  chai = callPackage ../development/python-modules/chai { };

  chainer = callPackage ../development/python-modules/chainer {
    cudaSupport = pkgs.config.cudaSupport or false;
  };

  chainmap = callPackage ../development/python-modules/chainmap { };

  chalice = callPackage ../development/python-modules/chalice { };

  chameleon = callPackage ../development/python-modules/chameleon { };

  channels = callPackage ../development/python-modules/channels { };

  channels-redis = callPackage ../development/python-modules/channels-redis { };

  characteristic = callPackage ../development/python-modules/characteristic { };

  chardet = callPackage ../development/python-modules/chardet { };

  chart-studio = callPackage ../development/python-modules/chart-studio { };

  check-manifest = callPackage ../development/python-modules/check-manifest { };

  cheetah3 = callPackage ../development/python-modules/cheetah3 { };

  cheroot = callPackage ../development/python-modules/cheroot { };

  cherrypy = callPackage ../development/python-modules/cherrypy { };

  chevron = callPackage ../development/python-modules/chevron { };

  chirpstack-api = callPackage ../development/python-modules/chirpstack-api { };

  ci-info = callPackage ../development/python-modules/ci-info { };

  ci-py = callPackage ../development/python-modules/ci-py { };

  cirq = callPackage ../development/python-modules/cirq { };

  ciscomobilityexpress = callPackage ../development/python-modules/ciscomobilityexpress { };

  ciso8601 = callPackage ../development/python-modules/ciso8601 { };

  citeproc-py = callPackage ../development/python-modules/citeproc-py { };

  cjkwrap = callPackage ../development/python-modules/cjkwrap { };

  cjson = callPackage ../development/python-modules/cjson { };

  ckcc-protocol = callPackage ../development/python-modules/ckcc-protocol { };

  class-registry = callPackage ../development/python-modules/class-registry { };

  claripy =  callPackage ../development/python-modules/claripy { };

  cld2-cffi = callPackage ../development/python-modules/cld2-cffi { };

  cle = callPackage ../development/python-modules/cle { };

  cleo = callPackage ../development/python-modules/cleo { };

  clevercsv = callPackage ../development/python-modules/clevercsv { };

  clf = callPackage ../development/python-modules/clf { };

  click = callPackage ../development/python-modules/click { };

  clickclick = callPackage ../development/python-modules/clickclick { };

  click-completion = callPackage ../development/python-modules/click-completion { };

  click-configfile = callPackage ../development/python-modules/click-configfile { };

  click-datetime = callPackage ../development/python-modules/click-datetime { };

  click-default-group = callPackage ../development/python-modules/click-default-group { };

  click-didyoumean = callPackage ../development/python-modules/click-didyoumean { };

  click-help-colors = callPackage ../development/python-modules/click-help-colors { };

  click-log = callPackage ../development/python-modules/click-log { };

  click-plugins = callPackage ../development/python-modules/click-plugins { };

  click-spinner = callPackage ../development/python-modules/click-spinner { };

  click-repl = callPackage ../development/python-modules/click-repl { };

  click-threading = callPackage ../development/python-modules/click-threading { };

  clickhouse-cityhash = callPackage ../development/python-modules/clickhouse-cityhash {};

  clickhouse-cli = callPackage ../development/python-modules/clickhouse-cli { };

  clickhouse-driver = callPackage ../development/python-modules/clickhouse-driver {};

  cliff = callPackage ../development/python-modules/cliff { };

  clifford = callPackage ../development/python-modules/clifford { };

  cligj = callPackage ../development/python-modules/cligj { };

  cli-helpers = callPackage ../development/python-modules/cli-helpers { };

  clikit = callPackage ../development/python-modules/clikit { };

  clint = callPackage ../development/python-modules/clint { };

  clintermission = callPackage ../development/python-modules/clintermission { };

  clize = callPackage ../development/python-modules/clize { };

  clldutils = callPackage ../development/python-modules/clldutils { };

  cloudflare = callPackage ../development/python-modules/cloudflare { };

  cloudpickle = callPackage ../development/python-modules/cloudpickle { };

  cloudscraper = callPackage ../development/python-modules/cloudscraper { };

  cloudsmith-api = callPackage ../development/python-modules/cloudsmith-api { };

  clustershell = callPackage ../development/python-modules/clustershell { };

  cma = callPackage ../development/python-modules/cma { };

  cmarkgfm = callPackage ../development/python-modules/cmarkgfm { };

  cmd2 = callPackage ../development/python-modules/cmd2 { };

  cmdline = callPackage ../development/python-modules/cmdline { };

  cmigemo = callPackage ../development/python-modules/cmigemo {
    inherit (pkgs) cmigemo;
  };

  cmsis-svd = callPackage ../development/python-modules/cmsis-svd { };

  cntk = callPackage ../development/python-modules/cntk { };

  cnvkit = callPackage ../development/python-modules/cnvkit { };

  coapthon3 = callPackage ../development/python-modules/coapthon3 { };

  coconut = callPackage ../development/python-modules/coconut { };

  cocotb = callPackage ../development/python-modules/cocotb { };

  codecov = callPackage ../development/python-modules/codecov { };

  codespell = callPackage ../development/python-modules/codespell { };

  cogapp = callPackage ../development/python-modules/cogapp { };

  ColanderAlchemy = callPackage ../development/python-modules/colanderalchemy { };

  colander = callPackage ../development/python-modules/colander { };

  colorama = callPackage ../development/python-modules/colorama { };

  colorcet = callPackage ../development/python-modules/colorcet { };

  colorclass = callPackage ../development/python-modules/colorclass { };

  colored = callPackage ../development/python-modules/colored { };

  coloredlogs = callPackage ../development/python-modules/coloredlogs { };

  colorful = callPackage ../development/python-modules/colorful { };

  colorlog = callPackage ../development/python-modules/colorlog { };

  colorlover = callPackage ../development/python-modules/colorlover { };

  colormath = callPackage ../development/python-modules/colormath { };

  colorspacious = callPackage ../development/python-modules/colorspacious { };

  colour = callPackage ../development/python-modules/colour { };

  commandparse = callPackage ../development/python-modules/commandparse { };

  commoncode = callPackage ../development/python-modules/commoncode { };

  CommonMark = callPackage ../development/python-modules/commonmark { };

  compiledb = callPackage ../development/python-modules/compiledb { };

  conda = callPackage ../development/python-modules/conda { };

  ConfigArgParse = self.configargparse; # added 2021-03-18
  configargparse = callPackage ../development/python-modules/configargparse { };

  configobj = callPackage ../development/python-modules/configobj { };

  configparser = callPackage ../development/python-modules/configparser { };

  configshell = callPackage ../development/python-modules/configshell { };

  confluent-kafka = callPackage ../development/python-modules/confluent-kafka { };

  confuse = callPackage ../development/python-modules/confuse { };

  connexion = callPackage ../development/python-modules/connexion { };

  consonance = callPackage ../development/python-modules/consonance { };

  constantly = callPackage ../development/python-modules/constantly { };

  construct = callPackage ../development/python-modules/construct { };

  consul = callPackage ../development/python-modules/consul { };

  contexter = callPackage ../development/python-modules/contexter { };

  contextlib2 = callPackage ../development/python-modules/contextlib2 { };

  contextvars = callPackage ../development/python-modules/contextvars { };

  convertdate = callPackage ../development/python-modules/convertdate { };

  cookiecutter = callPackage ../development/python-modules/cookiecutter { };

  cookies = callPackage ../development/python-modules/cookies { };

  coordinates = callPackage ../development/python-modules/coordinates { };

  coreapi = callPackage ../development/python-modules/coreapi { };

  coreschema = callPackage ../development/python-modules/coreschema { };

  cornice = callPackage ../development/python-modules/cornice { };

  coronavirus = callPackage ../development/python-modules/coronavirus { };

  cot = callPackage ../development/python-modules/cot { };

  covCore = callPackage ../development/python-modules/cov-core { };

  coverage = callPackage ../development/python-modules/coverage { };

  coveralls = callPackage ../development/python-modules/coveralls { };

  cozy = callPackage ../development/python-modules/cozy { };

  cppheaderparser = callPackage ../development/python-modules/cppheaderparser { };

  cppy = callPackage ../development/python-modules/cppy { };

  cpyparsing = callPackage ../development/python-modules/cpyparsing { };

  cram = callPackage ../development/python-modules/cram { };

  crashtest = callPackage ../development/python-modules/crashtest { };

  crate = callPackage ../development/python-modules/crate { };

  crayons = callPackage ../development/python-modules/crayons { };

  crc16 = callPackage ../development/python-modules/crc16 { };

  crc32c = callPackage ../development/python-modules/crc32c { };

  crccheck = callPackage ../development/python-modules/crccheck { };

  crcmod = callPackage ../development/python-modules/crcmod { };

  credstash = callPackage ../development/python-modules/credstash { };

  criticality-score = callPackage ../development/python-modules/criticality-score { };

  croniter = callPackage ../development/python-modules/croniter { };

  cryptacular = callPackage ../development/python-modules/cryptacular { };

  cryptography = callPackage ../development/python-modules/cryptography { };

  cryptography_vectors = callPackage ../development/python-modules/cryptography/vectors.nix { };

  crytic-compile = callPackage ../development/python-modules/crytic-compile { };

  csrmesh  = callPackage ../development/python-modules/csrmesh { };

  csscompressor = callPackage ../development/python-modules/csscompressor { };

  cssmin = callPackage ../development/python-modules/cssmin { };

  css-html-js-minify = callPackage ../development/python-modules/css-html-js-minify { };

  css-parser = callPackage ../development/python-modules/css-parser { };

  cssselect2 = callPackage ../development/python-modules/cssselect2 { };

  cssselect = callPackage ../development/python-modules/cssselect { };

  cssutils = callPackage ../development/python-modules/cssutils { };

  csvs-to-sqlite = callPackage ../development/python-modules/csvs-to-sqlite { };

  csvw = callPackage ../development/python-modules/csvw { };

  cucumber-tag-expressions = callPackage ../development/python-modules/cucumber-tag-expressions { };

  cufflinks = callPackage ../development/python-modules/cufflinks { };

  cupy = callPackage ../development/python-modules/cupy {
    cudatoolkit = pkgs.cudatoolkit_11;
    cudnn = pkgs.cudnn_cudatoolkit_11;
    nccl = pkgs.nccl_cudatoolkit_11;
    cutensor = pkgs.cutensor_cudatoolkit_11;
  };

  curio = callPackage ../development/python-modules/curio { };

  curtsies = callPackage ../development/python-modules/curtsies { };

  curve25519-donna = callPackage ../development/python-modules/curve25519-donna { };

  cve-bin-tool = callPackage ../development/python-modules/cve-bin-tool { };

  cvxopt = callPackage ../development/python-modules/cvxopt { };

  cvxpy = callPackage ../development/python-modules/cvxpy { };

  cwcwidth = callPackage ../development/python-modules/cwcwidth { };

  cx_Freeze = callPackage ../development/python-modules/cx_freeze { };

  cx_oracle = callPackage ../development/python-modules/cx_oracle { };

  cxxfilt = callPackage ../development/python-modules/cxxfilt { };

  cycler = callPackage ../development/python-modules/cycler { };

  cymem = callPackage ../development/python-modules/cymem { };

  cypari2 = callPackage ../development/python-modules/cypari2 { };

  cysignals = callPackage ../development/python-modules/cysignals { };

  cython = callPackage ../development/python-modules/Cython { };

  cytoolz = callPackage ../development/python-modules/cytoolz { };

  d2to1 = callPackage ../development/python-modules/d2to1 { };

  daemonize = callPackage ../development/python-modules/daemonize { };

  daemonocle = callPackage ../development/python-modules/daemonocle { };

  daphne = callPackage ../development/python-modules/daphne { };

  dash = callPackage ../development/python-modules/dash { };

  dash-core-components = callPackage ../development/python-modules/dash-core-components { };

  dash-html-components = callPackage ../development/python-modules/dash-html-components { };

  dash-renderer = callPackage ../development/python-modules/dash-renderer { };

  dash-table = callPackage ../development/python-modules/dash-table { };

  dask = callPackage ../development/python-modules/dask { };

  dask-gateway = callPackage ../development/python-modules/dask-gateway { };

  dask-gateway-server = callPackage ../development/python-modules/dask-gateway-server { };

  dask-glm = callPackage ../development/python-modules/dask-glm { };

  dask-image = callPackage ../development/python-modules/dask-image { };

  dask-jobqueue = callPackage ../development/python-modules/dask-jobqueue { };

  dask-ml = callPackage ../development/python-modules/dask-ml { };

  dask-mpi = callPackage ../development/python-modules/dask-mpi { };

  dask-xgboost = callPackage ../development/python-modules/dask-xgboost { };

  databases = callPackage ../development/python-modules/databases { };

  databricks-cli = callPackage ../development/python-modules/databricks-cli { };

  databricks-connect = callPackage ../development/python-modules/databricks-connect { };

  dataclasses = callPackage ../development/python-modules/dataclasses { };

  dataclasses-json = callPackage ../development/python-modules/dataclasses-json { };

  datadiff = callPackage ../development/python-modules/datadiff { };

  datadog = callPackage ../development/python-modules/datadog { };

  datamodeldict = callPackage ../development/python-modules/datamodeldict { };

  datasets = callPackage ../development/python-modules/datasets { };

  datasette = callPackage ../development/python-modules/datasette { };

  datashader = callPackage ../development/python-modules/datashader {
    dask = self.dask.override { withExtraComplete = true; };
  };

  datashape = callPackage ../development/python-modules/datashape { };

  datatable = callPackage ../development/python-modules/datatable { };

  dateparser = callPackage ../development/python-modules/dateparser { };

  datrie = callPackage ../development/python-modules/datrie { };

  dbf = callPackage ../development/python-modules/dbf { };

  dbfread = callPackage ../development/python-modules/dbfread { };

  dbus-next = callPackage ../development/python-modules/dbus-next { };

  dbus-python = callPackage ../development/python-modules/dbus {
    inherit (pkgs) dbus;
  };

  dbutils = callPackage ../development/python-modules/dbutils { };

  dcmstack = callPackage ../development/python-modules/dcmstack { };

  ddt = callPackage ../development/python-modules/ddt { };

  deap = callPackage ../development/python-modules/deap { };

  debian = callPackage ../development/python-modules/debian { };

  debian-inspector = callPackage ../development/python-modules/debian-inspector { };

  debts = callPackage ../development/python-modules/debts { };

  debugpy = callPackage ../development/python-modules/debugpy { };

  decorator = callPackage ../development/python-modules/decorator { };

  decopatch = callPackage ../development/python-modules/decopatch { };

  deep_merge = callPackage ../development/python-modules/deep_merge { };

  deepdiff = callPackage ../development/python-modules/deepdiff { };

  deepmerge = callPackage ../development/python-modules/deepmerge { };

  deeptoolsintervals = callPackage ../development/python-modules/deeptoolsintervals { };

  deezer-python = callPackage ../development/python-modules/deezer-python { };

  defcon = callPackage ../development/python-modules/defcon { };

  deform = callPackage ../development/python-modules/deform { };

  defusedxml = callPackage ../development/python-modules/defusedxml { };

  delegator-py = callPackage ../development/python-modules/delegator-py { };

  deltachat = callPackage ../development/python-modules/deltachat { };

  deluge-client = callPackage ../development/python-modules/deluge-client { };

  demjson = callPackage ../development/python-modules/demjson { };

  dendropy = callPackage ../development/python-modules/dendropy { };

  denonavr = callPackage ../development/python-modules/denonavr { };

  dependency-injector = callPackage ../development/python-modules/dependency-injector { };

  deprecated = callPackage ../development/python-modules/deprecated { };

  deprecation = callPackage ../development/python-modules/deprecation { };

  derpconf = callPackage ../development/python-modules/derpconf { };

  descartes = callPackage ../development/python-modules/descartes { };

  desktop-notifier = callPackage ../development/python-modules/desktop-notifier { };

  detox = throw "detox is no longer maintained, and was broken since may 2019"; # added 2020-07-04

  devolo-home-control-api = callPackage ../development/python-modules/devolo-home-control-api { };

  devpi-common = callPackage ../development/python-modules/devpi-common { };

  dftfit = callPackage ../development/python-modules/dftfit { };

  diagrams = callPackage ../development/python-modules/diagrams { };

  diceware = callPackage ../development/python-modules/diceware { };

  dicom2nifti = callPackage ../development/python-modules/dicom2nifti { };

  dict2xml = callPackage ../development/python-modules/dict2xml { };

  dictionaries = callPackage ../development/python-modules/dictionaries { };

  dicttoxml = callPackage ../development/python-modules/dicttoxml { };

  diff_cover = callPackage ../development/python-modules/diff_cover { };

  diff-match-patch = callPackage ../development/python-modules/diff-match-patch { };

  digital-ocean = callPackage ../development/python-modules/digitalocean { };

  digi-xbee = callPackage ../development/python-modules/digi-xbee { };

  dill = callPackage ../development/python-modules/dill { };

  diofant = callPackage ../development/python-modules/diofant { };

  dipy = callPackage ../development/python-modules/dipy { };

  discid = callPackage ../development/python-modules/discid { };

  discogs_client = callPackage ../development/python-modules/discogs_client { };

  discordpy = callPackage ../development/python-modules/discordpy { };

  diskcache = callPackage ../development/python-modules/diskcache { };

  dissononce = callPackage ../development/python-modules/dissononce { };

  distlib = callPackage ../development/python-modules/distlib { };

  distorm3 = callPackage ../development/python-modules/distorm3 { };

  distributed = callPackage ../development/python-modules/distributed { };

  distro = callPackage ../development/python-modules/distro { };

  distutils_extra = callPackage ../development/python-modules/distutils_extra { };

  django = self.django_2;

  # Current LTS
  django_2 = callPackage ../development/python-modules/django/2.nix { };

  # Current latest
  django_3 = callPackage ../development/python-modules/django/3.nix { };

  django-allauth = callPackage ../development/python-modules/django-allauth { };

  django-anymail = callPackage ../development/python-modules/django-anymail { };

  django_appconf = callPackage ../development/python-modules/django_appconf { };

  django-auth-ldap = callPackage ../development/python-modules/django-auth-ldap { };

  django-cache-url = callPackage ../development/python-modules/django-cache-url { };

  django-cacheops = callPackage ../development/python-modules/django-cacheops { };

  django_classytags = callPackage ../development/python-modules/django_classytags { };

  django-cleanup = callPackage ../development/python-modules/django-cleanup { };

  django_colorful = callPackage ../development/python-modules/django_colorful { };

  django_compat = callPackage ../development/python-modules/django-compat { };

  django_compressor = callPackage ../development/python-modules/django_compressor { };

  django-configurations = callPackage ../development/python-modules/django-configurations { };

  django_contrib_comments = callPackage ../development/python-modules/django_contrib_comments { };

  django-cors-headers = callPackage ../development/python-modules/django-cors-headers { };

  django-csp = callPackage ../development/python-modules/django-csp { };

  django-discover-runner = callPackage ../development/python-modules/django-discover-runner { };

  django-dynamic-preferences = callPackage ../development/python-modules/django-dynamic-preferences { };

  django_environ = callPackage ../development/python-modules/django_environ { };

  django_extensions = callPackage ../development/python-modules/django-extensions { };

  django-filter = callPackage ../development/python-modules/django-filter { };

  django-gravatar2 = callPackage ../development/python-modules/django-gravatar2 { };

  django_guardian = callPackage ../development/python-modules/django_guardian { };

  django-haystack = callPackage ../development/python-modules/django-haystack { };

  django_hijack_admin = callPackage ../development/python-modules/django-hijack-admin { };

  django_hijack = callPackage ../development/python-modules/django-hijack { };
  # This package may need an older version of Django. Override the package set and set e.g. `django = super.django_1_9`. See the Nixpkgs manual for examples on how to override the package set.

  django-ipware = callPackage ../development/python-modules/django-ipware { };

  django-jinja = callPackage ../development/python-modules/django-jinja2 { };

  django-logentry-admin = callPackage ../development/python-modules/django-logentry-admin { };

  django-mailman3 = callPackage ../development/python-modules/django-mailman3 { };

  django_modelcluster = callPackage ../development/python-modules/django_modelcluster { };

  django-multiselectfield = callPackage ../development/python-modules/django-multiselectfield { };

  django-maintenance-mode = callPackage ../development/python-modules/django-maintenance-mode { };

  django_nose = callPackage ../development/python-modules/django_nose { };

  django-oauth-toolkit = callPackage ../development/python-modules/django-oauth-toolkit { };

  django-paintstore = callPackage ../development/python-modules/django-paintstore { };

  django-pglocks = callPackage ../development/python-modules/django-pglocks { };

  django-picklefield = callPackage ../development/python-modules/django-picklefield { };

  django_pipeline = callPackage ../development/python-modules/django-pipeline { };

  django_polymorphic = callPackage ../development/python-modules/django-polymorphic { };

  django-postgresql-netfields = callPackage ../development/python-modules/django-postgresql-netfields { };

  django-q = callPackage ../development/python-modules/django-q { };

  djangoql = callPackage ../development/python-modules/djangoql { };

  django-ranged-response = callPackage ../development/python-modules/django-ranged-response { };

  django-raster = callPackage ../development/python-modules/django-raster { };

  django_redis = callPackage ../development/python-modules/django_redis { };

  django-rest-auth = callPackage ../development/python-modules/django-rest-auth { };

  djangorestframework = callPackage ../development/python-modules/djangorestframework { };

  djangorestframework-jwt = callPackage ../development/python-modules/djangorestframework-jwt { };

  djangorestframework-simplejwt = callPackage ../development/python-modules/djangorestframework-simplejwt { };

  django_reversion = callPackage ../development/python-modules/django_reversion { };

  django-sampledatahelper = callPackage ../development/python-modules/django-sampledatahelper { };

  django-sesame = callPackage ../development/python-modules/django-sesame { };

  django_silk = callPackage ../development/python-modules/django_silk { };

  django-simple-captcha = callPackage ../development/python-modules/django-simple-captcha { };

  django-sites = callPackage ../development/python-modules/django-sites { };

  django-sr = callPackage ../development/python-modules/django-sr { };

  django-storages = callPackage ../development/python-modules/django-storages { };

  django_tagging = callPackage ../development/python-modules/django_tagging { };

  django_taggit = callPackage ../development/python-modules/django_taggit { };

  django_treebeard = callPackage ../development/python-modules/django_treebeard { };

  django-versatileimagefield = callPackage ../development/python-modules/django-versatileimagefield { };

  django-webpack-loader = callPackage ../development/python-modules/django-webpack-loader { };

  django-widget-tweaks = callPackage ../development/python-modules/django-widget-tweaks { };

  dj-database-url = callPackage ../development/python-modules/dj-database-url { };

  dj-email-url = callPackage ../development/python-modules/dj-email-url { };

  djmail = callPackage ../development/python-modules/djmail { };

  dj-search-url = callPackage ../development/python-modules/dj-search-url { };

  dkimpy = callPackage ../development/python-modules/dkimpy { };

  dlib = callPackage ../development/python-modules/dlib {
    inherit (pkgs) dlib;
  };

  dlx = callPackage ../development/python-modules/dlx { };

  dmenu-python = callPackage ../development/python-modules/dmenu { };

  dm-sonnet = callPackage ../development/python-modules/dm-sonnet { };

  dnachisel = callPackage ../development/python-modules/dnachisel { };

  dnslib = callPackage ../development/python-modules/dnslib { };

  dnspython = callPackage ../development/python-modules/dnspython { };

  dnspython_1 = callPackage ../development/python-modules/dnspython/1.nix { };

  dns = self.dnspython; # Alias for compatibility, 2017-12-10

  doc8 = callPackage ../development/python-modules/doc8 { };

  docker = callPackage ../development/python-modules/docker { };

  dockerfile-parse = callPackage ../development/python-modules/dockerfile-parse { };

  dockerpty = callPackage ../development/python-modules/dockerpty { };

  docker_pycreds = callPackage ../development/python-modules/docker-pycreds { };

  docker-py = callPackage ../development/python-modules/docker-py { };

  dockerspawner = callPackage ../development/python-modules/dockerspawner { };

  docloud = callPackage ../development/python-modules/docloud { };

  docopt = callPackage ../development/python-modules/docopt { };

  docplex = callPackage ../development/python-modules/docplex { };

  docrep = callPackage ../development/python-modules/docrep { };

  doctest-ignore-unicode = callPackage ../development/python-modules/doctest-ignore-unicode { };

  docutils = callPackage ../development/python-modules/docutils { };

  docx2python = callPackage ../development/python-modules/docx2python { };

  dodgy = callPackage ../development/python-modules/dodgy { };

  dogpile_cache = callPackage ../development/python-modules/dogpile.cache { };

  dogpile_core = callPackage ../development/python-modules/dogpile.core { };

  dogtail = callPackage ../development/python-modules/dogtail { };

  doit = callPackage ../development/python-modules/doit { };

  dominate = callPackage ../development/python-modules/dominate { };

  dopy = callPackage ../development/python-modules/dopy { };

  dotty-dict = callPackage ../development/python-modules/dotty-dict { };

  dot2tex = callPackage ../development/python-modules/dot2tex {
    inherit (pkgs) graphviz;
  };

  dotmap = callPackage ../development/python-modules/dotmap { };

  dparse = callPackage ../development/python-modules/dparse { };

  dpath = callPackage ../development/python-modules/dpath { };

  dpkt = callPackage ../development/python-modules/dpkt { };

  drf-nested-routers = callPackage ../development/python-modules/drf-nested-routers { };

  drf-yasg = callPackage ../development/python-modules/drf-yasg { };

  drivelib = callPackage ../development/python-modules/drivelib { };

  drms = callPackage ../development/python-modules/drms { };

  dropbox = callPackage ../development/python-modules/dropbox { };

  ds-store = callPackage ../development/python-modules/ds-store { };

  ds4drv = callPackage ../development/python-modules/ds4drv { };

  dsmr-parser = callPackage ../development/python-modules/dsmr-parser { };

  duckdb = callPackage ../development/python-modules/duckdb {
    inherit (pkgs) duckdb;
  };

  duecredit = callPackage ../development/python-modules/duecredit { };

  dufte = callPackage ../development/python-modules/dufte { };

  dugong = callPackage ../development/python-modules/dugong { };

  dulwich = callPackage ../development/python-modules/dulwich { };

  dwdwfsapi = callPackage ../development/python-modules/dwdwfsapi { };

  dyn = callPackage ../development/python-modules/dyn { };

  dynd = callPackage ../development/python-modules/dynd { };

  easydict = callPackage ../development/python-modules/easydict { };

  easygui = callPackage ../development/python-modules/easygui { };

  EasyProcess = callPackage ../development/python-modules/easyprocess { };

  easysnmp = callPackage ../development/python-modules/easysnmp { };

  easy-thumbnails = callPackage ../development/python-modules/easy-thumbnails { };

  easywatch = callPackage ../development/python-modules/easywatch { };

  ec2instanceconnectcli = callPackage ../tools/virtualization/ec2instanceconnectcli { };

  eccodes = toPythonModule (pkgs.eccodes.override {
    enablePython = true;
    pythonPackages = self;
  });

  ecdsa = callPackage ../development/python-modules/ecdsa { };

  ecos = callPackage ../development/python-modules/ecos { };

  ecpy = callPackage ../development/python-modules/ecpy { };

  ed25519 = callPackage ../development/python-modules/ed25519 { };

  editdistance = callPackage ../development/python-modules/editdistance { };

  editorconfig = callPackage ../development/python-modules/editorconfig { };

  edward = callPackage ../development/python-modules/edward { };

  effect = callPackage ../development/python-modules/effect { };

  eggdeps = callPackage ../development/python-modules/eggdeps { };

  elasticsearch = callPackage ../development/python-modules/elasticsearch { };

  elasticsearch-dsl = callPackage ../development/python-modules/elasticsearch-dsl { };

  elasticsearchdsl = self.elasticsearch-dsl;

  elementpath = callPackage ../development/python-modules/elementpath { };

  eliot = callPackage ../development/python-modules/eliot { };

  elmax = callPackage ../development/python-modules/elmax { };

  emailthreads = callPackage ../development/python-modules/emailthreads { };

  email_validator = callPackage ../development/python-modules/email-validator { };

  emcee = callPackage ../development/python-modules/emcee { };

  emv = callPackage ../development/python-modules/emv { };

  emoji = callPackage ../development/python-modules/emoji { };

  enaml = callPackage ../development/python-modules/enaml { };

  enamlx = callPackage ../development/python-modules/enamlx { };

  enrich = callPackage ../development/python-modules/enrich { };

  entrance = callPackage ../development/python-modules/entrance {
    routerFeatures = false;
  };

  entrance-with-router-features = callPackage ../development/python-modules/entrance {
    routerFeatures = true;
  };

  entrypoint2 = callPackage ../development/python-modules/entrypoint2 { };

  entrypoints = callPackage ../development/python-modules/entrypoints { };

  enum34 = callPackage ../development/python-modules/enum34 { };

  enum-compat = callPackage ../development/python-modules/enum-compat { };

  envisage = callPackage ../development/python-modules/envisage { };

  envs = callPackage ../development/python-modules/envs { };

  enzyme = callPackage ../development/python-modules/enzyme { };

  epc = callPackage ../development/python-modules/epc { };

  ephem = callPackage ../development/python-modules/ephem { };

  eradicate = callPackage ../development/python-modules/eradicate { };

  escapism = callPackage ../development/python-modules/escapism { };

  etcd = callPackage ../development/python-modules/etcd { };

  etelemetry = callPackage ../development/python-modules/etelemetry { };

  etebase = callPackage ../development/python-modules/etebase {
    inherit (pkgs.darwin.apple_sdk.frameworks) Security;
  };

  etebase-server = callPackage ../servers/etebase { };

  etesync = callPackage ../development/python-modules/etesync { };

  eth-hash = callPackage ../development/python-modules/eth-hash { };

  eth-typing = callPackage ../development/python-modules/eth-typing { };

  eth-utils = callPackage ../development/python-modules/eth-utils { };

  et_xmlfile = callPackage ../development/python-modules/et_xmlfile { };

  evdev = callPackage ../development/python-modules/evdev { };

  eve = callPackage ../development/python-modules/eve { };

  eventlet = callPackage ../development/python-modules/eventlet { };

  events = callPackage ../development/python-modules/events { };

  evernote = callPackage ../development/python-modules/evernote { };

  evohome-async = callPackage ../development/python-modules/evohome-async { };

  ewmh = callPackage ../development/python-modules/ewmh { };

  exdown = callPackage ../development/python-modules/exdown { };

  exchangelib = callPackage ../development/python-modules/exchangelib { };

  execnet = callPackage ../development/python-modules/execnet { };

  executing = callPackage ../development/python-modules/executing { };

  executor = callPackage ../development/python-modules/executor { };

  exif = callPackage ../development/python-modules/exif { };

  exifread = callPackage ../development/python-modules/exifread { };

  expects = callPackage ../development/python-modules/expects { };

  expiringdict = callPackage ../development/python-modules/expiringdict { };

  exrex = callPackage ../development/python-modules/exrex { };

  extractcode = callPackage ../development/python-modules/extractcode { };

  extractcode-7z = callPackage ../development/python-modules/extractcode/7z.nix {
    inherit (pkgs) p7zip;
  };

  extractcode-libarchive = callPackage ../development/python-modules/extractcode/libarchive.nix {
    inherit (pkgs)
      libarchive
      libb2
      bzip2
      expat
      lz4
      lzma
      zlib
      zstd;
  };

  extras = callPackage ../development/python-modules/extras { };

  eyeD3 = callPackage ../development/python-modules/eyed3 { };

  ezdxf = callPackage ../development/python-modules/ezdxf { };

  Fabric = callPackage ../development/python-modules/Fabric { };

  faadelays = callPackage ../development/python-modules/faadelays { };

  fabulous = callPackage ../development/python-modules/fabulous { };

  facebook-sdk = callPackage ../development/python-modules/facebook-sdk { };

  face = callPackage ../development/python-modules/face { };

  facedancer = callPackage ../development/python-modules/facedancer { };

  face_recognition = callPackage ../development/python-modules/face_recognition { };

  face_recognition_models = callPackage ../development/python-modules/face_recognition_models { };

  factory_boy = callPackage ../development/python-modules/factory_boy { };

  fake_factory = callPackage ../development/python-modules/fake_factory { };

  fake-useragent = callPackage ../development/python-modules/fake-useragent { };

  faker = callPackage ../development/python-modules/faker { };

  fakeredis = callPackage ../development/python-modules/fakeredis { };

  falcon = callPackage ../development/python-modules/falcon { };

  fastapi = callPackage ../development/python-modules/fastapi { };

  fastcache = callPackage ../development/python-modules/fastcache { };

  fastdiff = callPackage ../development/python-modules/fastdiff { };

  fastdtw = callPackage ../development/python-modules/fastdtw { };

  fastecdsa = callPackage ../development/python-modules/fastecdsa { };

  fasteners = callPackage ../development/python-modules/fasteners { };

  fastentrypoints = callPackage ../development/python-modules/fastentrypoints { };

  fastimport = callPackage ../development/python-modules/fastimport { };

  fastjsonschema = callPackage ../development/python-modules/fastjsonschema { };

  fastnlo_toolkit = toPythonModule (pkgs.fastnlo_toolkit.override {
    withPython = true;
    inherit python;
  });

  fastpair = callPackage ../development/python-modules/fastpair { };

  fastparquet = callPackage ../development/python-modules/fastparquet { };

  fastpbkdf2 = callPackage ../development/python-modules/fastpbkdf2 { };

  fastprogress = callPackage ../development/python-modules/fastprogress { };

  fastrlock = callPackage ../development/python-modules/fastrlock { };

  fasttext = callPackage ../development/python-modules/fasttext { };

  faulthandler = throw "faulthandler is built into ${python.executable}";

  favicon = callPackage ../development/python-modules/favicon { };

  fb-re2 = callPackage ../development/python-modules/fb-re2 { };

  fe25519 = callPackage ../development/python-modules/fe25519 { };

  feedgen = callPackage ../development/python-modules/feedgen { };

  feedgenerator = callPackage ../development/python-modules/feedgenerator {
    inherit (pkgs) glibcLocales;
  };

  feedparser = callPackage ../development/python-modules/feedparser { };

  fenics = callPackage ../development/libraries/science/math/fenics {
    pytest = self.pytest_4;
    hdf5 = pkgs.hdf5_1_10;
  };

  ffmpeg-python = callPackage ../development/python-modules/ffmpeg-python { };

  ffmpeg-progress-yield = callPackage ../development/python-modules/ffmpeg-progress-yield { };

  fido2 = callPackage ../development/python-modules/fido2 { };

  filebrowser_safe = callPackage ../development/python-modules/filebrowser_safe { };

  filebytes = callPackage ../development/python-modules/filebytes { };

  filelock = callPackage ../development/python-modules/filelock { };

  filemagic = callPackage ../development/python-modules/filemagic { };

  filetype = callPackage ../development/python-modules/filetype { };

  filterpy = callPackage ../development/python-modules/filterpy { };

  finalfusion = callPackage ../development/python-modules/finalfusion { };

  fingerprints = callPackage ../development/python-modules/fingerprints { };

  fints = callPackage ../development/python-modules/fints { };

  fiona = callPackage ../development/python-modules/fiona { };

  fipy = callPackage ../development/python-modules/fipy { };

  fire = callPackage ../development/python-modules/fire { };

  firetv = callPackage ../development/python-modules/firetv { };

  first = callPackage ../development/python-modules/first { };

  fitbit = callPackage ../development/python-modules/fitbit { };

  fixerio = callPackage ../development/python-modules/fixerio { };

  fixtures = callPackage ../development/python-modules/fixtures { };

  flake8-blind-except = callPackage ../development/python-modules/flake8-blind-except { };

  flake8 = callPackage ../development/python-modules/flake8 { };

  flake8-debugger = callPackage ../development/python-modules/flake8-debugger { };

  flake8-future-import = callPackage ../development/python-modules/flake8-future-import { };

  flake8-import-order = callPackage ../development/python-modules/flake8-import-order { };

  flake8-polyfill = callPackage ../development/python-modules/flake8-polyfill { };

  flaky = callPackage ../development/python-modules/flaky { };

  flametree = callPackage ../development/python-modules/flametree { };

  flammkuchen = callPackage ../development/python-modules/flammkuchen { };

  flask-admin = callPackage ../development/python-modules/flask-admin { };

  flask-api = callPackage ../development/python-modules/flask-api { };

  flask-appbuilder = callPackage ../development/python-modules/flask-appbuilder { };

  flask_assets = callPackage ../development/python-modules/flask-assets { };

  flask-autoindex = callPackage ../development/python-modules/flask-autoindex { };

  flask-babel = callPackage ../development/python-modules/flask-babel { };

  flaskbabel = callPackage ../development/python-modules/flaskbabel { };

  flask-babelex = callPackage ../development/python-modules/flask-babelex { };

  flask-bcrypt = callPackage ../development/python-modules/flask-bcrypt { };

  flask-bootstrap = callPackage ../development/python-modules/flask-bootstrap { };

  flask-caching = callPackage ../development/python-modules/flask-caching { };

  flask = callPackage ../development/python-modules/flask { };

  flask-common = callPackage ../development/python-modules/flask-common { };

  flask-compress = callPackage ../development/python-modules/flask-compress { };

  flask-cors = callPackage ../development/python-modules/flask-cors { };

  flask_elastic = callPackage ../development/python-modules/flask-elastic { };

  flask-httpauth = callPackage ../development/python-modules/flask-httpauth { };

  flask-jwt-extended = callPackage ../development/python-modules/flask-jwt-extended { };

  flask-limiter = callPackage ../development/python-modules/flask-limiter { };

  flask_login = callPackage ../development/python-modules/flask-login { };

  flask_mail = callPackage ../development/python-modules/flask-mail { };

  flask_marshmallow = callPackage ../development/python-modules/flask-marshmallow { };

  flask_migrate = callPackage ../development/python-modules/flask-migrate { };

  flask-mongoengine = callPackage ../development/python-modules/flask-mongoengine { };

  flask-openid = callPackage ../development/python-modules/flask-openid { };

  flask-paginate = callPackage ../development/python-modules/flask-paginate { };

  flask_principal = callPackage ../development/python-modules/flask-principal { };

  flask-pymongo = callPackage ../development/python-modules/Flask-PyMongo { };

  flask-restful = callPackage ../development/python-modules/flask-restful { };

  flask-restplus = callPackage ../development/python-modules/flask-restplus { };

  flask-restx = callPackage ../development/python-modules/flask-restx { };

  flask-reverse-proxy-fix = callPackage ../development/python-modules/flask-reverse-proxy-fix { };

  flask_script = callPackage ../development/python-modules/flask-script { };

  flask-seasurf = callPackage ../development/python-modules/flask-seasurf { };

  flask-silk = callPackage ../development/python-modules/flask-silk { };

  flask-socketio = callPackage ../development/python-modules/flask-socketio { };

  flask-sockets = callPackage ../development/python-modules/flask-sockets { };

  flask_sqlalchemy = callPackage ../development/python-modules/flask-sqlalchemy { };

  flask-sslify = callPackage ../development/python-modules/flask-sslify { };

  flask-swagger = callPackage ../development/python-modules/flask-swagger { };

  flask-swagger-ui = callPackage ../development/python-modules/flask-swagger-ui { };

  flask_testing = callPackage ../development/python-modules/flask-testing { };

  flask-versioned = callPackage ../development/python-modules/flask-versioned { };

  flask_wtf = callPackage ../development/python-modules/flask-wtf { };

  flatbuffers = callPackage ../development/python-modules/flatbuffers {
    inherit (pkgs) flatbuffers;
  };

  flexmock = callPackage ../development/python-modules/flexmock { };

  flickrapi = callPackage ../development/python-modules/flickrapi { };

  flit = callPackage ../development/python-modules/flit { };

  flit-core = callPackage ../development/python-modules/flit-core { };

  flower = callPackage ../development/python-modules/flower { };

  flowlogs_reader = callPackage ../development/python-modules/flowlogs_reader { };

  fluent-logger = callPackage ../development/python-modules/fluent-logger { };

  flufl_bounce = callPackage ../development/python-modules/flufl/bounce.nix { };

  flufl_i18n = callPackage ../development/python-modules/flufl/i18n.nix { };

  flufl_lock = callPackage ../development/python-modules/flufl/lock.nix { };

  flux-led = callPackage ../development/python-modules/flux-led { };

  fn = callPackage ../development/python-modules/fn { };

  fnvhash = callPackage ../development/python-modules/fnvhash { };

  folium = callPackage ../development/python-modules/folium { };

  fontforge = toPythonModule (pkgs.fontforge.override {
    withPython = true;
    inherit python;
  });

  fontmath = callPackage ../development/python-modules/fontmath { };

  fontparts = callPackage ../development/python-modules/fontparts { };

  fontpens = callPackage ../development/python-modules/fontpens { };

  fonttools = callPackage ../development/python-modules/fonttools { };

  foolscap = callPackage ../development/python-modules/foolscap { };

  forbiddenfruit = callPackage ../development/python-modules/forbiddenfruit { };

  fortiosapi = callPackage ../development/python-modules/fortiosapi { };

  FormEncode = callPackage ../development/python-modules/FormEncode { };

  foundationdb51 = callPackage ../servers/foundationdb/python.nix { foundationdb = pkgs.foundationdb51; };
  foundationdb52 = callPackage ../servers/foundationdb/python.nix { foundationdb = pkgs.foundationdb52; };
  foundationdb60 = callPackage ../servers/foundationdb/python.nix { foundationdb = pkgs.foundationdb60; };
  foundationdb61 = callPackage ../servers/foundationdb/python.nix { foundationdb = pkgs.foundationdb61; };

  fountains = callPackage ../development/python-modules/fountains { };

  foxdot = callPackage ../development/python-modules/foxdot { };

  fpdf = callPackage ../development/python-modules/fpdf { };

  fpylll = callPackage ../development/python-modules/fpylll { };

  freebox-api = callPackage ../development/python-modules/freebox-api { };

  freetype-py = callPackage ../development/python-modules/freetype-py { };

  freezegun = callPackage ../development/python-modules/freezegun { };

  fritzconnection = callPackage ../development/python-modules/fritzconnection { };

  frozendict = callPackage ../development/python-modules/frozendict { };

  fs = callPackage ../development/python-modules/fs { };

  fs-s3fs = callPackage ../development/python-modules/fs-s3fs { };

  fsspec = callPackage ../development/python-modules/fsspec { };

  ftfy = callPackage ../development/python-modules/ftfy { };

  ftputil = callPackage ../development/python-modules/ftputil { };

  funcparserlib = callPackage ../development/python-modules/funcparserlib { };

  funcsigs = callPackage ../development/python-modules/funcsigs { };

  functools32 = callPackage ../development/python-modules/functools32 { };

  funcy = callPackage ../development/python-modules/funcy { };

  furl = callPackage ../development/python-modules/furl { };

  fuse = callPackage ../development/python-modules/fuse-python {
    inherit (pkgs) fuse;
  };

  fusepy = callPackage ../development/python-modules/fusepy { };

  future = callPackage ../development/python-modules/future { };

  future-fstrings = callPackage ../development/python-modules/future-fstrings { };

  fuzzyfinder = callPackage ../development/python-modules/fuzzyfinder { };

  fuzzywuzzy = callPackage ../development/python-modules/fuzzywuzzy { };

  fx2 = callPackage ../development/python-modules/fx2 { };

  galario = toPythonModule (pkgs.galario.override {
    enablePython = true;
    pythonPackages = self;
  });

  gast = callPackage ../development/python-modules/gast { };

  gcovr = callPackage ../development/python-modules/gcovr { };

  gcsfs = callPackage ../development/python-modules/gcsfs { };

  gdal = toPythonModule (pkgs.gdal.override { pythonPackages = self; });

  gdata = callPackage ../development/python-modules/gdata { };

  gdcm = toPythonModule (pkgs.gdcm.override {
    inherit (self) python;
    enablePython = true;
  });

  gdown = callPackage ../development/python-modules/gdown { };

  ge25519 = callPackage ../development/python-modules/ge25519 { };

  geant4 = toPythonModule (pkgs.geant4.override {
    enablePython = true;
    python3 = python;
  });

  geeknote = callPackage ../development/python-modules/geeknote { };

  gemfileparser = callPackage ../development/python-modules/gemfileparser { };

  genanki = callPackage ../development/python-modules/genanki { };

  genome-collector = callPackage ../development/python-modules/genome-collector { };

  genpy = callPackage ../development/python-modules/genpy { };

  genshi = callPackage ../development/python-modules/genshi { };

  gensim = callPackage ../development/python-modules/gensim { };

  gentools = callPackage ../development/python-modules/gentools { };

  genzshcomp = callPackage ../development/python-modules/genzshcomp { };

  geoalchemy2 = callPackage ../development/python-modules/geoalchemy2 { };

  geographiclib = callPackage ../development/python-modules/geographiclib { };

  geoip2 = callPackage ../development/python-modules/geoip2 { };

  GeoIP = callPackage ../development/python-modules/GeoIP { };

  geojson = callPackage ../development/python-modules/geojson { };

  geojson-client = callPackage ../development/python-modules/geojson-client { };

  geomet = callPackage ../development/python-modules/geomet { };

  geopandas = callPackage ../development/python-modules/geopandas { };

  geopy = callPackage ../development/python-modules/geopy { };

  getmac = callPackage ../development/python-modules/getmac { };

  getkey = callPackage ../development/python-modules/getkey { };

  gevent = callPackage ../development/python-modules/gevent { };

  geventhttpclient = callPackage ../development/python-modules/geventhttpclient { };

  gevent-socketio = callPackage ../development/python-modules/gevent-socketio { };

  gevent-websocket = callPackage ../development/python-modules/gevent-websocket { };

  gflags = callPackage ../development/python-modules/gflags { };

  ghdiff = callPackage ../development/python-modules/ghdiff { };

  ghp-import = callPackage ../development/python-modules/ghp-import { };

  gidgethub = callPackage ../development/python-modules/gidgethub { };

  gin-config = callPackage ../development/python-modules/gin-config { };

  gipc = callPackage ../development/python-modules/gipc { };

  git-annex-adapter =
    callPackage ../development/python-modules/git-annex-adapter { };

  gitdb2 = throw "gitdb2 has been deprecated, use gitdb instead."; # added 2020-03-14

  gitdb = callPackage ../development/python-modules/gitdb { };

  github3_py = callPackage ../development/python-modules/github3_py { };

  github-webhook = callPackage ../development/python-modules/github-webhook { };

  GitPython = callPackage ../development/python-modules/GitPython { };

  git-revise = callPackage ../development/python-modules/git-revise { };

  git-sweep = callPackage ../development/python-modules/git-sweep { };

  glances = throw "glances has moved to pkgs.glances"; # added 2020-20-28

  glances-api = callPackage ../development/python-modules/glances-api { };

  glasgow = callPackage ../development/python-modules/glasgow { };

  glob2 = callPackage ../development/python-modules/glob2 { };

  globre = callPackage ../development/python-modules/globre { };

  globus-sdk = callPackage ../development/python-modules/globus-sdk { };

  glom = callPackage ../development/python-modules/glom { };

  glymur = callPackage ../development/python-modules/glymur { };

  gmpy2 = callPackage ../development/python-modules/gmpy2 { };

  gmpy = callPackage ../development/python-modules/gmpy { };

  gntp = callPackage ../development/python-modules/gntp { };

  gnureadline = callPackage ../development/python-modules/gnureadline { };

  goobook = callPackage ../development/python-modules/goobook { };

  goocalendar = callPackage ../development/python-modules/goocalendar { };

  google-api-core = callPackage ../development/python-modules/google-api-core { };

  google-api-python-client = callPackage ../development/python-modules/google-api-python-client { };

  googleapis-common-protos = callPackage ../development/python-modules/googleapis-common-protos { };

  google-auth = callPackage ../development/python-modules/google-auth { };

  google-auth-httplib2 = callPackage ../development/python-modules/google-auth-httplib2 { };

  google-auth-oauthlib = callPackage ../development/python-modules/google-auth-oauthlib { };

  google-cloud-access-context-manager = callPackage ../development/python-modules/google-cloud-access-context-manager { };

  google-cloud-asset = callPackage ../development/python-modules/google-cloud-asset { };

  google-cloud-automl = callPackage ../development/python-modules/google-cloud-automl { };

  google-cloud-bigquery = callPackage ../development/python-modules/google-cloud-bigquery { };

  google-cloud-bigquery-datatransfer = callPackage ../development/python-modules/google-cloud-bigquery-datatransfer { };

  google-cloud-bigtable = callPackage ../development/python-modules/google-cloud-bigtable { };

  google-cloud-container = callPackage ../development/python-modules/google-cloud-container { };

  google-cloud-core = callPackage ../development/python-modules/google-cloud-core { };

  google-cloud-dataproc = callPackage ../development/python-modules/google-cloud-dataproc { };

  google-cloud-datastore = callPackage ../development/python-modules/google-cloud-datastore { };

  google-cloud-dlp = callPackage ../development/python-modules/google-cloud-dlp { };

  google-cloud-dns = callPackage ../development/python-modules/google-cloud-dns { };

  google-cloud-error-reporting = callPackage ../development/python-modules/google-cloud-error-reporting { };

  google-cloud-firestore = callPackage ../development/python-modules/google-cloud-firestore { };

  google-cloud-iam = callPackage ../development/python-modules/google-cloud-iam { };

  google-cloud-iot = callPackage ../development/python-modules/google-cloud-iot { };

  google-cloud-kms = callPackage ../development/python-modules/google-cloud-kms { };

  google-cloud-language = callPackage ../development/python-modules/google-cloud-language { };

  google-cloud-logging = callPackage ../development/python-modules/google-cloud-logging { };

  google-cloud-monitoring = callPackage ../development/python-modules/google-cloud-monitoring { };

  google-cloud-org-policy = callPackage ../development/python-modules/google-cloud-org-policy { };

  google-cloud-os-config = callPackage ../development/python-modules/google-cloud-os-config { };

  google-cloud-pubsub = callPackage ../development/python-modules/google-cloud-pubsub { };

  google-cloud-redis = callPackage ../development/python-modules/google-cloud-redis { };

  google-cloud-resource-manager = callPackage ../development/python-modules/google-cloud-resource-manager { };

  google-cloud-runtimeconfig = callPackage ../development/python-modules/google-cloud-runtimeconfig { };

  google-cloud-secret-manager = callPackage ../development/python-modules/google-cloud-secret-manager { };

  google-cloud-securitycenter = callPackage ../development/python-modules/google-cloud-securitycenter { };

  google-cloud-spanner = callPackage ../development/python-modules/google-cloud-spanner { };

  google-cloud-speech = callPackage ../development/python-modules/google-cloud-speech { };

  google-cloud-storage = callPackage ../development/python-modules/google-cloud-storage { };

  google-cloud-tasks = callPackage ../development/python-modules/google-cloud-tasks { };

  google-cloud-testutils = callPackage ../development/python-modules/google-cloud-testutils { };

  google-cloud-texttospeech = callPackage ../development/python-modules/google-cloud-texttospeech { };

  google-cloud-trace = callPackage ../development/python-modules/google-cloud-trace { };

  google-cloud-translate = callPackage ../development/python-modules/google-cloud-translate { };

  google-cloud-videointelligence = callPackage ../development/python-modules/google-cloud-videointelligence { };

  google-cloud-vision = callPackage ../development/python-modules/google-cloud-vision { };

  google-cloud-websecurityscanner = callPackage ../development/python-modules/google-cloud-websecurityscanner { };

  google-compute-engine = callPackage ../tools/virtualization/google-compute-engine { };

  google-crc32c = callPackage ../development/python-modules/google-crc32c {
    inherit (pkgs) crc32c;
  };

  google-i18n-address = callPackage ../development/python-modules/google-i18n-address { };

  googlemaps = callPackage ../development/python-modules/googlemaps { };

  google-pasta = callPackage ../development/python-modules/google-pasta { };

  google-resumable-media = callPackage ../development/python-modules/google-resumable-media { };

  googletrans = callPackage ../development/python-modules/googletrans { };

  gorilla = callPackage ../development/python-modules/gorilla { };

  gpapi = callPackage ../development/python-modules/gpapi { };

  gplaycli = callPackage ../development/python-modules/gplaycli { };

  gpgme = toPythonModule (pkgs.gpgme.override {
    pythonSupport = true;
    inherit python;
  });

  gphoto2 = callPackage ../development/python-modules/gphoto2 { };

  gprof2dot = callPackage ../development/python-modules/gprof2dot {
    inherit (pkgs) graphviz;
  };

  gps3 = callPackage ../development/python-modules/gps3 { };

  gpsoauth = callPackage ../development/python-modules/gpsoauth { };

  gpxpy = callPackage ../development/python-modules/gpxpy { };

  gpy = callPackage ../development/python-modules/gpy { };

  gpyopt = callPackage ../development/python-modules/gpyopt { };

  gradient = callPackage ../development/python-modules/gradient { };

  gradient-utils = callPackage ../development/python-modules/gradient-utils { };

  gradient_statsd = callPackage ../development/python-modules/gradient_statsd { };

  grammalecte = callPackage ../development/python-modules/grammalecte { };

  grandalf = callPackage ../development/python-modules/grandalf { };

  graphite_api = callPackage ../development/python-modules/graphite-api { };

  graphite_beacon = callPackage ../development/python-modules/graphite_beacon { };

  graphite-web = callPackage ../development/python-modules/graphite-web { };

  graph_nets = callPackage ../development/python-modules/graph_nets { };

  graphene = callPackage ../development/python-modules/graphene { };

  graphql-core = callPackage ../development/python-modules/graphql-core { };

  graphql-relay = callPackage ../development/python-modules/graphql-relay { };

  graphql-server-core = callPackage ../development/python-modules/graphql-server-core { };

  graph-tool = callPackage ../development/python-modules/graph-tool/2.x.x.nix { };

  graphtage = callPackage ../development/python-modules/graphtage { };

  graphviz = callPackage ../development/python-modules/graphviz {
    inherit (pkgs) graphviz;
  };

  grappelli_safe = callPackage ../development/python-modules/grappelli_safe { };

  graspologic = callPackage ../development/python-modules/graspologic { };

  greatfet = callPackage ../development/python-modules/greatfet { };

  green = callPackage ../development/python-modules/green { };

  greenlet = callPackage ../development/python-modules/greenlet { };

  grequests = callPackage ../development/python-modules/grequests { };

  gremlinpython = callPackage ../development/python-modules/gremlinpython { };

  grip = callPackage ../development/python-modules/grip { };

  grpc_google_iam_v1 = callPackage ../development/python-modules/grpc_google_iam_v1 { };

  grpcio = callPackage ../development/python-modules/grpcio { };

  grpcio-gcp = callPackage ../development/python-modules/grpcio-gcp { };

  grpcio-tools = callPackage ../development/python-modules/grpcio-tools { };

  gsd = callPackage ../development/python-modules/gsd { };

  gspread = callPackage ../development/python-modules/gspread { };

  gssapi = callPackage ../development/python-modules/gssapi {
    inherit (pkgs) krb5Full;
    inherit (pkgs.darwin.apple_sdk.frameworks) GSS;
  };

  gst-python = callPackage ../development/python-modules/gst-python {
    inherit (pkgs) meson;
    gst-plugins-base = pkgs.gst_all_1.gst-plugins-base;
  };

  gtimelog = callPackage ../development/python-modules/gtimelog { };

  gtts = callPackage ../development/python-modules/gtts { };

  gtts-token = callPackage ../development/python-modules/gtts-token { };

  guessit = callPackage ../development/python-modules/guessit { };

  guestfs = callPackage ../development/python-modules/guestfs { };

  gumath = callPackage ../development/python-modules/gumath { };

  gunicorn = callPackage ../development/python-modules/gunicorn { };

  guppy3 = callPackage ../development/python-modules/guppy3 { };

  gurobipy = if stdenv.hostPlatform.system == "x86_64-darwin" then
    callPackage ../development/python-modules/gurobipy/darwin.nix {
      inherit (pkgs.darwin) cctools insert_dylib;
    }
  else if stdenv.hostPlatform.system == "x86_64-linux" then
    callPackage ../development/python-modules/gurobipy/linux.nix { }
  else
    throw "gurobipy not yet supported on ${stdenv.hostPlatform.system}";

  guzzle_sphinx_theme = callPackage ../development/python-modules/guzzle_sphinx_theme { };

  gviz-api = callPackage ../development/python-modules/gviz-api {};

  gym = callPackage ../development/python-modules/gym { };

  gyp = callPackage ../development/python-modules/gyp { };

  h11 = callPackage ../development/python-modules/h11 { };

  h2 = callPackage ../development/python-modules/h2 { };

  h3 = callPackage ../development/python-modules/h3 {
    inherit (pkgs) h3;
  };

  h5netcdf = callPackage ../development/python-modules/h5netcdf { };

  h5py = callPackage ../development/python-modules/h5py { };

  h5py-mpi = self.h5py.override {
    hdf5 = pkgs.hdf5-mpi;
  };

  habanero = callPackage ../development/python-modules/habanero { };

  hachoir = callPackage ../development/python-modules/hachoir { };

  hdate = callPackage ../development/python-modules/hdate { };

  ha-ffmpeg = callPackage ../development/python-modules/ha-ffmpeg { };

  halo = callPackage ../development/python-modules/halo { };

  handout = callPackage ../development/python-modules/handout { };

  HAP-python = callPackage ../development/python-modules/HAP-python { };

  hass-nabucasa = callPackage ../development/python-modules/hass-nabucasa { };

  hatasmota = callPackage ../development/python-modules/hatasmota { };

  haversine = callPackage ../development/python-modules/haversine { };

  hawkauthlib = callPackage ../development/python-modules/hawkauthlib { };

  hbmqtt = callPackage ../development/python-modules/hbmqtt { };

  hcloud = callPackage ../development/python-modules/hcloud { };

  hcs_utils = callPackage ../development/python-modules/hcs_utils { };

  hdbscan = callPackage ../development/python-modules/hdbscan { };

  hdlparse = callPackage ../development/python-modules/hdlparse { };

  hdmedians = callPackage ../development/python-modules/hdmedians { };

  heapdict = callPackage ../development/python-modules/heapdict { };

  helpdev = callPackage ../development/python-modules/helpdev { };

  helper = callPackage ../development/python-modules/helper { };

  hepmc3 = toPythonModule (pkgs.hepmc3.override {
    inherit python;
  });

  hetzner = callPackage ../development/python-modules/hetzner { };

  heudiconv = callPackage ../development/python-modules/heudiconv { };

  hg-evolve = callPackage ../development/python-modules/hg-evolve { };

  hglib = callPackage ../development/python-modules/hglib { };

  hickle = callPackage ../development/python-modules/hickle { };

  hidapi = callPackage ../development/python-modules/hidapi {
    inherit (pkgs) udev libusb1;
  };

  hieroglyph = callPackage ../development/python-modules/hieroglyph { };

  hijri-converter = callPackage ../development/python-modules/hijri-converter { };

  hiredis = callPackage ../development/python-modules/hiredis { };

  hiro = callPackage ../development/python-modules/hiro { };

  hiyapyco = callPackage ../development/python-modules/hiyapyco { };

  hjson = callPackage ../development/python-modules/hjson { };

  hkdf = callPackage ../development/python-modules/hkdf { };

  hmmlearn = callPackage ../development/python-modules/hmmlearn { };

  hocr-tools = callPackage ../development/python-modules/hocr-tools { };

  hole = callPackage ../development/python-modules/hole { };

  holidays = callPackage ../development/python-modules/holidays { };

  holoviews = callPackage ../development/python-modules/holoviews { };

  homeassistant-pyozw = callPackage ../development/python-modules/homeassistant-pyozw { };

  homeconnect = callPackage ../development/python-modules/homeconnect { };

  homematicip = callPackage ../development/python-modules/homematicip { };

  homepluscontrol = callPackage ../development/python-modules/homepluscontrol { };

  hoomd-blue = toPythonModule (callPackage ../development/python-modules/hoomd-blue {
    inherit python;
  });

  hopcroftkarp = callPackage ../development/python-modules/hopcroftkarp { };

  howdoi = callPackage ../development/python-modules/howdoi { };

  hpack = callPackage ../development/python-modules/hpack { };

  hsaudiotag3k = callPackage ../development/python-modules/hsaudiotag3k { };

  hstspreload = callPackage ../development/python-modules/hstspreload { };

  html2text = callPackage ../development/python-modules/html2text { };

  html5lib = callPackage ../development/python-modules/html5lib { };

  html5-parser = callPackage ../development/python-modules/html5-parser { };

  htmllaundry = callPackage ../development/python-modules/htmllaundry { };

  htmlmin = callPackage ../development/python-modules/htmlmin { };

  html-sanitizer = callPackage ../development/python-modules/html-sanitizer { };

  HTSeq = callPackage ../development/python-modules/HTSeq { };

  httmock = callPackage ../development/python-modules/httmock { };

  httpauth = callPackage ../development/python-modules/httpauth { };

  httpbin = callPackage ../development/python-modules/httpbin { };

  httpcore = callPackage ../development/python-modules/httpcore { };

  http-ece = callPackage ../development/python-modules/http-ece { };

  httplib2 = callPackage ../development/python-modules/httplib2 { };

  http-parser = callPackage ../development/python-modules/http-parser { };

  httpretty = callPackage ../development/python-modules/httpretty { };

  httpserver = callPackage ../development/python-modules/httpserver { };

  httpsig = callPackage ../development/python-modules/httpsig { };

  httptools = callPackage ../development/python-modules/httptools { };

  httpx = callPackage ../development/python-modules/httpx { };

  huey = callPackage ../development/python-modules/huey { };

  hug = callPackage ../development/python-modules/hug { };

  huggingface-hub = callPackage ../development/python-modules/huggingface-hub { };

  humanfriendly = callPackage ../development/python-modules/humanfriendly { };

  humanize = callPackage ../development/python-modules/humanize { };

  humblewx = callPackage ../development/python-modules/humblewx { };

  hupper = callPackage ../development/python-modules/hupper { };

  hvac = callPackage ../development/python-modules/hvac { };

  hvplot = callPackage ../development/python-modules/hvplot { };

  hwi = callPackage ../development/python-modules/hwi { };

  hydra = callPackage ../development/python-modules/hydra { };

  hydra-check = callPackage ../development/python-modules/hydra-check { };

  hydrawiser = callPackage ../development/python-modules/hydrawiser { };

  hypchat = callPackage ../development/python-modules/hypchat { };

  hyperframe = callPackage ../development/python-modules/hyperframe { };

  hyperion-py = callPackage ../development/python-modules/hyperion-py { };

  hyperkitty = callPackage ../servers/mail/mailman/hyperkitty.nix { };

  hyperlink = callPackage ../development/python-modules/hyperlink { };

  hyperopt = callPackage ../development/python-modules/hyperopt { };

  # File name is called 2.nix because this one will need to remain for Python 2.
  hypothesis_4 = callPackage ../development/python-modules/hypothesis/2.nix { };

  hypothesis-auto = callPackage ../development/python-modules/hypothesis-auto { };

  hypothesis = callPackage ../development/python-modules/hypothesis { };

  hypothesmith = callPackage ../development/python-modules/hypothesmith { };

  hyppo = callPackage ../development/python-modules/hyppo { };

  i2c-tools = callPackage ../development/python-modules/i2c-tools {
    inherit (pkgs) i2c-tools;
  };

  i3ipc = callPackage ../development/python-modules/i3ipc { };

  i3-py = callPackage ../development/python-modules/i3-py { };

  iapws = callPackage ../development/python-modules/iapws { };

  iaqualink = callPackage ../development/python-modules/iaqualink { };

  ibis = callPackage ../development/python-modules/ibis { };

  ibis-framework = callPackage ../development/python-modules/ibis-framework { };

  icalendar = callPackage ../development/python-modules/icalendar { };

  icecream = callPackage ../development/python-modules/icecream { };

  icmplib = callPackage ../development/python-modules/icmplib { };

  ics = callPackage ../development/python-modules/ics { };

  identify = callPackage ../development/python-modules/identify { };

  idna = callPackage ../development/python-modules/idna { };

  idna-ssl = callPackage ../development/python-modules/idna-ssl { };

  ifaddr = callPackage ../development/python-modules/ifaddr { };

  ifconfig-parser = callPackage ../development/python-modules/ifconfig-parser { };

  ifcopenshell = callPackage ../development/python-modules/ifcopenshell { };

  ignite = callPackage ../development/python-modules/ignite { };

  ihatemoney = callPackage ../development/python-modules/ihatemoney { };

  ijson = callPackage ../development/python-modules/ijson { };

  imagecodecs-lite = callPackage ../development/python-modules/imagecodecs-lite { };

  imagecorruptions = callPackage ../development/python-modules/imagecorruptions { };

  imageio = callPackage ../development/python-modules/imageio { };

  imageio-ffmpeg = callPackage ../development/python-modules/imageio-ffmpeg { };

  image-match = callPackage ../development/python-modules/image-match { };

  imagesize = callPackage ../development/python-modules/imagesize { };

  imantics = callPackage ../development/python-modules/imantics { };

  IMAPClient = callPackage ../development/python-modules/imapclient { };

  imaplib2 = callPackage ../development/python-modules/imaplib2 { };

  imap-tools = callPackage ../development/python-modules/imap-tools { };

  imbalanced-learn = callPackage ../development/python-modules/imbalanced-learn { };

  imdbpy = callPackage ../development/python-modules/imdbpy { };

  img2pdf = callPackage ../development/python-modules/img2pdf { };

  imgaug = callPackage ../development/python-modules/imgaug { };

  imgsize = callPackage ../development/python-modules/imgsize { };

  iminuit = callPackage ../development/python-modules/iminuit { };

  immutables = callPackage ../development/python-modules/immutables { };

  impacket = callPackage ../development/python-modules/impacket { };

  importlib-metadata = callPackage ../development/python-modules/importlib-metadata { };

  importlib-resources = callPackage ../development/python-modules/importlib-resources { };

  importmagic = callPackage ../development/python-modules/importmagic { };

  imread = callPackage ../development/python-modules/imread {
    inherit (pkgs) libjpeg libpng libtiff libwebp;
  };

  imutils = callPackage ../development/python-modules/imutils { };

  incomfort-client = callPackage ../development/python-modules/incomfort-client { };

  incremental = callPackage ../development/python-modules/incremental { };

  inflect = callPackage ../development/python-modules/inflect { };

  inflection = callPackage ../development/python-modules/inflection { };

  influxdb = callPackage ../development/python-modules/influxdb { };

  influxdb-client = callPackage ../development/python-modules/influxdb-client { };

  influxgraph = callPackage ../development/python-modules/influxgraph { };

  inform = callPackage ../development/python-modules/inform { };

  iniconfig = callPackage ../development/python-modules/iniconfig { };

  inifile = callPackage ../development/python-modules/inifile { };

  iniparse = callPackage ../development/python-modules/iniparse { };

  inotify-simple = callPackage ../development/python-modules/inotify-simple { };

  inquirer = callPackage ../development/python-modules/inquirer { };

  intake = callPackage ../development/python-modules/intake { };

  intbitset = callPackage ../development/python-modules/intbitset { };

  intelhex = callPackage ../development/python-modules/intelhex { };

  internetarchive = callPackage ../development/python-modules/internetarchive { };

  interruptingcow = callPackage ../development/python-modules/interruptingcow { };

  intervaltree = callPackage ../development/python-modules/intervaltree { };

  intreehooks = callPackage ../development/python-modules/intreehooks { };

  invoke = callPackage ../development/python-modules/invoke { };

  iocapture = callPackage ../development/python-modules/iocapture { };

  iowait = callPackage ../development/python-modules/iowait { };

  ipaddress = callPackage ../development/python-modules/ipaddress { };

  ipdb = callPackage ../development/python-modules/ipdb { };

  ipdbplugin = callPackage ../development/python-modules/ipdbplugin { };

  ipfshttpclient = callPackage ../development/python-modules/ipfshttpclient { };

  iptools = callPackage ../development/python-modules/iptools { };

  ipy = callPackage ../development/python-modules/IPy { };

  ipydatawidgets = callPackage ../development/python-modules/ipydatawidgets { };

  ipykernel = callPackage ../development/python-modules/ipykernel { };

  ipympl = callPackage ../development/python-modules/ipympl { };

  ipyparallel = callPackage ../development/python-modules/ipyparallel { };

  ipython_genutils = callPackage ../development/python-modules/ipython_genutils { };

  ipython = if isPy36 then
    callPackage ../development/python-modules/ipython/7.16.nix { }
  else
    callPackage ../development/python-modules/ipython { };

  ipyvue = callPackage ../development/python-modules/ipyvue { };

  ipyvuetify = callPackage ../development/python-modules/ipyvuetify { };

  ipywidgets = callPackage ../development/python-modules/ipywidgets { };

  irc = callPackage ../development/python-modules/irc { };

  ircrobots = callPackage ../development/python-modules/ircrobots { };

  ircstates = callPackage ../development/python-modules/ircstates { };

  irctokens = callPackage ../development/python-modules/irctokens { };

  isbnlib = callPackage ../development/python-modules/isbnlib { };

  islpy = callPackage ../development/python-modules/islpy { };

  iso3166 = callPackage ../development/python-modules/iso3166 { };

  iso-639 = callPackage ../development/python-modules/iso-639 { };

  iso8601 = callPackage ../development/python-modules/iso8601 { };

  isodate = callPackage ../development/python-modules/isodate { };

  isort = callPackage ../development/python-modules/isort { };

  isoweek = callPackage ../development/python-modules/isoweek { };

  itanium_demangler = callPackage ../development/python-modules/itanium_demangler { };

  itemadapter = callPackage ../development/python-modules/itemadapter { };

  itemloaders = callPackage ../development/python-modules/itemloaders { };

  iterm2 = callPackage ../development/python-modules/iterm2 { };

  itsdangerous = callPackage ../development/python-modules/itsdangerous { };

  itypes = callPackage ../development/python-modules/itypes { };

  j2cli = callPackage ../development/python-modules/j2cli { };

  janus = callPackage ../development/python-modules/janus { };

  jaraco_classes = callPackage ../development/python-modules/jaraco_classes { };

  jaraco_collections = callPackage ../development/python-modules/jaraco_collections { };

  jaraco_functools = callPackage ../development/python-modules/jaraco_functools { };

  jaraco_itertools = callPackage ../development/python-modules/jaraco_itertools { };

  jaraco_logging = callPackage ../development/python-modules/jaraco_logging { };

  jaraco_stream = callPackage ../development/python-modules/jaraco_stream { };

  jaraco_text = callPackage ../development/python-modules/jaraco_text { };

  javaobj-py3 = callPackage ../development/python-modules/javaobj-py3 { };

  javaproperties = callPackage ../development/python-modules/javaproperties { };

  JayDeBeApi = callPackage ../development/python-modules/JayDeBeApi { };

  jc = callPackage ../development/python-modules/jc { };

  jdatetime = callPackage ../development/python-modules/jdatetime { };

  jdcal = callPackage ../development/python-modules/jdcal { };

  jedi = callPackage ../development/python-modules/jedi { };

  jeepney = callPackage ../development/python-modules/jeepney { };

  jellyfin-apiclient-python = callPackage ../development/python-modules/jellyfin-apiclient-python { };

  jellyfish = callPackage ../development/python-modules/jellyfish { };

  jenkinsapi = callPackage ../development/python-modules/jenkinsapi { };

  jenkins-job-builder = callPackage ../development/python-modules/jenkins-job-builder { };

  jieba = callPackage ../development/python-modules/jieba { };

  jinja2 = callPackage ../development/python-modules/jinja2 { };

  jinja2_pluralize = callPackage ../development/python-modules/jinja2_pluralize { };

  jinja2_time = callPackage ../development/python-modules/jinja2_time { };

  jira = callPackage ../development/python-modules/jira { };

  jmespath = callPackage ../development/python-modules/jmespath { };

  joblib = callPackage ../development/python-modules/joblib { };

  johnnycanencrypt = callPackage ../development/python-modules/johnnycanencrypt {
    inherit (pkgs.darwin.apple_sdk.frameworks) PCSC;
  };

  josepy = callPackage ../development/python-modules/josepy { };

  journalwatch = callPackage ../tools/system/journalwatch {
    inherit (self) systemd pytest;
  };

  jpylyzer = callPackage ../development/python-modules/jpylyzer { };

  JPype1 = callPackage ../development/python-modules/JPype1 { };

  jq = callPackage ../development/python-modules/jq {
    inherit (pkgs) jq;
  };

  jsbeautifier = callPackage ../development/python-modules/jsbeautifier { };

  jsmin = callPackage ../development/python-modules/jsmin { };

  json5 = callPackage ../development/python-modules/json5 { };

  jsondate = callPackage ../development/python-modules/jsondate { };

  jsondiff = callPackage ../development/python-modules/jsondiff { };

  jsonfield = callPackage ../development/python-modules/jsonfield { };

  jsonlines = callPackage ../development/python-modules/jsonlines { };

  json-logging = callPackage ../development/python-modules/json-logging { };

  jsonmerge = callPackage ../development/python-modules/jsonmerge { };

  json-merge-patch = callPackage ../development/python-modules/json-merge-patch { };

  json-schema-for-humans = callPackage ../development/python-modules/json-schema-for-humans { };

  jsonnet = buildPythonPackage { inherit (pkgs.jsonnet) name src; };

  jsonpatch = callPackage ../development/python-modules/jsonpatch { };

  jsonpath = callPackage ../development/python-modules/jsonpath { };

  jsonpath_rw = callPackage ../development/python-modules/jsonpath_rw { };

  jsonpath-ng = callPackage ../development/python-modules/jsonpath-ng { };

  jsonpickle = callPackage ../development/python-modules/jsonpickle { };

  jsonpointer = callPackage ../development/python-modules/jsonpointer { };

  jsonref = callPackage ../development/python-modules/jsonref { };

  json-rpc = callPackage ../development/python-modules/json-rpc { };

  jsonrpc-async = callPackage ../development/python-modules/jsonrpc-async { };

  jsonrpc-base = callPackage ../development/python-modules/jsonrpc-base { };

  jsonrpclib-pelix = callPackage ../development/python-modules/jsonrpclib-pelix { };

  jsonrpc-websocket = callPackage ../development/python-modules/jsonrpc-websocket { };

  jsonschema = callPackage ../development/python-modules/jsonschema { };

  jsonstreams = callPackage ../development/python-modules/jsonstreams { };

  jsonwatch = callPackage ../development/python-modules/jsonwatch { };

  jug = callPackage ../development/python-modules/jug { };

  junitparser = callPackage ../development/python-modules/junitparser { };

  junit-xml = callPackage ../development/python-modules/junit-xml { };

  junos-eznc = callPackage ../development/python-modules/junos-eznc { };

  jupyter = callPackage ../development/python-modules/jupyter { };

  jupyter-c-kernel = callPackage ../development/python-modules/jupyter-c-kernel { };

  jupyter_client = callPackage ../development/python-modules/jupyter_client { };

  jupyter_console = callPackage ../development/python-modules/jupyter_console { };

  jupyter_core = callPackage ../development/python-modules/jupyter_core { };

  jupyter_server = callPackage ../development/python-modules/jupyter_server { };

  jupyterhub = callPackage ../development/python-modules/jupyterhub { };

  jupyterhub-ldapauthenticator = callPackage ../development/python-modules/jupyterhub-ldapauthenticator { };

  jupyterhub-systemdspawner = callPackage ../development/python-modules/jupyterhub-systemdspawner { };

  jupyterhub-tmpauthenticator = callPackage ../development/python-modules/jupyterhub-tmpauthenticator { };

  jupyterlab = callPackage ../development/python-modules/jupyterlab { };

  jupyterlab-git = callPackage ../development/python-modules/jupyterlab-git { };

  jupyterlab_launcher = callPackage ../development/python-modules/jupyterlab_launcher { };

  jupyterlab-pygments = callPackage ../development/python-modules/jupyterlab-pygments { };

  jupyterlab_server = callPackage ../development/python-modules/jupyterlab_server { };

  jupyterlab-widgets = callPackage ../development/python-modules/jupyterlab-widgets { };

  jupyter-packaging = callPackage ../development/python-modules/jupyter-packaging { };

  jupyter-repo2docker = callPackage ../development/python-modules/jupyter-repo2docker {
    pkgs-docker = pkgs.docker;
  };

  jupyter-sphinx = callPackage ../development/python-modules/jupyter-sphinx { };

  jupyter-telemetry = callPackage ../development/python-modules/jupyter-telemetry { };

  jupytext = callPackage ../development/python-modules/jupytext { };

  jwcrypto = callPackage ../development/python-modules/jwcrypto { };

  k5test = callPackage ../development/python-modules/k5test {
    inherit (pkgs) krb5Full findutils which;
  };

  kaa-base = callPackage ../development/python-modules/kaa-base { };

  kaa-metadata = callPackage ../development/python-modules/kaa-metadata { };

  kafka-python = callPackage ../development/python-modules/kafka-python { };

  kaggle = callPackage ../development/python-modules/kaggle { };

  kaitaistruct = callPackage ../development/python-modules/kaitaistruct { };

  Kajiki = callPackage ../development/python-modules/kajiki { };

  kaptan = callPackage ../development/python-modules/kaptan { };

  karton-asciimagic = callPackage ../development/python-modules/karton-asciimagic { };

  karton-autoit-ripper = callPackage ../development/python-modules/karton-autoit-ripper { };

  karton-classifier = callPackage ../development/python-modules/karton-classifier { };

  karton-config-extractor = callPackage ../development/python-modules/karton-config-extractor { };

  karton-core = callPackage ../development/python-modules/karton-core { };

  karton-dashboard = callPackage ../development/python-modules/karton-dashboard { };

  karton-mwdb-reporter = callPackage ../development/python-modules/karton-mwdb-reporter { };

  karton-yaramatcher = callPackage ../development/python-modules/karton-yaramatcher { };

  kazoo = callPackage ../development/python-modules/kazoo { };

  kconfiglib = callPackage ../development/python-modules/kconfiglib { };

  keep = callPackage ../development/python-modules/keep { };

  keepalive = callPackage ../development/python-modules/keepalive { };

  keepkey_agent = callPackage ../development/python-modules/keepkey_agent { };

  keepkey = callPackage ../development/python-modules/keepkey { };

  keras-applications = callPackage ../development/python-modules/keras-applications { };

  Keras = callPackage ../development/python-modules/keras { };

  keras-preprocessing = callPackage ../development/python-modules/keras-preprocessing { };

  kerberos = callPackage ../development/python-modules/kerberos { };

  keyring = callPackage ../development/python-modules/keyring { };

  keyrings-alt = callPackage ../development/python-modules/keyrings-alt { };

  keystone-engine = callPackage ../development/python-modules/keystone-engine { };

  keyutils = callPackage ../development/python-modules/keyutils {
    inherit (pkgs) keyutils;
  };

  kicad = toPythonModule (pkgs.kicad.override {
    python3 = python;
  }).src;

  kinparse = callPackage ../development/python-modules/kinparse { };

  kitchen = callPackage ../development/python-modules/kitchen { };

  kivy = callPackage ../development/python-modules/kivy {
    inherit (pkgs) mesa;
  };

  kivy-garden = callPackage ../development/python-modules/kivy-garden { };

  kiwisolver = callPackage ../development/python-modules/kiwisolver { };

  klaus = callPackage ../development/python-modules/klaus { };

  klein = callPackage ../development/python-modules/klein { };

  kmapper = callPackage ../development/python-modules/kmapper { };

  kmsxx = toPythonModule ((callPackage ../development/libraries/kmsxx {
    inherit (pkgs.kmsxx) stdenv;
    withPython = true;
  }).overrideAttrs (oldAttrs: { name = "${python.libPrefix}-${pkgs.kmsxx.name}"; }));

  knack = callPackage ../development/python-modules/knack { };

  kombu = callPackage ../development/python-modules/kombu { };

  korean-lunar-calendar = callPackage ../development/python-modules/korean-lunar-calendar { };

  kubernetes = callPackage ../development/python-modules/kubernetes { };

  labelbox = callPackage ../development/python-modules/labelbox { };

  labgrid = callPackage ../development/python-modules/labgrid { };

  labmath = callPackage ../development/python-modules/labmath { };

  lammps-cython = callPackage ../development/python-modules/lammps-cython { };

  langcodes = callPackage ../development/python-modules/langcodes { };

  langdetect = callPackage ../development/python-modules/langdetect { };

  lark-parser = callPackage ../development/python-modules/lark-parser { };

  latexcodec = callPackage ../development/python-modules/latexcodec { };

  launchpadlib = callPackage ../development/python-modules/launchpadlib { };

  lazr_config = callPackage ../development/python-modules/lazr/config.nix { };

  lazr_delegates = callPackage ../development/python-modules/lazr/delegates.nix { };

  lazr-restfulclient = callPackage ../development/python-modules/lazr-restfulclient { };

  lazr-uri = callPackage ../development/python-modules/lazr-uri { };

  lazy = callPackage ../development/python-modules/lazy { };

  lazy_import = callPackage ../development/python-modules/lazy_import { };

  lazy-object-proxy = callPackage ../development/python-modules/lazy-object-proxy { };

  ldap = callPackage ../development/python-modules/ldap {
    inherit (pkgs) openldap cyrus_sasl;
  };

  ldap3 = callPackage ../development/python-modules/ldap3 { };

  ldapdomaindump = callPackage ../development/python-modules/ldapdomaindump { };

  ldappool = callPackage ../development/python-modules/ldappool { };

  ldaptor = callPackage ../development/python-modules/ldaptor { };

  leather = callPackage ../development/python-modules/leather { };

  ledger_agent = callPackage ../development/python-modules/ledger_agent { };

  ledgerblue = callPackage ../development/python-modules/ledgerblue { };

  ledgerwallet = callPackage ../development/python-modules/ledgerwallet {
    inherit (pkgs.darwin.apple_sdk.frameworks) AppKit;
  };

  lektor = callPackage ../development/python-modules/lektor { };

  leveldb = callPackage ../development/python-modules/leveldb { };

  lexid = callPackage ../development/python-modules/lexid { };

  libagent = callPackage ../development/python-modules/libagent { };

  pa-ringbuffer = callPackage ../development/python-modules/pa-ringbuffer { };

  libais = callPackage ../development/python-modules/libais { };

  libarchive-c = callPackage ../development/python-modules/libarchive-c {
    inherit (pkgs) libarchive;
  };

  libarcus = callPackage ../development/python-modules/libarcus {
    inherit (pkgs) protobuf;
  };

  libasyncns = callPackage ../development/python-modules/libasyncns {
    inherit (pkgs) libasyncns;
  };

  libcloud = callPackage ../development/python-modules/libcloud { };

  libcst = callPackage ../development/python-modules/libcst { };

  libevdev = callPackage ../development/python-modules/libevdev { };

  libfdt = toPythonModule (pkgs.dtc.override {
    inherit python;
    pythonSupport = true;
  });

  libgpiod = toPythonModule (pkgs.libgpiod.override {
    enablePython = true;
    python3 = python;
  });

  libgpuarray = callPackage ../development/python-modules/libgpuarray {
    clblas = pkgs.clblas.override { boost = self.boost; };
    cudaSupport = pkgs.config.cudaSupport or false;
    inherit (pkgs.linuxPackages) nvidia_x11;
  };

  libiio = (toPythonModule (pkgs.libiio.override { inherit python; })).python;

  libkeepass = callPackage ../development/python-modules/libkeepass { };

  liblarch = callPackage ../development/python-modules/liblarch { };

  liblzfse = callPackage ../development/python-modules/liblzfse {
    inherit (pkgs) lzfse;
  };

  libmodulemd = pipe pkgs.libmodulemd [
    toPythonModule
    (p:
      p.overrideAttrs (super: {
        meta = super.meta // {
          outputsToInstall = [ "py" ]; # The package always builds python3 bindings
          broken = (super.meta.broken or false) || !isPy3k;
        };
      }))
    (p: p.override { python3 = python; })
    (p: p.py)
  ];

  libmr = callPackage ../development/python-modules/libmr { };

  libnacl = callPackage ../development/python-modules/libnacl {
    inherit (pkgs) libsodium;
  };

  libpurecool = callPackage ../development/python-modules/libpurecool { };

  libredwg = toPythonModule (pkgs.libredwg.override {
    enablePython = true;
    inherit (self) python libxml2;
  });

  librepo = pipe pkgs.librepo [
    toPythonModule
    (p: p.overrideAttrs (super: { meta = super.meta // { outputsToInstall = [ "py" ]; }; }))
    (p: p.override { inherit python; })
    (p: p.py)
  ];

  librosa = callPackage ../development/python-modules/librosa { };

  librouteros = callPackage ../development/python-modules/librouteros { };

  libsass = (callPackage ../development/python-modules/libsass {
    inherit (pkgs) libsass;
  });

  libsavitar = callPackage ../development/python-modules/libsavitar { };

  libselinux = pipe pkgs.libselinux [
    toPythonModule
    (p:
      p.overrideAttrs (super: {
        meta = super.meta // {
          outputsToInstall = [ "py" ];
          broken = super.meta.broken or isPy27;
        };
      }))
    (p:
      p.override {
        enablePython = true;
        python3 = python;
      })
    (p: p.py)
  ];

  libsoundtouch = callPackage ../development/python-modules/libsoundtouch { };

  libthumbor = callPackage ../development/python-modules/libthumbor { };

  libtmux = callPackage ../development/python-modules/libtmux { };

  libtorrent-rasterbar = (toPythonModule (pkgs.libtorrent-rasterbar.override { inherit python; })).python;

  libusb1 = callPackage ../development/python-modules/libusb1 {
    inherit (pkgs) libusb1;
  };

  libversion = callPackage ../development/python-modules/libversion {
    inherit (pkgs) libversion;
  };

  libvirt = callPackage ../development/python-modules/libvirt {
    inherit (pkgs) libvirt;
  };

  libxml2 = (toPythonModule (pkgs.libxml2.override {
    pythonSupport = true;
    inherit python;
  })).py;

  libxslt = (toPythonModule (pkgs.libxslt.override {
    pythonSupport = true;
    python3 = python;
    inherit (self) libxml2;
  })).py;

  license-expression = callPackage ../development/python-modules/license-expression { };

  lief = (toPythonModule (pkgs.lief.override {
    inherit python;
  })).py;

  lightgbm = callPackage ../development/python-modules/lightgbm { };

  lightning = callPackage ../development/python-modules/lightning { };

  lightparam = callPackage ../development/python-modules/lightparam { };

  lima = callPackage ../development/python-modules/lima { };

  limitlessled = callPackage ../development/python-modules/limitlessled { };

  limits = callPackage ../development/python-modules/limits { };

  limnoria = callPackage ../development/python-modules/limnoria { };

  linecache2 = callPackage ../development/python-modules/linecache2 { };

  line_profiler = callPackage ../development/python-modules/line_profiler { };

  linkify-it-py = callPackage ../development/python-modules/linkify-it-py { };

  linode-api = callPackage ../development/python-modules/linode-api { };

  linode = callPackage ../development/python-modules/linode { };

  linuxfd = callPackage ../development/python-modules/linuxfd { };

  liquidctl = callPackage ../development/python-modules/liquidctl { };

  lirc = toPythonModule (pkgs.lirc.override {
    python3 = python;
  });

  littleutils = callPackage ../development/python-modules/littleutils { };

  livelossplot = callPackage ../development/python-modules/livelossplot { };

  livereload = callPackage ../development/python-modules/livereload { };

  livestreamer = callPackage ../development/python-modules/livestreamer { };

  livestreamer-curses = callPackage ../development/python-modules/livestreamer-curses { };

  llfuse = callPackage ../development/python-modules/llfuse {
    inherit (pkgs) fuse;
  };

  llvmlite = callPackage ../development/python-modules/llvmlite {
    llvm = pkgs.llvm_9;
  }; # llvmlite always requires a specific version of llvm.

  lmdb = callPackage ../development/python-modules/lmdb {
    inherit (pkgs) lmdb;
  };

  lml = callPackage ../development/python-modules/lml { };

  lmtpd = callPackage ../development/python-modules/lmtpd { };

  localimport = callPackage ../development/python-modules/localimport { };

  localzone = callPackage ../development/python-modules/localzone { };

  locket = callPackage ../development/python-modules/locket { };

  lockfile = callPackage ../development/python-modules/lockfile { };

  log-symbols = callPackage ../development/python-modules/log-symbols { };

  Logbook = callPackage ../development/python-modules/Logbook { };

  logfury = callPackage ../development/python-modules/logfury { };

  logilab_astng = callPackage ../development/python-modules/logilab_astng { };

  logilab_common = callPackage ../development/python-modules/logilab/common.nix { };

  logilab-constraint = callPackage ../development/python-modules/logilab/constraint.nix { };

  logster = callPackage ../development/python-modules/logster { };

  loguru = callPackage ../development/python-modules/loguru { };

  logutils = callPackage ../development/python-modules/logutils { };

  logzero = callPackage ../development/python-modules/logzero { };

  lomond = callPackage ../development/python-modules/lomond { };

  loo-py = callPackage ../development/python-modules/loo-py { };

  lsassy = callPackage ../development/python-modules/lsassy { };

  ludios_wpull = callPackage ../development/python-modules/ludios_wpull { };

  luftdaten = callPackage ../development/python-modules/luftdaten { };

  lupa = callPackage ../development/python-modules/lupa { };

  lxml = callPackage ../development/python-modules/lxml {
    inherit (pkgs) libxml2 libxslt zlib;
  };

  lyricwikia = callPackage ../development/python-modules/lyricwikia { };

  lz4 = self.python-lz4; # alias 2018-12-05

  lzstring = callPackage ../development/python-modules/lzstring { };

  m2crypto = callPackage ../development/python-modules/m2crypto { };

  m2r = callPackage ../development/python-modules/m2r { };

  m3u8 = callPackage ../development/python-modules/m3u8 { };

  mac_alias = callPackage ../development/python-modules/mac_alias { };

  macfsevents = callPackage ../development/python-modules/macfsevents {
    inherit (pkgs.darwin.apple_sdk.frameworks) CoreFoundation CoreServices;
  };

  macropy = callPackage ../development/python-modules/macropy { };

  maestral = callPackage ../development/python-modules/maestral {
    keyring = self.keyring.overridePythonAttrs (old: rec {
      version = "22.0.1";
      src = old.src.override {
        inherit version;
        sha256 = "sha256-mss+FFLtu3VEgisS/SVFkHh2nlYPpR9Bi20Ar6pheN8=";
      };
    });
  };

  magic = callPackage ../development/python-modules/magic { };

  magic-wormhole = callPackage ../development/python-modules/magic-wormhole { };

  magic-wormhole-mailbox-server = callPackage ../development/python-modules/magic-wormhole-mailbox-server { };

  magic-wormhole-transit-relay = callPackage ../development/python-modules/magic-wormhole-transit-relay { };

  mahotas = callPackage ../development/python-modules/mahotas { };

  mailcap-fix = callPackage ../development/python-modules/mailcap-fix { };

  mailchimp = callPackage ../development/python-modules/mailchimp { };

  mailman = callPackage ../servers/mail/mailman { };

  mailmanclient = callPackage ../development/python-modules/mailmanclient { };

  mailman-hyperkitty = callPackage ../development/python-modules/mailman-hyperkitty { };

  mailman-web = callPackage ../servers/mail/mailman/web.nix { };

  rtmixer = callPackage ../development/python-modules/rtmixer { };

  mail-parser = callPackage ../development/python-modules/mail-parser { };

  makefun = callPackage ../development/python-modules/makefun { };

  Mako = callPackage ../development/python-modules/Mako { };

  malduck= callPackage ../development/python-modules/malduck { };

  managesieve = callPackage ../development/python-modules/managesieve { };

  manhole = callPackage ../development/python-modules/manhole { };

  manifestparser = callPackage ../development/python-modules/marionette-harness/manifestparser.nix { };

  manuel = callPackage ../development/python-modules/manuel { };

  manticore = callPackage ../development/python-modules/manticore {
    inherit (pkgs) z3;
  };

  mapbox = callPackage ../development/python-modules/mapbox { };

  marisa-trie = callPackage ../development/python-modules/marisa-trie { };

  markdown2 = callPackage ../development/python-modules/markdown2 { };

  markdown = callPackage ../development/python-modules/markdown { };

  markdown-it-py = callPackage ../development/python-modules/markdown-it-py { };

  markdown-macros = callPackage ../development/python-modules/markdown-macros { };

  markdownsuperscript = callPackage ../development/python-modules/markdownsuperscript { };

  markerlib = callPackage ../development/python-modules/markerlib { };

  markupsafe = callPackage ../development/python-modules/markupsafe { };

  Markups = callPackage ../development/python-modules/Markups { };

  marshmallow = callPackage ../development/python-modules/marshmallow { };

  marshmallow-enum = callPackage ../development/python-modules/marshmallow-enum { };

  marshmallow-polyfield = callPackage ../development/python-modules/marshmallow-polyfield { };

  marshmallow-sqlalchemy = callPackage ../development/python-modules/marshmallow-sqlalchemy { };

  mask-rcnn = callPackage ../development/python-modules/mask-rcnn { };

  mat2 = callPackage ../development/python-modules/mat2 { };

  matchpy = callPackage ../development/python-modules/matchpy { };

  mathlibtools = callPackage ../development/python-modules/mathlibtools { };

  matplotlib = callPackage ../development/python-modules/matplotlib/default.nix {
    stdenv = if stdenv.isDarwin then pkgs.clangStdenv else pkgs.stdenv;
    inherit (pkgs.darwin.apple_sdk.frameworks) Cocoa;
  };

  matrix-client = callPackage ../development/python-modules/matrix-client { };

  matrix-nio = callPackage ../development/python-modules/matrix-nio { };

  mautrix = callPackage ../development/python-modules/mautrix { };

  mautrix-appservice = self.mautrix; # alias 2019-12-28

  maxminddb = callPackage ../development/python-modules/maxminddb { };

  maya = callPackage ../development/python-modules/maya { };

  mayavi = pkgs.libsForQt5.callPackage ../development/python-modules/mayavi {
    inherit buildPythonPackage isPy27 fetchPypi;
    inherit (self) pyface pygments numpy vtk traitsui envisage apptools pyqt5;
  };

  mccabe = callPackage ../development/python-modules/mccabe { };

  mcstatus = callPackage ../development/python-modules/mcstatus { };

  md2gemini = callPackage ../development/python-modules/md2gemini { };

  mdit-py-plugins = callPackage ../development/python-modules/mdit-py-plugins { };

  MDP = callPackage ../development/python-modules/mdp { };

  measurement = callPackage ../development/python-modules/measurement { };

  mecab-python3 = callPackage ../development/python-modules/mecab-python3 { };

  MechanicalSoup = callPackage ../development/python-modules/MechanicalSoup { };

  mechanize = callPackage ../development/python-modules/mechanize { };

  mediafile = callPackage ../development/python-modules/mediafile { };

  meinheld = callPackage ../development/python-modules/meinheld { };

  meld3 = callPackage ../development/python-modules/meld3 { };

  memcached = callPackage ../development/python-modules/memcached { };

  memory_profiler = callPackage ../development/python-modules/memory_profiler { };

  mercurial = toPythonModule (pkgs.mercurial.override {
    python3Packages = self;
  });

  mergedeep = callPackage ../development/python-modules/mergedeep { };

  merkletools = callPackage ../development/python-modules/merkletools { };

  mesa = callPackage ../development/python-modules/mesa { };

  meshio = callPackage ../development/python-modules/meshio { };

  meshlabxml = callPackage ../development/python-modules/meshlabxml { };

  meshtastic = callPackage ../development/python-modules/meshtastic { };

  meson = toPythonModule ((pkgs.meson.override { python3 = python; }).overrideAttrs
    (oldAttrs: { # We do not want the setup hook in Python packages because the build is performed differently.
      setupHook = null;
    }));

  mesonpep517 = callPackage ../development/python-modules/mesonpep517 { };

  metar = callPackage ../development/python-modules/metar { };

  mezzanine = callPackage ../development/python-modules/mezzanine { };

  micawber = callPackage ../development/python-modules/micawber { };

  midiutil = callPackage ../development/python-modules/midiutil { };

  mido = callPackage ../development/python-modules/mido { };

  milc = callPackage ../development/python-modules/milc { };

  milksnake = callPackage ../development/python-modules/milksnake { };

  minidb = callPackage ../development/python-modules/minidb { };

  minidump = callPackage ../development/python-modules/minidump { };

  minikerberos = callPackage ../development/python-modules/minikerberos { };

  minimock = callPackage ../development/python-modules/minimock { };

  mininet-python = (toPythonModule (pkgs.mininet.override {
    inherit python;
  })).py;

  minio = callPackage ../development/python-modules/minio { };

  miniupnpc = callPackage ../development/python-modules/miniupnpc { };

  misaka = callPackage ../development/python-modules/misaka { };

  mistletoe = callPackage ../development/python-modules/mistletoe { };

  inherit (import ../development/python-modules/mistune self)
    mistune
    mistune_0_8
    mistune_2_0
  ;

  mitmproxy = callPackage ../development/python-modules/mitmproxy { };

  mixpanel = callPackage ../development/python-modules/mixpanel { };

  mkl-service = callPackage ../development/python-modules/mkl-service { };

  mlflow = callPackage ../development/python-modules/mlflow { };

  mlrose = callPackage ../development/python-modules/mlrose { };

  mlxtend = callPackage ../development/python-modules/mlxtend { };

  mmh3 = callPackage ../development/python-modules/mmh3 { };

  mmpython = callPackage ../development/python-modules/mmpython { };

  mnemonic = callPackage ../development/python-modules/mnemonic { };

  mne-python = callPackage ../development/python-modules/mne-python { };

  mnist = callPackage ../development/python-modules/mnist { };

  mocket = callPackage ../development/python-modules/mocket { };

  mock = callPackage ../development/python-modules/mock { };

  mockito = callPackage ../development/python-modules/mockito { };

  mock-open = callPackage ../development/python-modules/mock-open { };

  mock-services = callPackage ../development/python-modules/mock-services { };

  modeled = callPackage ../development/python-modules/modeled { };

  moderngl = callPackage ../development/python-modules/moderngl { };

  moderngl-window = callPackage ../development/python-modules/moderngl_window { };

  modestmaps = callPackage ../development/python-modules/modestmaps { };

  mohawk = callPackage ../development/python-modules/mohawk { };

  mongodict = callPackage ../development/python-modules/mongodict { };

  mongoengine = callPackage ../development/python-modules/mongoengine { };

  monkeyhex = callPackage ../development/python-modules/monkeyhex { };

  monosat = (pkgs.monosat.python {
    inherit buildPythonPackage;
    inherit (self) cython;
  });

  monotonic = callPackage ../development/python-modules/monotonic { };

  monty = callPackage ../development/python-modules/monty { };

  more-itertools = callPackage ../development/python-modules/more-itertools { };

  moretools = callPackage ../development/python-modules/moretools { };

  morphys = callPackage ../development/python-modules/morphys { };

  mortgage = callPackage ../development/python-modules/mortgage { };

  motioneye-client = callPackage ../development/python-modules/motioneye-client { };

  moto = callPackage ../development/python-modules/moto { };

  moviepy = callPackage ../development/python-modules/moviepy { };

  mox3 = callPackage ../development/python-modules/mox3 { };

  mox = callPackage ../development/python-modules/mox { };

  mpd2 = callPackage ../development/python-modules/mpd2 { };

  mpi4py = callPackage ../development/python-modules/mpi4py { };

  mplfinance = callPackage ../development/python-modules/mplfinance { };

  mplleaflet = callPackage ../development/python-modules/mplleaflet { };

  mpmath = callPackage ../development/python-modules/mpmath { };

  mpv = callPackage ../development/python-modules/mpv {
    inherit (pkgs) mpv;
  };

  mpyq = callPackage ../development/python-modules/mpyq { };

  msal = callPackage ../development/python-modules/msal { };

  msal-extensions = callPackage ../development/python-modules/msal-extensions { };

  msgpack = callPackage ../development/python-modules/msgpack { };

  msgpack-numpy = callPackage ../development/python-modules/msgpack-numpy { };

  msldap = callPackage ../development/python-modules/msldap { };

  mss = callPackage ../development/python-modules/mss { };

  msrestazure = callPackage ../development/python-modules/msrestazure { };

  msrest = callPackage ../development/python-modules/msrest { };

  mt-940 = callPackage ../development/python-modules/mt-940 { };

  mullvad-api = callPackage ../development/python-modules/mullvad-api { };

  mulpyplexer = callPackage ../development/python-modules/mulpyplexer { };

  multidict = callPackage ../development/python-modules/multidict { };

  multi_key_dict = callPackage ../development/python-modules/multi_key_dict { };

  multimethod = callPackage ../development/python-modules/multimethod { };

  multipledispatch = callPackage ../development/python-modules/multipledispatch { };

  multiprocess = callPackage ../development/python-modules/multiprocess { };

  multiset = callPackage ../development/python-modules/multiset { };

  multitasking = callPackage ../development/python-modules/multitasking { };

  munch = callPackage ../development/python-modules/munch { };

  munkres = callPackage ../development/python-modules/munkres { };

  murmurhash = callPackage ../development/python-modules/murmurhash { };

  musicbrainzngs = callPackage ../development/python-modules/musicbrainzngs { };

  mutag = callPackage ../development/python-modules/mutag { };

  mutagen = callPackage ../development/python-modules/mutagen { };

  mutatormath = callPackage ../development/python-modules/mutatormath { };

  mutesync = callPackage ../development/python-modules/mutesync { };

  mwclient = callPackage ../development/python-modules/mwclient { };

  mwdblib = callPackage ../development/python-modules/mwdblib { };

  mwoauth = callPackage ../development/python-modules/mwoauth { };

  mwparserfromhell = callPackage ../development/python-modules/mwparserfromhell { };

  mxnet = callPackage ../development/python-modules/mxnet { };

  myfitnesspal = callPackage ../development/python-modules/myfitnesspal { };

  mygpoclient = callPackage ../development/python-modules/mygpoclient { };

  myjwt = callPackage ../development/python-modules/myjwt { };

  mypy = callPackage ../development/python-modules/mypy { };

  mypy-extensions = callPackage ../development/python-modules/mypy/extensions.nix { };

  mypy-protobuf = callPackage ../development/python-modules/mypy-protobuf { };

  mysqlclient = callPackage ../development/python-modules/mysqlclient { };

  mysql-connector = callPackage ../development/python-modules/mysql-connector { };

  nad-receiver = callPackage ../development/python-modules/nad-receiver { };

  nagiosplugin = callPackage ../development/python-modules/nagiosplugin { };

  namedlist = callPackage ../development/python-modules/namedlist { };

  nameparser = callPackage ../development/python-modules/nameparser { };

  names = callPackage ../development/python-modules/names { };

  nanoleaf = callPackage ../development/python-modules/nanoleaf { };

  nanomsg-python = callPackage ../development/python-modules/nanomsg-python {
    inherit (pkgs) nanomsg;
  };

  nanotime = callPackage ../development/python-modules/nanotime { };

  nassl = callPackage ../development/python-modules/nassl { };

  nats-python = callPackage ../development/python-modules/nats-python { };

  natsort = callPackage ../development/python-modules/natsort { };

  naturalsort = callPackage ../development/python-modules/naturalsort { };

  nbclassic = callPackage ../development/python-modules/nbclassic { };

  nbclient = callPackage ../development/python-modules/nbclient { };

  nbconflux = callPackage ../development/python-modules/nbconflux { };

  nbconvert = callPackage ../development/python-modules/nbconvert { };

  nbdime = callPackage ../development/python-modules/nbdime { };

  nbformat = callPackage ../development/python-modules/nbformat { };

  nbmerge = callPackage ../development/python-modules/nbmerge { };

  nbsmoke = callPackage ../development/python-modules/nbsmoke { };

  nbsphinx = callPackage ../development/python-modules/nbsphinx { };

  nbval = callPackage ../development/python-modules/nbval { };

  nbxmpp = callPackage ../development/python-modules/nbxmpp { };

  ncclient = callPackage ../development/python-modules/ncclient { };

  nclib = callPackage ../development/python-modules/nclib { };

  ndg-httpsclient = callPackage ../development/python-modules/ndg-httpsclient { };

  ndjson = callPackage ../development/python-modules/ndjson { };

  ndtypes = callPackage ../development/python-modules/ndtypes { };

  neo = callPackage ../development/python-modules/neo { };

  nest-asyncio = callPackage ../development/python-modules/nest-asyncio { };

  nestedtext = callPackage ../development/python-modules/nestedtext { };

  netaddr = callPackage ../development/python-modules/netaddr { };

  netcdf4 = callPackage ../development/python-modules/netcdf4 { };

  netdata = callPackage ../development/python-modules/netdata { };

  netdisco = callPackage ../development/python-modules/netdisco { };

  netifaces = callPackage ../development/python-modules/netifaces { };

  networkx = callPackage ../development/python-modules/networkx { };

  neuron-mpi = pkgs.neuron-mpi.override { inherit python; };

  neuron = pkgs.neuron.override { inherit python; };

  neuronpy = callPackage ../development/python-modules/neuronpy { };

  nevow = callPackage ../development/python-modules/nevow { };

  nexia = callPackage ../development/python-modules/nexia { };

  nghttp2 = (toPythonModule (pkgs.nghttp2.override {
    inherit (self) python cython setuptools;
    inherit (pkgs) ncurses;
    enablePython = true;
  })).python;

  nibabel = callPackage ../development/python-modules/nibabel { };

  nidaqmx = callPackage ../development/python-modules/nidaqmx { };

  Nikola = callPackage ../development/python-modules/Nikola { };

  nilearn = callPackage ../development/python-modules/nilearn { };

  nimfa = callPackage ../development/python-modules/nimfa { };

  nine = callPackage ../development/python-modules/nine { };

  nipy = callPackage ../development/python-modules/nipy { };

  nipype = callPackage ../development/python-modules/nipype {
    inherit (pkgs) which;
  };

  nitime = callPackage ../development/python-modules/nitime { };

  nitpick = callPackage ../applications/version-management/nitpick { };

  nix-kernel = callPackage ../development/python-modules/nix-kernel {
    inherit (pkgs) nix;
  };

  nixpkgs = callPackage ../development/python-modules/nixpkgs { };

  nixpkgs-pytools = callPackage ../development/python-modules/nixpkgs-pytools { };

  nix-prefetch-github = callPackage ../development/python-modules/nix-prefetch-github { };

  nltk = callPackage ../development/python-modules/nltk { };

  nmigen-boards = callPackage ../development/python-modules/nmigen-boards { };

  nmigen = callPackage ../development/python-modules/nmigen { };

  nmigen-soc = callPackage ../development/python-modules/nmigen-soc { };

  nocasedict = callPackage ../development/python-modules/nocasedict { };

  nocaselist = callPackage ../development/python-modules/nocaselist { };

  nodeenv = callPackage ../development/python-modules/nodeenv { };

  nodepy-runtime = callPackage ../development/python-modules/nodepy-runtime { };

  node-semver = callPackage ../development/python-modules/node-semver { };

  noise = callPackage ../development/python-modules/noise { };

  noiseprotocol = callPackage ../development/python-modules/noiseprotocol { };

  normality = callPackage ../development/python-modules/normality { };

  nose2 = callPackage ../development/python-modules/nose2 { };

  nose = callPackage ../development/python-modules/nose { };

  nose-cov = callPackage ../development/python-modules/nose-cov { };

  nose-cover3 = callPackage ../development/python-modules/nose-cover3 { };

  nose-cprof = callPackage ../development/python-modules/nose-cprof { };

  nose-exclude = callPackage ../development/python-modules/nose-exclude { };

  nose-timer = callPackage ../development/python-modules/nose-timer { };

  nosejs = callPackage ../development/python-modules/nosejs { };

  nose-pattern-exclude = callPackage ../development/python-modules/nose-pattern-exclude { };

  nose_progressive = callPackage ../development/python-modules/nose_progressive { };

  nose-randomly = callPackage ../development/python-modules/nose-randomly { };

  nose_warnings_filters = callPackage ../development/python-modules/nose_warnings_filters { };

  nosexcover = callPackage ../development/python-modules/nosexcover { };

  notebook = callPackage ../development/python-modules/notebook { };

  notedown = callPackage ../development/python-modules/notedown { };

  notify2 = callPackage ../development/python-modules/notify2 { };

  notify-py = callPackage ../development/python-modules/notify-py { };

  notmuch = callPackage ../development/python-modules/notmuch {
    inherit (pkgs) notmuch;
  };

  notmuch2 = callPackage ../development/python-modules/notmuch/2.nix {
    inherit (pkgs) notmuch;
  };

  nototools = callPackage ../data/fonts/noto-fonts/tools.nix { };

  nplusone = callPackage ../development/python-modules/nplusone { };

  npyscreen = callPackage ../development/python-modules/npyscreen { };

  ntc-templates = callPackage ../development/python-modules/ntc-templates { };

  ntlm-auth = callPackage ../development/python-modules/ntlm-auth { };

  ntplib = callPackage ../development/python-modules/ntplib { };

  Nuitka = callPackage ../development/python-modules/nuitka { };

  num2words = callPackage ../development/python-modules/num2words { };

  numba = callPackage ../development/python-modules/numba { };

  numcodecs = callPackage ../development/python-modules/numcodecs { };

  numericalunits = callPackage ../development/python-modules/numericalunits { };

  numexpr = callPackage ../development/python-modules/numexpr { };

  numpydoc = callPackage ../development/python-modules/numpydoc { };

  numpy = callPackage ../development/python-modules/numpy { };

  numpy-stl = callPackage ../development/python-modules/numpy-stl { };

  nunavut = callPackage ../development/python-modules/nunavut { };

  nvchecker = callPackage ../development/python-modules/nvchecker { };

  nwdiag = callPackage ../development/python-modules/nwdiag { };

  oath = callPackage ../development/python-modules/oath { };

  oauth2 = callPackage ../development/python-modules/oauth2 { };

  oauth2client = callPackage ../development/python-modules/oauth2client { };

  oauth = callPackage ../development/python-modules/oauth { };

  oauthenticator = callPackage ../development/python-modules/oauthenticator { };

  oauthlib = callPackage ../development/python-modules/oauthlib { };

  obfsproxy = callPackage ../development/python-modules/obfsproxy { };

  objgraph = callPackage ../development/python-modules/objgraph {
    # requires both the graphviz package and python package
    graphvizPkgs = pkgs.graphviz;
  };

  oci = callPackage ../development/python-modules/oci { };

  od = callPackage ../development/python-modules/od { };

  odfpy = callPackage ../development/python-modules/odfpy { };

  offtrac = callPackage ../development/python-modules/offtrac { };

  ofxclient = callPackage ../development/python-modules/ofxclient { };

  ofxhome = callPackage ../development/python-modules/ofxhome { };

  ofxparse = callPackage ../development/python-modules/ofxparse { };

  ofxtools = callPackage ../development/python-modules/ofxtools { };

  olefile = callPackage ../development/python-modules/olefile { };

  omegaconf = callPackage ../development/python-modules/omegaconf { };

  omnilogic = callPackage ../development/python-modules/omnilogic { };

  ondilo = callPackage ../development/python-modules/ondilo { };

  onkyo-eiscp = callPackage ../development/python-modules/onkyo-eiscp { };

  onnx = callPackage ../development/python-modules/onnx { };

  openant = callPackage ../development/python-modules/openant { };

  openapi-schema-validator = callPackage ../development/python-modules/openapi-schema-validator { };

  openapi-spec-validator = callPackage ../development/python-modules/openapi-spec-validator { };

  openbabel-bindings = callPackage ../development/python-modules/openbabel-bindings {
      openbabel = (callPackage ../development/libraries/openbabel { python = self.python; });
  };

  opencv3 = toPythonModule (pkgs.opencv3.override {
    enablePython = true;
    pythonPackages = self;
  });

  opencv4 = toPythonModule (pkgs.opencv4.override {
    enablePython = true;
    pythonPackages = self;
  });

  openerz-api = callPackage ../development/python-modules/openerz-api { };

  openhomedevice = callPackage ../development/python-modules/openhomedevice { };

  openidc-client = callPackage ../development/python-modules/openidc-client { };

  openpyxl = callPackage ../development/python-modules/openpyxl { };

  openrazer = callPackage ../development/python-modules/openrazer/pylib.nix { };

  openrazer-daemon = callPackage ../development/python-modules/openrazer/daemon.nix { };

  openrouteservice = callPackage ../development/python-modules/openrouteservice/default.nix { };

  opensensemap-api = callPackage ../development/python-modules/opensensemap-api { };

  openshift = callPackage ../development/python-modules/openshift { };

  opentimestamps = callPackage ../development/python-modules/opentimestamps { };

  opentracing = callPackage ../development/python-modules/opentracing { };

  openvino = disabledIf isPy27 (toPythonModule (pkgs.openvino.override {
    inherit (self) python;
    enablePython = true;
  }));

  openwebifpy = callPackage ../development/python-modules/openwebifpy { };

  openwrt-luci-rpc = callPackage ../development/python-modules/openwrt-luci-rpc { };

  openwrt-ubus-rpc = callPackage ../development/python-modules/openwrt-ubus-rpc { };

  opt-einsum = callPackage ../development/python-modules/opt-einsum { };

  optuna = callPackage ../development/python-modules/optuna { };

  opuslib = callPackage ../development/python-modules/opuslib { };

  ordereddict = callPackage ../development/python-modules/ordereddict { };

  orderedmultidict = callPackage ../development/python-modules/orderedmultidict { };

  ordered-set = callPackage ../development/python-modules/ordered-set { };

  orderedset = callPackage ../development/python-modules/orderedset { };

  orm = callPackage ../development/python-modules/orm { };

  ortools = (toPythonModule (pkgs.or-tools.override { inherit (self) python; })).python;

  orvibo = callPackage ../development/python-modules/orvibo { };

  osc = callPackage ../development/python-modules/osc { };

  oscrypto = callPackage ../development/python-modules/oscrypto { };

  oset = callPackage ../development/python-modules/oset { };

  osmnx = callPackage ../development/python-modules/osmnx { };

  osmpythontools = callPackage ../development/python-modules/osmpythontools { };

  osqp = callPackage ../development/python-modules/osqp { };

  outcome = callPackage ../development/python-modules/outcome { };

  ovh = callPackage ../development/python-modules/ovh { };

  owslib = callPackage ../development/python-modules/owslib { };

  oyaml = callPackage ../development/python-modules/oyaml { };

  packageurl-python = callPackage ../development/python-modules/packageurl-python { };

  packaging = callPackage ../development/python-modules/packaging { };

  packet-python = callPackage ../development/python-modules/packet-python { };

  pafy = callPackage ../development/python-modules/pafy { };

  pagelabels = callPackage ../development/python-modules/pagelabels { };

  paho-mqtt = callPackage ../development/python-modules/paho-mqtt { };

  palettable = callPackage ../development/python-modules/palettable { };

  # Alias. Added 2020-09-07.
  pam = self.python-pam;

  pamela = callPackage ../development/python-modules/pamela { };

  pamqp = callPackage ../development/python-modules/pamqp { };

  pandas = callPackage ../development/python-modules/pandas { };

  pandas-datareader = callPackage ../development/python-modules/pandas-datareader { };

  pandoc-attributes = callPackage ../development/python-modules/pandoc-attributes { };

  pandocfilters = callPackage ../development/python-modules/pandocfilters { };

  panel = callPackage ../development/python-modules/panel { };

  panflute = callPackage ../development/python-modules/panflute { };

  papermill = callPackage ../development/python-modules/papermill { };

  openpaperwork-core = callPackage ../applications/office/paperwork/openpaperwork-core.nix { };
  openpaperwork-gtk = callPackage ../applications/office/paperwork/openpaperwork-gtk.nix { };
  paperwork-backend = callPackage ../applications/office/paperwork/paperwork-backend.nix { };
  paperwork-shell = callPackage ../applications/office/paperwork/paperwork-shell.nix { };

  papis = callPackage ../development/python-modules/papis { };

  papis-python-rofi = callPackage ../development/python-modules/papis-python-rofi { };

  param = callPackage ../development/python-modules/param { };

  parameterized = callPackage ../development/python-modules/parameterized { };

  paramiko = callPackage ../development/python-modules/paramiko { };

  paramz = callPackage ../development/python-modules/paramz { };

  parfive = callPackage ../development/python-modules/parfive { };

  parse = callPackage ../development/python-modules/parse { };

  parsedatetime = callPackage ../development/python-modules/parsedatetime { };

  parsel = callPackage ../development/python-modules/parsel { };

  parse-type = callPackage ../development/python-modules/parse-type { };

  parsimonious = callPackage ../development/python-modules/parsimonious { };

  parsley = callPackage ../development/python-modules/parsley { };

  parso = callPackage ../development/python-modules/parso { };

  parsy = callPackage ../development/python-modules/parsy { };

  partd = callPackage ../development/python-modules/partd { };

  parts = callPackage ../development/python-modules/parts { };

  parver = callPackage ../development/python-modules/parver { };
  arpeggio = callPackage ../development/python-modules/arpeggio { };

  passlib = callPackage ../development/python-modules/passlib { };

  paste = callPackage ../development/python-modules/paste { };

  PasteDeploy = callPackage ../development/python-modules/pastedeploy { };

  pastel = callPackage ../development/python-modules/pastel { };

  patator = callPackage ../development/python-modules/patator { };

  patch = callPackage ../development/python-modules/patch { };

  patch-ng = callPackage ../development/python-modules/patch-ng { };

  path-and-address = callPackage ../development/python-modules/path-and-address { };

  pathlib2 = callPackage ../development/python-modules/pathlib2 { };

  pathlib = callPackage ../development/python-modules/pathlib { };

  pathos = callPackage ../development/python-modules/pathos { };

  pathpy = callPackage ../development/python-modules/path.py { };

  pathspec = callPackage ../development/python-modules/pathspec { };

  pathtools = callPackage ../development/python-modules/pathtools { };

  pathvalidate = callPackage ../development/python-modules/pathvalidate { };

  pathy = callPackage ../development/python-modules/pathy/default.nix { };

  patiencediff = callPackage ../development/python-modules/patiencediff { };

  patool = callPackage ../development/python-modules/patool { };

  patsy = callPackage ../development/python-modules/patsy { };

  paver = callPackage ../development/python-modules/paver { };

  paypalrestsdk = callPackage ../development/python-modules/paypalrestsdk { };

  pbkdf2 = callPackage ../development/python-modules/pbkdf2 { };

  pbr = callPackage ../development/python-modules/pbr { };

  pc-ble-driver-py = toPythonModule (callPackage ../development/python-modules/pc-ble-driver-py { });

  pcpp = callPackage ../development/python-modules/pcpp { };

  pdf2image = callPackage ../development/python-modules/pdf2image { };

  pdfkit = callPackage ../development/python-modules/pdfkit { };

  pdfminer = callPackage ../development/python-modules/pdfminer_six { };

  pdfposter = callPackage ../development/python-modules/pdfposter { };

  pdfrw = callPackage ../development/python-modules/pdfrw { };

  pdftotext = callPackage ../development/python-modules/pdftotext { };

  pdfx = callPackage ../development/python-modules/pdfx { };

  pdoc3 = callPackage ../development/python-modules/pdoc3 { };

  pebble = callPackage ../development/python-modules/pebble { };

  pecan = callPackage ../development/python-modules/pecan { };

  peewee = callPackage ../development/python-modules/peewee { };

  pefile = callPackage ../development/python-modules/pefile { };

  pelican = callPackage ../development/python-modules/pelican {
    inherit (pkgs) glibcLocales git;
  };

  pendulum = callPackage ../development/python-modules/pendulum { };

  pep257 = callPackage ../development/python-modules/pep257 { };

  pep517 = callPackage ../development/python-modules/pep517 { };

  pep8 = callPackage ../development/python-modules/pep8 { };

  pep8-naming = callPackage ../development/python-modules/pep8-naming { };

  peppercorn = callPackage ../development/python-modules/peppercorn { };

  percol = callPackage ../development/python-modules/percol { };

  perfplot = callPackage ../development/python-modules/perfplot { };

  periodictable = callPackage ../development/python-modules/periodictable { };

  persim = callPackage ../development/python-modules/persim { };

  persistent = callPackage ../development/python-modules/persistent { };

  persisting-theory = callPackage ../development/python-modules/persisting-theory { };

  pex = callPackage ../development/python-modules/pex { };

  pexif = callPackage ../development/python-modules/pexif { };

  pexpect = callPackage ../development/python-modules/pexpect { };

  pg8000 = callPackage ../development/python-modules/pg8000 { };

  pg8000_1_12 = callPackage ../development/python-modules/pg8000/1_12.nix { };

  pgcli = callPackage ../development/tools/database/pgcli { };

  pglast = callPackage ../development/python-modules/pglast { };

  pgpdump = callPackage ../development/python-modules/pgpdump { };

  pgpy = callPackage ../development/python-modules/pgpy { };

  pgsanity = callPackage ../development/python-modules/pgsanity { };

  pgspecial = callPackage ../development/python-modules/pgspecial { };

  phe = callPackage ../development/python-modules/phe { };

  phik = callPackage ../development/python-modules/phik { };

  phonenumbers = callPackage ../development/python-modules/phonenumbers { };

  phonopy = callPackage ../development/python-modules/phonopy { };

  phpserialize = callPackage ../development/python-modules/phpserialize { };

  phx-class-registry = callPackage ../development/python-modules/phx-class-registry { };

  piccata = callPackage ../development/python-modules/piccata { };

  pickleshare = callPackage ../development/python-modules/pickleshare { };

  picos = callPackage ../development/python-modules/picos { };

  pid = callPackage ../development/python-modules/pid { };

  piep = callPackage ../development/python-modules/piep { };

  piexif = callPackage ../development/python-modules/piexif { };

  pika = callPackage ../development/python-modules/pika { };

  pika-pool = callPackage ../development/python-modules/pika-pool { };

  pikepdf = callPackage ../development/python-modules/pikepdf { };

  pilkit = callPackage ../development/python-modules/pilkit { };

  pillowfight = callPackage ../development/python-modules/pillowfight { };

  pillow = callPackage ../development/python-modules/pillow {
    inherit (pkgs) freetype libjpeg zlib libtiff libwebp tcl lcms2 tk;
    inherit (pkgs.xorg) libX11 libxcb;
  };

  pillow-simd = callPackage ../development/python-modules/pillow-simd {
      inherit (pkgs) freetype libjpeg zlib libtiff libwebp tcl lcms2 tk;
      inherit (pkgs.xorg) libX11;
  };

  pims = callPackage ../development/python-modules/pims { };

  pinboard = callPackage ../development/python-modules/pinboard { };

  pint = callPackage ../development/python-modules/pint { };

  pip = callPackage ../development/python-modules/pip { };

  pipdate = callPackage ../development/python-modules/pipdate { };

  pip-tools = callPackage ../development/python-modules/pip-tools {
    git = pkgs.gitMinimal;
    inherit (pkgs) glibcLocales;
  };

  pipx = callPackage ../development/python-modules/pipx { };

  pivy = callPackage ../development/python-modules/pivy {
    inherit (pkgs.qt5) qtbase qmake;
    inherit (pkgs.libsForQt5) soqt;
  };

  pixelmatch = callPackage ../development/python-modules/pixelmatch { };

  pkce = callPackage ../development/python-modules/pkce { };

  pkgconfig = callPackage ../development/python-modules/pkgconfig { };

  pkginfo = callPackage ../development/python-modules/pkginfo { };

  pkuseg = callPackage ../development/python-modules/pkuseg { };

  ppdeep = callPackage ../development/python-modules/ppdeep { };

  pynndescent = callPackage ../development/python-modules/pynndescent { };

  pynuki = callPackage ../development/python-modules/pynuki { };

  pynws = callPackage ../development/python-modules/pynws { };

  pynx584 = callPackage ../development/python-modules/pynx584 { };

  pysbd = callPackage ../development/python-modules/pysbd { };

  pyshark = callPackage ../development/python-modules/pyshark { };

  pytest-subprocess = callPackage ../development/python-modules/pytest-subprocess { };

  python-codon-tables = callPackage ../development/python-modules/python-codon-tables { };

  python-csxcad = callPackage ../development/python-modules/python-csxcad { };

  python-openems = callPackage ../development/python-modules/python-openems { };

  python-openzwave-mqtt = callPackage ../development/python-modules/python-openzwave-mqtt { };

  python-tado = callPackage ../development/python-modules/python-tado { };

  pkutils = callPackage ../development/python-modules/pkutils { };

  plac = callPackage ../development/python-modules/plac { };

  plaid-python = callPackage ../development/python-modules/plaid-python { };

  plaster = callPackage ../development/python-modules/plaster { };

  plaster-pastedeploy = callPackage ../development/python-modules/plaster-pastedeploy { };

  playsound = callPackage ../development/python-modules/playsound { };

  plexapi = callPackage ../development/python-modules/plexapi { };

  plexauth = callPackage ../development/python-modules/plexauth { };

  plexwebsocket = callPackage ../development/python-modules/plexwebsocket { };

  plone-testing = callPackage ../development/python-modules/plone-testing { };

  plotly = callPackage ../development/python-modules/plotly { };

  pluggy = callPackage ../development/python-modules/pluggy { };

  plugincode = callPackage ../development/python-modules/plugincode { };

  pluginbase = callPackage ../development/python-modules/pluginbase { };

  plugnplay = callPackage ../development/python-modules/plugnplay { };

  plugwise = callPackage ../development/python-modules/plugwise { };

  plum-py = callPackage ../development/python-modules/plum-py { };

  plumbum = callPackage ../development/python-modules/plumbum { };

  ply = callPackage ../development/python-modules/ply { };

  plyfile = callPackage ../development/python-modules/plyfile { };

  plyplus = callPackage ../development/python-modules/plyplus { };

  plyvel = callPackage ../development/python-modules/plyvel { };

  Pmw = callPackage ../development/python-modules/Pmw { };

  pocket = callPackage ../development/python-modules/pocket { };

  podcastparser = callPackage ../development/python-modules/podcastparser { };

  podcats = callPackage ../development/python-modules/podcats { };

  poetry = callPackage ../development/python-modules/poetry { };

  poetry-core = callPackage ../development/python-modules/poetry-core { };

  poezio = callPackage ../applications/networking/instant-messengers/poezio { };

  polib = callPackage ../development/python-modules/polib { };

  polyline = callPackage ../development/python-modules/polyline { };

  pomegranate = callPackage ../development/python-modules/pomegranate { };

  pony = callPackage ../development/python-modules/pony { };

  ponywhoosh = callPackage ../development/python-modules/ponywhoosh { };

  pooch = callPackage ../development/python-modules/pooch { };

  pook = callPackage ../development/python-modules/pook { };

  poolsense = callPackage ../development/python-modules/poolsense { };

  poppler-qt5 = callPackage ../development/python-modules/poppler-qt5 {
    inherit (pkgs.qt5) qtbase qmake;
    inherit (pkgs.libsForQt5) poppler;
  };

  portalocker = callPackage ../development/python-modules/portalocker { };

  portend = callPackage ../development/python-modules/portend { };

  portpicker = callPackage ../development/python-modules/portpicker { };

  posix_ipc = callPackage ../development/python-modules/posix_ipc { };

  poster3 = callPackage ../development/python-modules/poster3 { };

  postorius = callPackage ../servers/mail/mailman/postorius.nix { };

  potr = callPackage ../development/python-modules/potr { };

  power = callPackage ../development/python-modules/power { };

  powerline = callPackage ../development/python-modules/powerline { };

  pox = callPackage ../development/python-modules/pox { };

  poyo = callPackage ../development/python-modules/poyo { };

  ppft = callPackage ../development/python-modules/ppft { };

  pplpy = callPackage ../development/python-modules/pplpy { };

  pprintpp = callPackage ../development/python-modules/pprintpp { };

  pproxy = callPackage ../development/python-modules/pproxy { };

  ppscore = callPackage ../development/python-modules/ppscore { };

  pq = callPackage ../development/python-modules/pq { };

  prance = callPackage ../development/python-modules/prance { };

  prawcore = callPackage ../development/python-modules/prawcore { };

  praw = callPackage ../development/python-modules/praw { };

  precis-i18n = callPackage ../development/python-modules/precis-i18n { };

  pre-commit = callPackage ../development/python-modules/pre-commit { };

  pre-commit-hooks = callPackage ../development/python-modules/pre-commit-hooks { };

  preggy = callPackage ../development/python-modules/preggy { };

  premailer = callPackage ../development/python-modules/premailer { };

  preshed = callPackage ../development/python-modules/preshed { };

  pretend = callPackage ../development/python-modules/pretend { };

  prettytable = callPackage ../development/python-modules/prettytable { };

  primer3 = callPackage ../development/python-modules/primer3 { };

  priority = callPackage ../development/python-modules/priority { };

  prison = callPackage ../development/python-modules/prison { };

  privacyidea = callPackage ../development/python-modules/privacyidea { };

  pyjwt1 = callPackage ../development/python-modules/pyjwt/1.nix { };

  proboscis = callPackage ../development/python-modules/proboscis { };

  process-tests = callPackage ../development/python-modules/process-tests { };

  proglog = callPackage ../development/python-modules/proglog { };

  progressbar2 = callPackage ../development/python-modules/progressbar2 { };

  progressbar33 = callPackage ../development/python-modules/progressbar33 { };

  progressbar = callPackage ../development/python-modules/progressbar { };

  progress = callPackage ../development/python-modules/progress { };

  prometheus_client = callPackage ../development/python-modules/prometheus_client { };

  prometheus-flask-exporter = callPackage ../development/python-modules/prometheus-flask-exporter { };

  promise = callPackage ../development/python-modules/promise { };

  prompt_toolkit = callPackage ../development/python-modules/prompt_toolkit { };

  property-manager = callPackage ../development/python-modules/property-manager { };

  protego = callPackage ../development/python-modules/protego { };

  proto-plus = callPackage ../development/python-modules/proto-plus { };

  protobuf = callPackage ../development/python-modules/protobuf {
    disabled = isPyPy;
    # If a protobuf upgrade causes many Python packages to fail, please pin it here to the previous version.
    doCheck = !isPy3k;
    inherit (pkgs) protobuf;
  };

  protobuf3-to-dict = callPackage ../development/python-modules/protobuf3-to-dict { };

  prov = callPackage ../development/python-modules/prov { };

  prox-tv = callPackage ../development/python-modules/prox-tv { };

  proxmoxer = callPackage ../development/python-modules/proxmoxer { };

  psautohint = callPackage ../development/python-modules/psautohint { };

  psd-tools = callPackage ../development/python-modules/psd-tools { };

  psutil = callPackage ../development/python-modules/psutil { };

  psycopg2 = callPackage ../development/python-modules/psycopg2 { };

  psycopg2cffi = callPackage ../development/python-modules/psycopg2cffi { };

  ptable = callPackage ../development/python-modules/ptable { };

  ptest = callPackage ../development/python-modules/ptest { };

  ptpython = callPackage ../development/python-modules/ptpython { };

  ptyprocess = callPackage ../development/python-modules/ptyprocess { };

  publicsuffix2 = callPackage ../development/python-modules/publicsuffix2 { };

  publicsuffix = callPackage ../development/python-modules/publicsuffix { };

  pubnub = callPackage ../development/python-modules/pubnub { };

  pubnubsub-handler = callPackage ../development/python-modules/pubnubsub-handler { };

  pudb = callPackage ../development/python-modules/pudb { };

  pulp = callPackage ../development/python-modules/pulp { };

  pulsectl = callPackage ../development/python-modules/pulsectl { };

  pur = callPackage ../development/python-modules/pur { };

  pure-cdb = callPackage ../development/python-modules/pure-cdb { };

  pure-eval = callPackage ../development/python-modules/pure-eval { };

  pure-pcapy3 = callPackage ../development/python-modules/pure-pcapy3 { };

  purepng = callPackage ../development/python-modules/purepng { };

  pure-python-adb = callPackage ../development/python-modules/pure-python-adb { };

  pure-python-adb-homeassistant = callPackage ../development/python-modules/pure-python-adb-homeassistant { };

  purl = callPackage ../development/python-modules/purl { };

  pushbullet = callPackage ../development/python-modules/pushbullet { };

  pushover-complete = callPackage ../development/python-modules/pushover-complete { };

  pvlib = callPackage ../development/python-modules/pvlib { };

  Pweave = callPackage ../development/python-modules/pweave { };

  pwntools = callPackage ../development/python-modules/pwntools {
    debugger = pkgs.gdb;
  };

  pxml = callPackage ../development/python-modules/pxml { };

  py-air-control = callPackage ../development/python-modules/py-air-control { };

  py-air-control-exporter = callPackage ../development/python-modules/py-air-control-exporter { };

<<<<<<< HEAD
  py-ubjson = callPackage ../development/python-modules/py-ubjson { };
=======
  py-dmidecode = callPackage ../development/python-modules/py-dmidecode { };
>>>>>>> aca1a33d

  py2bit = callPackage ../development/python-modules/py2bit { };

  py3buddy = toPythonModule (callPackage ../development/python-modules/py3buddy { });

  py3exiv2 = callPackage ../development/python-modules/py3exiv2 { };

  py3status = callPackage ../development/python-modules/py3status { };

  py3to2 = callPackage ../development/python-modules/3to2 { };

  py4j = callPackage ../development/python-modules/py4j { };

  pyacoustid = callPackage ../development/python-modules/pyacoustid { };

  pyads = callPackage ../development/python-modules/pyads { };

  pyaes = callPackage ../development/python-modules/pyaes { };

  pyaftership = callPackage ../development/python-modules/pyaftership { };

  pyahocorasick = callPackage ../development/python-modules/pyahocorasick { };

  pyairnow = callPackage ../development/python-modules/pyairnow { };

  pyairvisual = callPackage ../development/python-modules/pyairvisual { };

  pyalgotrade = callPackage ../development/python-modules/pyalgotrade { };

  pyalmond = callPackage ../development/python-modules/pyalmond { };

  pyamg = callPackage ../development/python-modules/pyamg { };

  pyaml = callPackage ../development/python-modules/pyaml { };

  pyannotate = callPackage ../development/python-modules/pyannotate { };

  pyarlo = callPackage ../development/python-modules/pyarlo { };

  pyarrow = callPackage ../development/python-modules/pyarrow {
    inherit (pkgs) arrow-cpp cmake;
  };

  pyasn1 = callPackage ../development/python-modules/pyasn1 { };

  pyasn1-modules = callPackage ../development/python-modules/pyasn1-modules { };

  pyatmo = callPackage ../development/python-modules/pyatmo { };

  pyatspi = callPackage ../development/python-modules/pyatspi { };

  pyatv = callPackage ../development/python-modules/pyatv { };

  pyaudio = callPackage ../development/python-modules/pyaudio { };

  pyavm = callPackage ../development/python-modules/pyavm { };

  pyaxmlparser = callPackage ../development/python-modules/pyaxmlparser { };

  pybase64 = callPackage ../development/python-modules/pybase64 { };

  pybids = callPackage ../development/python-modules/pybids { };

  pybigwig = callPackage ../development/python-modules/pybigwig { };

  pybind11 = callPackage ../development/python-modules/pybind11 { };

  pybindgen = callPackage ../development/python-modules/pybindgen { };

  pyblackbird = callPackage ../development/python-modules/pyblackbird { };

  pyblake2 = callPackage ../development/python-modules/pyblake2 { };

  pyblock = callPackage ../development/python-modules/pyblock { };

  pybluez = callPackage ../development/python-modules/pybluez { };

  pybotvac = callPackage ../development/python-modules/pybotvac { };

  pybrowserid = callPackage ../development/python-modules/pybrowserid { };

  pybtex = callPackage ../development/python-modules/pybtex { };

  pybtex-docutils = callPackage ../development/python-modules/pybtex-docutils { };

  pybullet = callPackage ../development/python-modules/pybullet { };

  pycairo = callPackage ../development/python-modules/pycairo {
    inherit (pkgs) meson;
  };

  pycallgraph = callPackage ../development/python-modules/pycallgraph { };

  py = callPackage ../development/python-modules/py { };

  pycangjie = callPackage ../development/python-modules/pycangjie { };

  pycapnp = callPackage ../development/python-modules/pycapnp { };

  pycaption = callPackage ../development/python-modules/pycaption { };

  pycares = callPackage ../development/python-modules/pycares { };

  pycategories = callPackage ../development/python-modules/pycategories { };

  pycdio = callPackage ../development/python-modules/pycdio { };

  pycec = callPackage ../development/python-modules/pycec { };

  pycfdns = callPackage ../development/python-modules/pycfdns { };

  pycflow2dot = callPackage ../development/python-modules/pycflow2dot {
    inherit (pkgs) graphviz;
  };

  pychannels = callPackage ../development/python-modules/pychannels { };

  pychart = callPackage ../development/python-modules/pychart { };

  pychef = callPackage ../development/python-modules/pychef { };

  PyChromecast = callPackage ../development/python-modules/pychromecast { };

  pyclimacell = callPackage ../development/python-modules/pyclimacell { };

  pyclipper = callPackage ../development/python-modules/pyclipper { };

  pycm = callPackage ../development/python-modules/pycm { };

  pycmarkgfm = callPackage ../development/python-modules/pycmarkgfm { };

  pycocotools = callPackage ../development/python-modules/pycocotools { };

  pycodestyle = callPackage ../development/python-modules/pycodestyle { };

  pycognito = callPackage ../development/python-modules/pycognito { };

  pycoin = callPackage ../development/python-modules/pycoin { };

  pycollada = callPackage ../development/python-modules/pycollada { };

  pycomfoconnect = callPackage ../development/python-modules/pycomfoconnect { };

  pycontracts = callPackage ../development/python-modules/pycontracts { };

  pycosat = callPackage ../development/python-modules/pycosat { };

  pycountry = callPackage ../development/python-modules/pycountry { };

  pycparser = callPackage ../development/python-modules/pycparser { };

  py-cid = callPackage ../development/python-modules/py-cid { };

  py-cpuinfo = callPackage ../development/python-modules/py-cpuinfo { };

  pycrc = callPackage ../development/python-modules/pycrc { };

  pycrypto = callPackage ../development/python-modules/pycrypto { };

  pycryptodome = callPackage ../development/python-modules/pycryptodome { };

  pycryptodomex = callPackage ../development/python-modules/pycryptodomex { };

  pyct = callPackage ../development/python-modules/pyct { };

  pycuda = callPackage ../development/python-modules/pycuda {
    cudatoolkit = pkgs.cudatoolkit;
    inherit (pkgs.stdenv) mkDerivation;
  };

  pycups = callPackage ../development/python-modules/pycups { };

  pycurl = callPackage ../development/python-modules/pycurl { };

  pycxx = callPackage ../development/python-modules/pycxx { };

  pydaikin = callPackage ../development/python-modules/pydaikin { };

  pydanfossair = callPackage ../development/python-modules/pydanfossair { };

  pydantic = callPackage ../development/python-modules/pydantic { };

  pydash = callPackage ../development/python-modules/pydash { };

  pydbus = callPackage ../development/python-modules/pydbus { };

  pydeconz = callPackage ../development/python-modules/pydeconz { };

  pydenticon = callPackage ../development/python-modules/pydenticon { };

  pydexcom = callPackage ../development/python-modules/pydexcom { };

  pydicom = callPackage ../development/python-modules/pydicom { };

  pydispatcher = callPackage ../development/python-modules/pydispatcher { };

  pydns = callPackage ../development/python-modules/py3dns { };

  pydocstyle = callPackage ../development/python-modules/pydocstyle { };

  pydocumentdb = callPackage ../development/python-modules/pydocumentdb { };

  pydot = callPackage ../development/python-modules/pydot {
    inherit (pkgs) graphviz;
  };

  pydrive = callPackage ../development/python-modules/pydrive { };

  pydroid-ipcam = callPackage ../development/python-modules/pydroid-ipcam  { };

  pydsdl = callPackage ../development/python-modules/pydsdl { };

  pydub = callPackage ../development/python-modules/pydub { };

  pydy = callPackage ../development/python-modules/pydy { };

  pyechonest = callPackage ../development/python-modules/pyechonest { };

  pyeconet = callPackage ../development/python-modules/pyeconet { };

  pyedimax = callPackage ../development/python-modules/pyedimax { };

  pyee = callPackage ../development/python-modules/pyee { };

  pyeight = callPackage ../development/python-modules/pyeight { };

  pyelftools = callPackage ../development/python-modules/pyelftools { };

  pyemby = callPackage ../development/python-modules/pyemby { };

  pyemd = callPackage ../development/python-modules/pyemd { };

  pyenchant = callPackage ../development/python-modules/pyenchant {
    inherit (pkgs) enchant2;
  };

  pyenvisalink = callPackage ../development/python-modules/pyenvisalink { };

  pyepsg = callPackage ../development/python-modules/pyepsg { };

  pyerfa = callPackage ../development/python-modules/pyerfa { };

  pyevmasm = callPackage ../development/python-modules/pyevmasm { };

  pyexcel = callPackage ../development/python-modules/pyexcel { };

  pyexcel-io = callPackage ../development/python-modules/pyexcel-io { };

  pyexcel-ods = callPackage ../development/python-modules/pyexcel-ods { };

  pyexcel-xls = callPackage ../development/python-modules/pyexcel-xls { };

  pyext = callPackage ../development/python-modules/pyext { };

  pyezviz = callPackage ../development/python-modules/pyezviz { };

  pyface = callPackage ../development/python-modules/pyface { };

  pyfaidx = callPackage ../development/python-modules/pyfaidx { };

  pyfakefs = callPackage ../development/python-modules/pyfakefs { };

  pyfantom = callPackage ../development/python-modules/pyfantom { };

  pyfcm = callPackage ../development/python-modules/pyfcm { };

  pyfftw = callPackage ../development/python-modules/pyfftw { };

  pyfido = callPackage ../development/python-modules/pyfido { };

  pyfiglet = callPackage ../development/python-modules/pyfiglet { };

  pyfnip = callPackage ../development/python-modules/pyfnip { };

  pyflakes = callPackage ../development/python-modules/pyflakes { };

  pyflume = callPackage ../development/python-modules/pyflume { };

  pyflunearyou = callPackage ../development/python-modules/pyflunearyou { };

  pyfma = callPackage ../development/python-modules/pyfma { };

  pyfribidi = callPackage ../development/python-modules/pyfribidi { };

  pyfritzhome = callPackage ../development/python-modules/pyfritzhome { };

  pyftdi = callPackage ../development/python-modules/pyftdi { };

  pyftgl = callPackage ../development/python-modules/pyftgl { };

  pyftpdlib = callPackage ../development/python-modules/pyftpdlib { };

  pyfttt = callPackage ../development/python-modules/pyfttt { };

  pyfuse3 = callPackage ../development/python-modules/pyfuse3 { };

  pyfxa = callPackage ../development/python-modules/pyfxa { };

  pygal = callPackage ../development/python-modules/pygal { };

  pygame = callPackage ../development/python-modules/pygame { };

  pygame_sdl2 = callPackage ../development/python-modules/pygame_sdl2 { };

  pygatt = callPackage ../development/python-modules/pygatt { };

  pygbm = callPackage ../development/python-modules/pygbm { };

  pygccxml = callPackage ../development/python-modules/pygccxml { };

  pygdbmi = callPackage ../development/python-modules/pygdbmi { };

  pygeoip = callPackage ../development/python-modules/pygeoip { };

  pygit2 = callPackage ../development/python-modules/pygit2 { };

  PyGithub = callPackage ../development/python-modules/pyGithub { };

  pyglet = callPackage ../development/python-modules/pyglet { };

  pygls = callPackage ../development/python-modules/pygls { };

  pygments-better-html = callPackage ../development/python-modules/pygments-better-html { };

  pygments = callPackage ../development/python-modules/Pygments { };

  pygments-markdown-lexer = callPackage ../development/python-modules/pygments-markdown-lexer { };

  pygmo = callPackage ../development/python-modules/pygmo { };

  pygmt = callPackage ../development/python-modules/pygmt { };

  pygobject2 = callPackage ../development/python-modules/pygobject { };

  pygobject3 = callPackage ../development/python-modules/pygobject/3.nix {
    inherit (pkgs) meson;
  };

  pygogo = callPackage ../development/python-modules/pygogo { };

  pygpgme = callPackage ../development/python-modules/pygpgme { };

  pygraphviz = callPackage ../development/python-modules/pygraphviz {
    inherit (pkgs) graphviz;
  };

  pygreat = callPackage ../development/python-modules/pygreat { };

  pygrok = callPackage ../development/python-modules/pygrok { };

  pygtail = callPackage ../development/python-modules/pygtail { };

  pygtrie = callPackage ../development/python-modules/pygtrie { };

  pyhamcrest = callPackage ../development/python-modules/pyhamcrest { };

  pyhaversion = callPackage ../development/python-modules/pyhaversion { };

  pyhcl = callPackage ../development/python-modules/pyhcl { };

  pyhocon = callPackage ../development/python-modules/pyhocon { };

  pyhomematic = callPackage ../development/python-modules/pyhomematic { };

  pyhs100 = callPackage ../development/python-modules/pyhs100 { };

  pyi2cflash = callPackage ../development/python-modules/pyi2cflash { };

  pyialarm = callPackage ../development/python-modules/pyialarm { };

  pyicloud = callPackage ../development/python-modules/pyicloud { };

  PyICU = callPackage ../development/python-modules/pyicu { };

  pyimpfuzzy = callPackage ../development/python-modules/pyimpfuzzy {
    inherit (pkgs) ssdeep;
  };

  pyinotify = callPackage ../development/python-modules/pyinotify { };

  pyinputevent = callPackage ../development/python-modules/pyinputevent { };

  pyinsteon = callPackage ../development/python-modules/pyinsteon { };

  pyintesishome = callPackage ../development/python-modules/pyintesishome { };

  pyipp = callPackage ../development/python-modules/pyipp { };

  pyiqvia = callPackage ../development/python-modules/pyiqvia { };

  pyjet = callPackage ../development/python-modules/pyjet { };

  pyjks = callPackage ../development/python-modules/pyjks { };

  pyjson5 = callPackage ../development/python-modules/pyjson5 { };

  pyjwkest = callPackage ../development/python-modules/pyjwkest { };

  pyjwt = callPackage ../development/python-modules/pyjwt { };

  pykdl = callPackage ../development/python-modules/pykdl { };

  pykdtree = callPackage ../development/python-modules/pykdtree {
    inherit (pkgs.llvmPackages) openmp;
  };

  pykeepass = callPackage ../development/python-modules/pykeepass { };

  pykerberos = callPackage ../development/python-modules/pykerberos { };

  pykira = callPackage ../development/python-modules/pykira { };

  pykka = callPackage ../development/python-modules/pykka { };

  pykmtronic = callPackage ../development/python-modules/pykmtronic { };

  pykodi = callPackage ../development/python-modules/pykodi { };

  pykoplenti = callPackage ../development/python-modules/pykoplenti { };

  pykwalify = callPackage ../development/python-modules/pykwalify { };

  pylacrosse = callPackage ../development/python-modules/pylacrosse { };

  pylama = callPackage ../development/python-modules/pylama { };

  pylast = callPackage ../development/python-modules/pylast { };

  pylatexenc = callPackage ../development/python-modules/pylatexenc { };

  PyLD = callPackage ../development/python-modules/PyLD { };

  pylev = callPackage ../development/python-modules/pylev { };

  pylibacl = callPackage ../development/python-modules/pylibacl { };

  pylibconfig2 = callPackage ../development/python-modules/pylibconfig2 { };

  pylibftdi = callPackage ../development/python-modules/pylibftdi {
    inherit (pkgs) libusb1;
  };

  pylibgen = throw "pylibgen is unmaintained upstreamed, and removed from nixpkgs"; # added 2020-06-20

  pyliblo = callPackage ../development/python-modules/pyliblo { };

  pylibmc = callPackage ../development/python-modules/pylibmc { };

  pylink-square = callPackage ../development/python-modules/pylink-square { };

  pylint-celery = callPackage ../development/python-modules/pylint-celery { };

  pylint-django = callPackage ../development/python-modules/pylint-django { };

  pylint-flask = callPackage ../development/python-modules/pylint-flask { };

  pylint = callPackage ../development/python-modules/pylint { };

  pylint-plugin-utils = callPackage ../development/python-modules/pylint-plugin-utils { };

  pylitterbot = callPackage ../development/python-modules/pylitterbot { };

  py-lru-cache = callPackage ../development/python-modules/py-lru-cache { };

  pylru = callPackage ../development/python-modules/pylru { };

  pyls-black = callPackage ../development/python-modules/pyls-black { };

  pyls-isort = callPackage ../development/python-modules/pyls-isort { };

  pyls-mypy = callPackage ../development/python-modules/pyls-mypy { };

  pyls-spyder = callPackage ../development/python-modules/pyls-spyder { };

  PyLTI = callPackage ../development/python-modules/pylti { };

  pylutron = callPackage ../development/python-modules/pylutron { };

  pylutron-caseta = callPackage ../development/python-modules/pylutron-caseta { };

  pylxd = callPackage ../development/python-modules/pylxd { };

  pymacaroons = callPackage ../development/python-modules/pymacaroons { };

  pymaging = callPackage ../development/python-modules/pymaging { };

  pymaging_png = callPackage ../development/python-modules/pymaging_png { };

  pymata-express = callPackage ../development/python-modules/pymata-express { };

  pymatgen = callPackage ../development/python-modules/pymatgen { };

  pymatgen-lammps = callPackage ../development/python-modules/pymatgen-lammps { };

  pymaven-patch = callPackage ../development/python-modules/pymaven-patch { };

  pymavlink = callPackage ../development/python-modules/pymavlink { };

  pymazda = callPackage ../development/python-modules/pymazda { };

  pymbolic = callPackage ../development/python-modules/pymbolic { };

  pymc3 = callPackage ../development/python-modules/pymc3 { };

  pymdstat = callPackage ../development/python-modules/pymdstat { };

  pymediainfo = callPackage ../development/python-modules/pymediainfo { };

  pymediaroom = callPackage ../development/python-modules/pymediaroom { };

  pymeeus = callPackage ../development/python-modules/pymeeus { };

  pymemcache = callPackage ../development/python-modules/pymemcache { };

  pymemoize = callPackage ../development/python-modules/pymemoize { };

  pyment = callPackage ../development/python-modules/pyment { };

  pymetar = callPackage ../development/python-modules/pymetar { };

  pymeteireann = callPackage ../development/python-modules/pymeteireann { };

  pymetno = callPackage ../development/python-modules/pymetno { };

  pymitv = callPackage ../development/python-modules/pymitv { };

  pymfy = callPackage ../development/python-modules/pymfy { };

  pymodbus = callPackage ../development/python-modules/pymodbus { };

  pymongo = callPackage ../development/python-modules/pymongo { };

  pympler = callPackage ../development/python-modules/pympler { };

  pymsgbox = callPackage ../development/python-modules/pymsgbox { };

  pymssql = throw "pymssql has been abandoned upstream."; # added 2020-05-04

  pymsteams = callPackage ../development/python-modules/pymsteams { };

  py-multiaddr = callPackage ../development/python-modules/py-multiaddr { };

  py-multibase = callPackage ../development/python-modules/py-multibase { };

  py-multicodec = callPackage ../development/python-modules/py-multicodec { };

  py-multihash = callPackage ../development/python-modules/py-multihash { };

  pymumble = callPackage ../development/python-modules/pymumble { };

  pymupdf = callPackage ../development/python-modules/pymupdf { };

  PyMVGLive = callPackage ../development/python-modules/pymvglive { };

  pymyq = callPackage ../development/python-modules/pymyq { };

  pymysensors = callPackage ../development/python-modules/pymysensors { };

  pymysql = callPackage ../development/python-modules/pymysql { };

  pymysqlsa = callPackage ../development/python-modules/pymysqlsa { };

  pymystem3 = callPackage ../development/python-modules/pymystem3 { };

  pynac = callPackage ../development/python-modules/pynac { };

  pynacl = callPackage ../development/python-modules/pynacl { };

  pynamecheap = callPackage ../development/python-modules/pynamecheap { };

  pynamodb = callPackage ../development/python-modules/pynamodb { };

  pynanoleaf = callPackage ../development/python-modules/pynanoleaf { };

  pync = callPackage ../development/python-modules/pync { };

  pynest2d = callPackage ../development/python-modules/pynest2d { };

  pynetdicom = callPackage ../development/python-modules/pynetdicom { };

  pynisher = callPackage ../development/python-modules/pynisher { };

  pynmea2 = callPackage ../development/python-modules/pynmea2 { };

  pynput = callPackage ../development/python-modules/pynput { };

  pynrrd = callPackage ../development/python-modules/pynrrd { };

  pynvim = callPackage ../development/python-modules/pynvim { };

  pynvml = callPackage ../development/python-modules/pynvml { };

  pynzb = callPackage ../development/python-modules/pynzb { };

  pyocr = callPackage ../development/python-modules/pyocr {
    tesseract = pkgs.tesseract4;
  };

  pyodbc = callPackage ../development/python-modules/pyodbc { };

  pyogg = callPackage ../development/python-modules/pyogg { };

  pyomo = callPackage ../development/python-modules/pyomo { };

  phonemizer = callPackage ../development/python-modules/phonemizer { };

  pyopencl = callPackage ../development/python-modules/pyopencl {
    mesa_drivers = pkgs.mesa.drivers;
  };

  pyopengl = callPackage ../development/python-modules/pyopengl { };

  pyopengl-accelerate = callPackage ../development/python-modules/pyopengl-accelerate { };

  pyopenssl = callPackage ../development/python-modules/pyopenssl { };

  pyopenuv = callPackage ../development/python-modules/pyopenuv { };

  pyopnsense = callPackage ../development/python-modules/pyopnsense { };

  pyosf = callPackage ../development/python-modules/pyosf { };

  pyosmium = callPackage ../development/python-modules/pyosmium {
    inherit (pkgs) lz4;
  };

  pyotgw = callPackage ../development/python-modules/pyotgw { };

  pyotp = callPackage ../development/python-modules/pyotp { };

  pyowm = callPackage ../development/python-modules/pyowm { };

  pypamtest = pkgs.libpam-wrapper.override {
    enablePython = true;
    inherit python;
  };

  pypandoc = callPackage ../development/python-modules/pypandoc { };

  pyparser = callPackage ../development/python-modules/pyparser { };

  pyparsing = callPackage ../development/python-modules/pyparsing { };

  pyparted = callPackage ../development/python-modules/pyparted { };

  pypass = callPackage ../development/python-modules/pypass { };

  pypblib = callPackage ../development/python-modules/pypblib { };

  pypcap = callPackage ../development/python-modules/pypcap { };

  pypck = callPackage ../development/python-modules/pypck { };

  pypdf2 = callPackage ../development/python-modules/pypdf2 { };

  pypeg2 = callPackage ../development/python-modules/pypeg2 { };

  pyperclip = callPackage ../development/python-modules/pyperclip { };

  pyperf = callPackage ../development/python-modules/pyperf { };

  pyphen = callPackage ../development/python-modules/pyphen { };

  pyphotonfile = callPackage ../development/python-modules/pyphotonfile { };

  pypillowfight = callPackage ../development/python-modules/pypillowfight { };

  pypinyin = callPackage ../development/python-modules/pypinyin { };

  pypiserver = callPackage ../development/python-modules/pypiserver { };

  pyplaato  = callPackage ../development/python-modules/pyplaato { };

  pyplatec = callPackage ../development/python-modules/pyplatec { };

  pyppeteer = callPackage ../development/python-modules/pyppeteer { };

  pyprind = callPackage ../development/python-modules/pyprind { };

  pyprof2calltree = callPackage ../development/python-modules/pyprof2calltree { };

  pyproj = callPackage ../development/python-modules/pyproj { };

  pyptlib = callPackage ../development/python-modules/pyptlib { };

  pypubsub = callPackage ../development/python-modules/pypubsub { };

  pypugjs = callPackage ../development/python-modules/pypugjs { };

  pypykatz = callPackage ../development/python-modules/pypykatz { };

  pyqrcode = callPackage ../development/python-modules/pyqrcode { };

  pyqt-builder = callPackage ../development/python-modules/pyqt-builder { };

  pyqt4 = callPackage ../development/python-modules/pyqt/4.x.nix { };

  pyqt5 = pkgs.libsForQt5.callPackage ../development/python-modules/pyqt/5.x.nix {
    pythonPackages = self;
  };

  pyqt5_with_qtmultimedia = self.pyqt5.override {
    withMultimedia = true;
  };

  /*
    `pyqt5_with_qtwebkit` should not be used by python libraries in
    pkgs/development/python-modules/*. Putting this attribute in
    `propagatedBuildInputs` may cause collisions.
  */
  pyqt5_with_qtwebkit = self.pyqt5.override {
    withWebKit = true;
  };

  pyqtgraph = callPackage ../development/python-modules/pyqtgraph { };

  pyqtwebengine = pkgs.libsForQt5.callPackage ../development/python-modules/pyqtwebengine {
    pythonPackages = self;
  };

  pyquery = callPackage ../development/python-modules/pyquery { };

  pyrabbit2 = callPackage ../development/python-modules/pyrabbit2 { };

  pyrad = callPackage ../development/python-modules/pyrad { };

  pyradios = callPackage ../development/python-modules/pyradios { };

  py-radix = callPackage ../development/python-modules/py-radix { };

  pyramid_beaker = callPackage ../development/python-modules/pyramid_beaker { };

  pyramid = callPackage ../development/python-modules/pyramid { };

  pyramid_chameleon = callPackage ../development/python-modules/pyramid_chameleon { };

  pyramid_exclog = callPackage ../development/python-modules/pyramid_exclog { };

  pyramid_hawkauth = callPackage ../development/python-modules/pyramid_hawkauth { };

  pyramid_jinja2 = callPackage ../development/python-modules/pyramid_jinja2 { };

  pyramid_mako = callPackage ../development/python-modules/pyramid_mako { };

  pyramid_multiauth = callPackage ../development/python-modules/pyramid_multiauth { };

  pyreadability = callPackage ../development/python-modules/pyreadability { };

  pyrealsense2 = toPythonModule (pkgs.librealsense.override {
    enablePython = true;
    pythonPackages = self;
  });

  pyrealsense2WithCuda = toPythonModule (pkgs.librealsenseWithCuda.override {
    enablePython = true;
    pythonPackages = self;
  });

  pyrealsense2WithoutCuda = toPythonModule (pkgs.librealsenseWithoutCuda.override {
    enablePython = true;
    pythonPackages = self;
  });

  pyregion = callPackage ../development/python-modules/pyregion { };

  pyres = callPackage ../development/python-modules/pyres { };

  pyrisco = callPackage ../development/python-modules/pyrisco { };

  pyrituals = callPackage ../development/python-modules/pyrituals { };

  pyRFC3339 = callPackage ../development/python-modules/pyrfc3339 { };

  PyRMVtransport = callPackage ../development/python-modules/PyRMVtransport { };

  Pyro4 = callPackage ../development/python-modules/pyro4 { };

  Pyro5 = callPackage ../development/python-modules/pyro5 { };

  pyroma = callPackage ../development/python-modules/pyroma { };

  pyro-api = callPackage ../development/python-modules/pyro-api { };

  pyro-ppl = callPackage ../development/python-modules/pyro-ppl { };

  pyroute2 = callPackage ../development/python-modules/pyroute2 { };

  pyrr = callPackage ../development/python-modules/pyrr { };

  pyrsistent = callPackage ../development/python-modules/pyrsistent { };

  PyRSS2Gen = callPackage ../development/python-modules/pyrss2gen { };

  pyrtlsdr = callPackage ../development/python-modules/pyrtlsdr { };

  pyruckus = callPackage ../development/python-modules/pyruckus { };

  pysam = callPackage ../development/python-modules/pysam { };

  pysaml2 = callPackage ../development/python-modules/pysaml2 {
    inherit (pkgs) xmlsec;
  };

  pysatochip = callPackage ../development/python-modules/pysatochip { };

  pysc2 = callPackage ../development/python-modules/pysc2 { };

  pyscard = callPackage ../development/python-modules/pyscard {
    inherit (pkgs.darwin.apple_sdk.frameworks) PCSC;
  };

  pyschedule = callPackage ../development/python-modules/pyschedule { };

  pyscreenshot = callPackage ../development/python-modules/pyscreenshot { };

  py_scrypt = callPackage ../development/python-modules/py_scrypt { };

  pyscrypt = callPackage ../development/python-modules/pyscrypt { };

  pyscss = callPackage ../development/python-modules/pyscss { };

  pysdl2 = callPackage ../development/python-modules/pysdl2 { };

  pysendfile = callPackage ../development/python-modules/pysendfile { };

  pysensors = callPackage ../development/python-modules/pysensors { };

  pyserial-asyncio = callPackage ../development/python-modules/pyserial-asyncio { };

  pyserial = callPackage ../development/python-modules/pyserial { };

  pysftp = callPackage ../development/python-modules/pysftp { };

  pysha3 = callPackage ../development/python-modules/pysha3 { };

  pyshp = callPackage ../development/python-modules/pyshp { };

  pyside2-tools = toPythonModule (callPackage ../development/python-modules/pyside2-tools {
    inherit (pkgs) cmake qt5;
  });

  pyside2 = toPythonModule (callPackage ../development/python-modules/pyside2 {
    inherit (pkgs) cmake ninja qt5;
  });

  pyside = callPackage ../development/python-modules/pyside {
    inherit (pkgs) mesa;
  };

  pysideShiboken = callPackage ../development/python-modules/pyside/shiboken.nix {
    inherit (pkgs) libxml2 libxslt;
  };

  pysideTools = callPackage ../development/python-modules/pyside/tools.nix { };

  pysigset = callPackage ../development/python-modules/pysigset { };

  pysingleton = callPackage ../development/python-modules/pysingleton { };

  pyslurm = callPackage ../development/python-modules/pyslurm {
    inherit (pkgs) slurm;
  };

  pysma = callPackage ../development/python-modules/pysma { };

  pysmappee = callPackage ../development/python-modules/pysmappee { };

  pysmart-smartx = callPackage ../development/python-modules/pysmart-smartx { };

  pysmartapp = callPackage ../development/python-modules/pysmartapp { };

  pysmartthings = callPackage ../development/python-modules/pysmartthings { };

  pysmb = callPackage ../development/python-modules/pysmb { };

  pysmbc = callPackage ../development/python-modules/pysmbc { };

  pysmf = callPackage ../development/python-modules/pysmf { };

  pysmi = callPackage ../development/python-modules/pysmi { };

  pysmt = callPackage ../development/python-modules/pysmt { };

  pysnmp = callPackage ../development/python-modules/pysnmp { };

  pysnooper = callPackage ../development/python-modules/pysnooper { };

  pysnow = callPackage ../development/python-modules/pysnow { };

  pysocks = callPackage ../development/python-modules/pysocks { };

  pysolr = callPackage ../development/python-modules/pysolr { };

  pysoma = callPackage ../development/python-modules/pysoma { };

  py-sonic = callPackage ../development/python-modules/py-sonic { };

  pysonos = callPackage ../development/python-modules/pysonos { };

  pysoundfile = self.soundfile; # Alias added 23-06-2019

  pyspark = callPackage ../development/python-modules/pyspark { };

  pysparse = callPackage ../development/python-modules/pysparse { };

  pyspf = callPackage ../development/python-modules/pyspf { };

  pyspice = callPackage ../development/python-modules/pyspice { };

  pyspiflash = callPackage ../development/python-modules/pyspiflash { };

  pyspinel = callPackage ../development/python-modules/pyspinel { };

  pyspotify = callPackage ../development/python-modules/pyspotify { };

  pysptk = callPackage ../development/python-modules/pysptk { };

  pysqlcipher3 = callPackage ../development/python-modules/pysqlcipher3 {
    inherit (pkgs) sqlcipher;
  };

  pysqueezebox = callPackage ../development/python-modules/pysqueezebox { };

  pysrim = callPackage ../development/python-modules/pysrim { };

  pysrt = callPackage ../development/python-modules/pysrt { };

  pyssim = callPackage ../development/python-modules/pyssim { };

  pystache = callPackage ../development/python-modules/pystache { };

  pystemd = callPackage ../development/python-modules/pystemd {
    inherit (pkgs) systemd;
  };

  PyStemmer = callPackage ../development/python-modules/pystemmer { };

  pystray = callPackage ../development/python-modules/pystray { };

  py_stringmatching = callPackage ../development/python-modules/py_stringmatching { };

  pysvg-py3 = callPackage ../development/python-modules/pysvg-py3 { };

  pysvn = callPackage ../development/python-modules/pysvn {
    inherit (pkgs) bash subversion apr aprutil expat neon openssl;
  };

  pyswitchbot = callPackage ../development/python-modules/pyswitchbot { };

  pysychonaut = callPackage ../development/python-modules/pysychonaut { };

  pysyncobj = callPackage ../development/python-modules/pysyncobj { };

  pytabix = callPackage ../development/python-modules/pytabix { };

  pytado = callPackage ../development/python-modules/pytado { };

  pytaglib = callPackage ../development/python-modules/pytaglib { };

  pytankerkoenig = callPackage ../development/python-modules/pytankerkoenig { };

  pyte = callPackage ../development/python-modules/pyte { };

  pytenable = callPackage ../development/python-modules/pytenable { };

  pytelegrambotapi = callPackage ../development/python-modules/pyTelegramBotAPI { };

  pytesseract = callPackage ../development/python-modules/pytesseract { };

  pytest = self.pytest_6;

  pytest_4 = callPackage
    ../development/python-modules/pytest/4.nix {
      # hypothesis tests require pytest that causes dependency cycle
      hypothesis = self.hypothesis.override {
        doCheck = false;
      };
    };

  pytest_5 = callPackage
    ../development/python-modules/pytest/5.nix {
      # hypothesis tests require pytest that causes dependency cycle
      hypothesis = self.hypothesis.override {
        doCheck = false;
      };
    };

  pytest_6 =
    callPackage ../development/python-modules/pytest {
      # hypothesis tests require pytest that causes dependency cycle
      hypothesis = self.hypothesis.override {
        doCheck = false;
      };
    };

  pytest_6_1 = self.pytest_6.overridePythonAttrs (oldAttrs: rec {
    version = "6.1.2";
    src = oldAttrs.src.override {
      inherit version;
      sha256 = "c0a7e94a8cdbc5422a51ccdad8e6f1024795939cc89159a0ae7f0b316ad3823e";
    };
  });

  pytest-aiohttp = callPackage ../development/python-modules/pytest-aiohttp { };

  pytest-annotate = callPackage ../development/python-modules/pytest-annotate { };

  pytest-ansible = callPackage ../development/python-modules/pytest-ansible { };

  pytest-arraydiff = callPackage ../development/python-modules/pytest-arraydiff { };

  pytest-astropy = callPackage ../development/python-modules/pytest-astropy { };

  pytest-astropy-header = callPackage ../development/python-modules/pytest-astropy-header { };

  pytest-asyncio = callPackage ../development/python-modules/pytest-asyncio { };

  pytest-bdd = callPackage ../development/python-modules/pytest-bdd { };

  pytest-benchmark = callPackage ../development/python-modules/pytest-benchmark { };

  pytest-black = callPackage ../development/python-modules/pytest-black { };

  pytest-cache = self.pytestcache; # added 2021-01-04
  pytestcache = callPackage ../development/python-modules/pytestcache { };

  pytest-cases = callPackage ../development/python-modules/pytest-cases{ };

  pytest-catchlog = callPackage ../development/python-modules/pytest-catchlog { };

  pytest-celery = callPackage ../development/python-modules/pytest-celery { };

  pytest-check = callPackage ../development/python-modules/pytest-check { };

  pytest-cid = callPackage ../development/python-modules/pytest-cid { };

  pytest-click = callPackage ../development/python-modules/pytest-click { };

  pytest-console-scripts = callPackage ../development/python-modules/pytest-console-scripts { };

  pytest-cov = self.pytestcov; # self 2021-01-04
  pytestcov = callPackage ../development/python-modules/pytest-cov { };

  pytest-cram = callPackage ../development/python-modules/pytest-cram { };

  pytest-datadir = callPackage ../development/python-modules/pytest-datadir { };

  pytest-datafiles = callPackage ../development/python-modules/pytest-datafiles { };

  pytest-dependency = callPackage ../development/python-modules/pytest-dependency { };

  pytest-django = callPackage ../development/python-modules/pytest-django { };

  pytest-doctestplus = callPackage ../development/python-modules/pytest-doctestplus { };

  pytest-env = callPackage ../development/python-modules/pytest-env { };

  pytest-error-for-skips = callPackage ../development/python-modules/pytest-error-for-skips { };

  pytest-expect = callPackage ../development/python-modules/pytest-expect { };

  pytest-factoryboy = callPackage ../development/python-modules/pytest-factoryboy { };

  pytest-filter-subpackage = callPackage ../development/python-modules/pytest-filter-subpackage { };

  pytest-fixture-config = callPackage ../development/python-modules/pytest-fixture-config { };

  pytest-flake8 = callPackage ../development/python-modules/pytest-flake8 { };

  pytest-flakes = callPackage ../development/python-modules/pytest-flakes { };

  pytest-flask = callPackage ../development/python-modules/pytest-flask { };

  pytest-forked = callPackage ../development/python-modules/pytest-forked { };

  pytest-freezegun = callPackage ../development/python-modules/pytest-freezegun { };

  pytest-helpers-namespace = callPackage ../development/python-modules/pytest-helpers-namespace { };

  pytest-html = callPackage ../development/python-modules/pytest-html { };

  pytest-httpbin = callPackage ../development/python-modules/pytest-httpbin { };

  pytest-httpserver = callPackage ../development/python-modules/pytest-httpserver { };

  pytest-httpx = callPackage ../development/python-modules/pytest-httpx { };

  pytest-instafail = callPackage ../development/python-modules/pytest-instafail { };

  pytest-isort = callPackage ../development/python-modules/pytest-isort { };

  pytest-lazy-fixture = callPackage ../development/python-modules/pytest-lazy-fixture { };

  pytest-localserver = callPackage ../development/python-modules/pytest-localserver { };

  pytest-metadata = callPackage ../development/python-modules/pytest-metadata { };

  pytest-mock = callPackage ../development/python-modules/pytest-mock { };

  pytest-mpl = callPackage ../development/python-modules/pytest-mpl { };

  pytest-mypy = callPackage ../development/python-modules/pytest-mypy { };

  pytest-openfiles = callPackage ../development/python-modules/pytest-openfiles { };

  pytest-order = callPackage ../development/python-modules/pytest-order { };

  pytest-ordering = callPackage ../development/python-modules/pytest-ordering { };

  pytest-pep257 = callPackage ../development/python-modules/pytest-pep257 { };

  pytest-pep8 = self.pytestpep8; # added 2021-01-04
  pytestpep8 = throw "pytestpep8 was removed because it is abandoned and no longer compatible with pytest v6.0"; # added 2020-12-10

  pytest-pylint = callPackage ../development/python-modules/pytest-pylint { };

  pytest-pythonpath = callPackage ../development/python-modules/pytest-pythonpath { };

  pytest-qt = callPackage ../development/python-modules/pytest-qt { };

  pytest-quickcheck = self.pytestquickcheck;
  pytestquickcheck = callPackage ../development/python-modules/pytest-quickcheck { };

  pytest-raises = callPackage ../development/python-modules/pytest-raises { };

  pytest-raisesregexp = callPackage ../development/python-modules/pytest-raisesregexp { };

  pytest-randomly = callPackage ../development/python-modules/pytest-randomly { };

  pytest-random-order = callPackage ../development/python-modules/pytest-random-order { };

  pytest-regressions = callPackage ../development/python-modules/pytest-regressions { };

  pytest-relaxed = callPackage ../development/python-modules/pytest-relaxed { };

  pytest-remotedata = callPackage ../development/python-modules/pytest-remotedata { };

  pytest-repeat = callPackage ../development/python-modules/pytest-repeat { };

  pytest-rerunfailures = callPackage ../development/python-modules/pytest-rerunfailures { };

  pytest-runner = self.pytestrunner; # added 2021-01-04
  pytestrunner = callPackage ../development/python-modules/pytestrunner { };

  pytest-sanic = callPackage ../development/python-modules/pytest-sanic {
    sanic = self.sanic.override { doCheck = false; };
  };

  pytest-server-fixtures = callPackage ../development/python-modules/pytest-server-fixtures { };

  pytest-services = callPackage ../development/python-modules/pytest-services { };

  pytest-snapshot = callPackage ../development/python-modules/pytest-snapshot { };

  pytest-shutil = callPackage ../development/python-modules/pytest-shutil { };

  python-string-utils = callPackage ../development/python-modules/python-string-utils { };

  pytest-socket = callPackage ../development/python-modules/pytest-socket { };

  pytest-subtesthack = callPackage ../development/python-modules/pytest-subtesthack { };

  pytest-subtests = callPackage ../development/python-modules/pytest-subtests { };

  pytest-sugar = callPackage ../development/python-modules/pytest-sugar { };

  pytest-testmon = callPackage ../development/python-modules/pytest-testmon { };

  pytest-timeout = callPackage ../development/python-modules/pytest-timeout { };

  pytest-tornado = callPackage ../development/python-modules/pytest-tornado { };

  pytest-tornasync = callPackage ../development/python-modules/pytest-tornasync { };

  pytest-trio = callPackage ../development/python-modules/pytest-trio { };

  pytest-twisted = callPackage ../development/python-modules/pytest-twisted { };

  pytest-vcr = callPackage ../development/python-modules/pytest-vcr { };

  pytest-virtualenv = callPackage ../development/python-modules/pytest-virtualenv { };

  pytest-warnings = callPackage ../development/python-modules/pytest-warnings { };

  pytest-watch = callPackage ../development/python-modules/pytest-watch { };

  pytest_xdist = self.pytest-xdist; # added 2021-01-04
  pytest-xdist = callPackage ../development/python-modules/pytest-xdist { };

  pytest-xprocess = callPackage ../development/python-modules/pytest-xprocess { };

  pytest-xvfb = callPackage ../development/python-modules/pytest-xvfb { };

  python3-openid = callPackage ../development/python-modules/python3-openid { };

  python-awair = callPackage ../development/python-modules/python-awair { };

  python3-saml = callPackage ../development/python-modules/python3-saml { };

  python-axolotl = callPackage ../development/python-modules/python-axolotl { };

  python-axolotl-curve25519 = callPackage ../development/python-modules/python-axolotl-curve25519 { };

  python-baseconv = callPackage ../development/python-modules/python-baseconv { };

  python-bidi = callPackage ../development/python-modules/python-bidi { };

  python-binance = callPackage ../development/python-modules/python-binance { };

  python-box = callPackage ../development/python-modules/python-box { };

  python-constraint = callPackage ../development/python-modules/python-constraint { };

  python-crontab = callPackage ../development/python-modules/python-crontab { };

  python-ctags3 = callPackage ../development/python-modules/python-ctags3 { };

  python-daemon = callPackage ../development/python-modules/python-daemon { };

  python-dateutil = callPackage ../development/python-modules/dateutil { };
  # Alias that we should deprecate
  dateutil = self.python-dateutil;

  python-dbusmock = callPackage ../development/python-modules/python-dbusmock { };

  pythondialog = callPackage ../development/python-modules/pythondialog { };

  python-didl-lite = callPackage ../development/python-modules/python-didl-lite { };

  python-docx = callPackage ../development/python-modules/python-docx { };

  python-doi = callPackage ../development/python-modules/python-doi { };

  python-dotenv = callPackage ../development/python-modules/python-dotenv { };

  python-editor = callPackage ../development/python-modules/python-editor { };

  pythonefl = callPackage ../development/python-modules/python-efl { };

  pythonegardia = callPackage ../development/python-modules/pythonegardia { };

  python-engineio = callPackage ../development/python-modules/python-engineio { };

  python-engineio_3 = callPackage ../development/python-modules/python-engineio/3.nix { };

  python-etcd = callPackage ../development/python-modules/python-etcd { };

  python_fedora = callPackage ../development/python-modules/python_fedora { };

  python-fontconfig = callPackage ../development/python-modules/python-fontconfig { };

  python-forecastio = callPackage ../development/python-modules/python-forecastio { };

  python-frontmatter = callPackage ../development/python-modules/python-frontmatter { };

  python-gammu = callPackage ../development/python-modules/python-gammu { };

  python-gitlab = callPackage ../development/python-modules/python-gitlab { };

  python-gnupg = callPackage ../development/python-modules/python-gnupg { };

  python-hosts = callPackage ../development/python-modules/python-hosts { };

  python-hpilo = callPackage ../development/python-modules/python-hpilo { };

  python-http-client = callPackage ../development/python-modules/python-http-client { };

  python-igraph = callPackage ../development/python-modules/python-igraph {
    inherit (pkgs) igraph;
  };

  pythonix = callPackage ../development/python-modules/pythonix {
    meson = pkgs.meson.override { python3 = self.python; };
  };

  python-jenkins = callPackage ../development/python-modules/python-jenkins { };

  python-jose = callPackage ../development/python-modules/python-jose { };

  python-json-logger = callPackage ../development/python-modules/python-json-logger { };

  python-jsonrpc-server = callPackage ../development/python-modules/python-jsonrpc-server { };

  python_keyczar = callPackage ../development/python-modules/python_keyczar { };

  python-language-server = callPackage ../development/python-modules/python-language-server { };

  python-ldap-test = callPackage ../development/python-modules/python-ldap-test { };

  python-Levenshtein = callPackage ../development/python-modules/python-levenshtein { };

  python-logstash = callPackage ../development/python-modules/python-logstash { };

  python-ly = callPackage ../development/python-modules/python-ly { };

  python-lz4 = callPackage ../development/python-modules/python-lz4 { };

  python-lzf = callPackage ../development/python-modules/python-lzf { };

  python-lzo = callPackage ../development/python-modules/python-lzo {
    inherit (pkgs) lzo;
  };

  python_magic = callPackage ../development/python-modules/python-magic { };

  python-mapnik = callPackage ../development/python-modules/python-mapnik { };

  python-markdown-math = callPackage ../development/python-modules/python-markdown-math { };

  python-miio = callPackage ../development/python-modules/python-miio { };

  python_mimeparse = callPackage ../development/python-modules/python_mimeparse { };

  python-mnist = callPackage ../development/python-modules/python-mnist { };

  python-mpv-jsonipc = callPackage ../development/python-modules/python-mpv-jsonipc { };

  python-multipart = callPackage ../development/python-modules/python-multipart { };

  python-mystrom = callPackage ../development/python-modules/python-mystrom { };

  python-nest = callPackage ../development/python-modules/python-nest { };

  pythonnet = callPackage
    ../development/python-modules/pythonnet {
      # `mono >= 4.6` required to prevent crashes encountered with earlier versions.
      mono = pkgs.mono4;
    };

  python-nmap = callPackage ../development/python-modules/python-nmap { };

  python-nomad = callPackage ../development/python-modules/python-nomad { };

  python-oauth2 = callPackage ../development/python-modules/python-oauth2 { };

  pythonocc-core = toPythonModule (callPackage ../development/python-modules/pythonocc-core {
    inherit (pkgs.xorg) libX11;
    inherit (pkgs.darwin.apple_sdk.frameworks) Cocoa;
  });

  python-olm = callPackage ../development/python-modules/python-olm { };

  python-opendata-transport = callPackage ../development/python-modules/python-opendata-transport { };

  python_openzwave = callPackage ../development/python-modules/python_openzwave { };

  python-packer = callPackage ../development/python-modules/python-packer { };

  python-pam = callPackage ../development/python-modules/python-pam {
    inherit (pkgs) pam;
  };

  python-periphery = callPackage ../development/python-modules/python-periphery { };

  python-picnic-api = callPackage ../development/python-modules/python-picnic-api { };

  python-pipedrive = callPackage ../development/python-modules/python-pipedrive { };

  python-prctl = callPackage ../development/python-modules/python-prctl { };

  python-ptrace = callPackage ../development/python-modules/python-ptrace { };

  python-pushover = callPackage ../development/python-modules/pushover { };

  python-rapidjson = callPackage ../development/python-modules/python-rapidjson { };

  python-redis-lock = callPackage ../development/python-modules/python-redis-lock { };

  python-registry = callPackage ../development/python-modules/python-registry { };

  python-rtmidi = callPackage ../development/python-modules/python-rtmidi { };

  python-sat = callPackage ../development/python-modules/python-sat { };

  python-simple-hipchat = callPackage ../development/python-modules/python-simple-hipchat { };
  python_simple_hipchat = self.python-simple-hipchat;

  python-slugify = callPackage ../development/python-modules/python-slugify { };

  python-smarttub = callPackage ../development/python-modules/python-smarttub { };

  python-snap7 = callPackage ../development/python-modules/python-snap7 {
    inherit (pkgs) snap7;
  };

  python-snappy = callPackage ../development/python-modules/python-snappy {
    inherit (pkgs) snappy;
  };

  python-socketio = callPackage ../development/python-modules/python-socketio { };

  python-socketio_4 = callPackage ../development/python-modules/python-socketio/4.nix { };

  python-socks = callPackage ../development/python-modules/python-socks { };

  python-sql = callPackage ../development/python-modules/python-sql { };

  python-stdnum = callPackage ../development/python-modules/python-stdnum { };

  python-telegram-bot = callPackage ../development/python-modules/python-telegram-bot { };

  python-toolbox = callPackage ../development/python-modules/python-toolbox { };

  python-twitch-client = callPackage ../development/python-modules/python-twitch-client { };

  python-twitter = callPackage ../development/python-modules/python-twitter { };

  python-u2flib-host = callPackage ../development/python-modules/python-u2flib-host { };

  python-uinput = callPackage ../development/python-modules/python-uinput { };

  python-unshare = callPackage ../development/python-modules/python-unshare { };

  python-utils = callPackage ../development/python-modules/python-utils { };

  python-vagrant = callPackage ../development/python-modules/python-vagrant { };

  python-velbus = callPackage ../development/python-modules/python-velbus { };

  python-vipaccess = callPackage ../development/python-modules/python-vipaccess { };

  python-vlc = callPackage ../development/python-modules/python-vlc { };

  python-whois = callPackage ../development/python-modules/python-whois { };

  python-wifi = callPackage ../development/python-modules/python-wifi { };

  python-wink = callPackage ../development/python-modules/python-wink { };

  python-xmp-toolkit = callPackage ../development/python-modules/python-xmp-toolkit { };

  pythran = callPackage ../development/python-modules/pythran { };

  pyeverlights = callPackage ../development/python-modules/pyeverlights { };

  pytile = callPackage ../development/python-modules/pytile { };

  pytimeparse = callPackage ../development/python-modules/pytimeparse { };

  pytmx = callPackage ../development/python-modules/pytmx { };

  pytoml = callPackage ../development/python-modules/pytoml { };

  pytomlpp = callPackage ../development/python-modules/pytomlpp { };

  pytools = callPackage ../development/python-modules/pytools { };

  pytorch = callPackage ../development/python-modules/pytorch {
    cudaSupport = pkgs.config.cudaSupport or false;
  };

  pytorch-bin = callPackage ../development/python-modules/pytorch/bin.nix { };

  pytorch-lightning = callPackage ../development/python-modules/pytorch-lightning { };

  pytorch-metric-learning = callPackage ../development/python-modules/pytorch-metric-learning { };

  pytorchWithCuda = self.pytorch.override {
    cudaSupport = true;
  };

  pytorchWithoutCuda = self.pytorch.override {
    cudaSupport = false;
  };

  pytrafikverket = callPackage ../development/python-modules/pytrafikverket { };

  pytrends = callPackage ../development/python-modules/pytrends { };

  pytricia = callPackage ../development/python-modules/pytricia { };

  pytube = callPackage ../development/python-modules/pytube { };

  pytun = callPackage ../development/python-modules/pytun { };

  pyturbojpeg = callPackage ../development/python-modules/pyturbojpeg { };

  pytz = callPackage ../development/python-modules/pytz { };

  pytzdata = callPackage ../development/python-modules/pytzdata { };

  pyu2f = callPackage ../development/python-modules/pyu2f { };

  pyuavcan = callPackage
    ../development/python-modules/pyuavcan { # this version pinpoint to anold version is necessary due to a regression
      nunavut = self.nunavut.overridePythonAttrs (old: rec {
        version = "0.2.3";
        src = old.src.override {
          inherit version;
          sha256 = "0x8a9h4mc2r2yz49s9arsbs4bn3h25mvmg4zbgksm9hcyi9536x5";
        };
      });
    };

  pyudev = callPackage ../development/python-modules/pyudev {
    inherit (pkgs) systemd;
  };

  pyunbound = callPackage ../tools/networking/unbound/python.nix { };

  pyunifi = callPackage ../development/python-modules/pyunifi { };

  pyupdate = callPackage ../development/python-modules/pyupdate { };

  pyupgrade = callPackage ../development/python-modules/pyupgrade { };

  pyusb = callPackage ../development/python-modules/pyusb {
    inherit (pkgs) libusb1;
  };

  pyutilib = callPackage ../development/python-modules/pyutilib { };

  pyuv = callPackage ../development/python-modules/pyuv { };

  py-vapid = callPackage ../development/python-modules/py-vapid { };

  pyvcd = callPackage ../development/python-modules/pyvcd { };

  pyvcf = callPackage ../development/python-modules/pyvcf { };

  pyvera = callPackage ../development/python-modules/pyvera { };

  pyvesync = callPackage ../development/python-modules/pyvesync { };

  pyvex = callPackage ../development/python-modules/pyvex { };

  pyvicare = callPackage ../development/python-modules/pyvicare { };

  pyviz-comms = callPackage ../development/python-modules/pyviz-comms { };

  pyvizio = callPackage ../development/python-modules/pyvizio { };

  pyvips = callPackage ../development/python-modules/pyvips {
    inherit (pkgs) vips glib;
  };

  pyvlx = callPackage ../development/python-modules/pyvlx { };

  pyvmomi = callPackage ../development/python-modules/pyvmomi { };

  pyvolumio = callPackage ../development/python-modules/pyvolumio { };

  pyvoro = callPackage ../development/python-modules/pyvoro { };

  pywal = callPackage ../development/python-modules/pywal { };

  pywatchman = callPackage ../development/python-modules/pywatchman { };

  pywavelets = callPackage ../development/python-modules/pywavelets { };

  pywbem = callPackage ../development/python-modules/pywbem {
    inherit (pkgs) libxml2;
  };

  pywebpush = callPackage ../development/python-modules/pywebpush { };

  pywebview = callPackage ../development/python-modules/pywebview { };

  pywemo = callPackage ../development/python-modules/pywemo { };

  pywick = callPackage ../development/python-modules/pywick { };

  pywilight = callPackage ../development/python-modules/pywilight { };

  pywinrm = callPackage ../development/python-modules/pywinrm { };

  pywizlight = callPackage ../development/python-modules/pywizlight { };

  pyxattr = callPackage ../development/python-modules/pyxattr { };

  pyworld = callPackage ../development/python-modules/pyworld { };

  pyx = callPackage ../development/python-modules/pyx { };

  pyxbe = callPackage ../development/python-modules/pyxbe { };

  pyxdg = callPackage ../development/python-modules/pyxdg { };

  pyxeoma = callPackage ../development/python-modules/pyxeoma { };

  pyxiaomigateway = callPackage ../development/python-modules/pyxiaomigateway { };

  pyxl3 = callPackage ../development/python-modules/pyxl3 { };

  pyxnat = callPackage ../development/python-modules/pyxnat { };

  pyyaml = callPackage ../development/python-modules/pyyaml { };

  pyzerproc = callPackage ../development/python-modules/pyzerproc { };

  pyzmq = callPackage ../development/python-modules/pyzmq { };

  pyzufall = callPackage ../development/python-modules/pyzufall { };

  qasm2image = throw "qasm2image is no longer maintained (since November 2018), and is not compatible with the latest pythonPackages.qiskit versions."; # added 2020-12-09

  qdarkstyle = callPackage ../development/python-modules/qdarkstyle { };

  qdldl = callPackage ../development/python-modules/qdldl { };

  qds_sdk = callPackage ../development/python-modules/qds_sdk { };

  qiling = callPackage ../development/python-modules/qiling { };

  qimage2ndarray = callPackage ../development/python-modules/qimage2ndarray { };

  qiskit-aer = callPackage ../development/python-modules/qiskit-aer { };

  qiskit-aqua = callPackage ../development/python-modules/qiskit-aqua { };

  qiskit = callPackage ../development/python-modules/qiskit { };

  qiskit-ibmq-provider = callPackage ../development/python-modules/qiskit-ibmq-provider { };

  qiskit-ignis = callPackage ../development/python-modules/qiskit-ignis { };

  qiskit-terra = callPackage ../development/python-modules/qiskit-terra { };

  qrcode = callPackage ../development/python-modules/qrcode { };

  qreactor = callPackage ../development/python-modules/qreactor { };

  qscintilla-qt4 = callPackage ../development/python-modules/qscintilla { };

  qscintilla-qt5 = pkgs.libsForQt5.callPackage ../development/python-modules/qscintilla-qt5 {
    pythonPackages = self;
  };

  qscintilla = self.qscintilla-qt4;

  qtawesome = callPackage ../development/python-modules/qtawesome { };

  qtconsole = callPackage ../development/python-modules/qtconsole { };

  qtpy = callPackage ../development/python-modules/qtpy { };

  quamash = callPackage ../development/python-modules/quamash { };

  quandl = callPackage ../development/python-modules/quandl { };

  # TODO: rename this
  Quandl = callPackage ../development/python-modules/quandl { }; # alias for an older package which did not support Python 3

  quantities = callPackage ../development/python-modules/quantities { };

  querystring_parser = callPackage ../development/python-modules/querystring-parser { };

  questionary = callPackage ../development/python-modules/questionary { };

  queuelib = callPackage ../development/python-modules/queuelib { };

  r2pipe = callPackage ../development/python-modules/r2pipe { };

  rabbitpy = callPackage ../development/python-modules/rabbitpy { };

  rachiopy = callPackage ../development/python-modules/rachiopy { };

  radicale_infcloud = callPackage ../development/python-modules/radicale_infcloud { };

  radio_beam = callPackage ../development/python-modules/radio_beam { };

  radiotherm = callPackage ../development/python-modules/radiotherm { };

  radish-bdd = callPackage ../development/python-modules/radish-bdd { };

  rainbowstream = callPackage ../development/python-modules/rainbowstream { };

  ramlfications = callPackage ../development/python-modules/ramlfications { };

  random2 = callPackage ../development/python-modules/random2 { };

  rapidfuzz = callPackage ../development/python-modules/rapidfuzz { };

  rarfile = callPackage ../development/python-modules/rarfile {
    inherit (pkgs) libarchive;
  };

  rasterio = callPackage ../development/python-modules/rasterio {
    gdal = pkgs.gdal_2;
  };

  ratelimit = callPackage ../development/python-modules/ratelimit { };

  ratelimiter = callPackage ../development/python-modules/ratelimiter { };

  raven = callPackage ../development/python-modules/raven { };

  rawkit = callPackage ../development/python-modules/rawkit { };

  rbtools = callPackage ../development/python-modules/rbtools { };

  rcssmin = callPackage ../development/python-modules/rcssmin { };

  rdflib = callPackage ../development/python-modules/rdflib { };

  rdflib-jsonld = callPackage ../development/python-modules/rdflib-jsonld { };

  rdkit = callPackage ../development/python-modules/rdkit { };

  re-assert = callPackage ../development/python-modules/re-assert { };

  readchar = callPackage ../development/python-modules/readchar { };

  readme = callPackage ../development/python-modules/readme { };

  readme_renderer = callPackage ../development/python-modules/readme_renderer { };

  readthedocs-sphinx-ext = callPackage ../development/python-modules/readthedocs-sphinx-ext { };

  rebulk = callPackage ../development/python-modules/rebulk { };

  recaptcha_client = callPackage ../development/python-modules/recaptcha_client { };

  recoll = disabledIf (!isPy3k) (toPythonModule (pkgs.recoll.override {
    python3Packages = self;
  }));

  recommonmark = callPackage ../development/python-modules/recommonmark { };

  redbaron = callPackage ../development/python-modules/redbaron { };

  redis = callPackage ../development/python-modules/redis { };

  rednose = callPackage ../development/python-modules/rednose { };

  reedsolo = callPackage ../development/python-modules/reedsolo { };

  reflink = callPackage ../development/python-modules/reflink { };

  regenmaschine = callPackage ../development/python-modules/regenmaschine { };

  regex = callPackage ../development/python-modules/regex { };

  regional = callPackage ../development/python-modules/regional { };

  reikna = callPackage ../development/python-modules/reikna { };

  relatorio = callPackage ../development/python-modules/relatorio { };

  rencode = callPackage ../development/python-modules/rencode { };

  repeated_test = callPackage ../development/python-modules/repeated_test { };

  repocheck = callPackage ../development/python-modules/repocheck { };

  reportlab = callPackage ../development/python-modules/reportlab { };

  repoze_lru = callPackage ../development/python-modules/repoze_lru { };

  repoze_sphinx_autointerface = callPackage ../development/python-modules/repoze_sphinx_autointerface { };

  repoze_who = callPackage ../development/python-modules/repoze_who { };

  reproject = callPackage ../development/python-modules/reproject { };

  requests-aws4auth = callPackage ../development/python-modules/requests-aws4auth { };

  requests-cache = callPackage ../development/python-modules/requests-cache { };

  requests-hawk = callPackage ../development/python-modules/requests-hawk { };

  requests = callPackage ../development/python-modules/requests { };

  requests_download = callPackage ../development/python-modules/requests_download { };

  requestsexceptions = callPackage ../development/python-modules/requestsexceptions { };

  requests-file = callPackage ../development/python-modules/requests-file { };

  requests-http-signature = callPackage ../development/python-modules/requests-http-signature { };

  requests-kerberos = callPackage ../development/python-modules/requests-kerberos { };

  requests-mock = callPackage ../development/python-modules/requests-mock { };

  requests_ntlm = callPackage ../development/python-modules/requests_ntlm { };

  requests_oauthlib = callPackage ../development/python-modules/requests-oauthlib { };

  requests-pkcs12 = callPackage ../development/python-modules/requests-pkcs12 { };

  requests-toolbelt = callPackage ../development/python-modules/requests-toolbelt { };

  requests_toolbelt = self.requests-toolbelt; # Old attr, 2017-09-26

  requests-unixsocket = callPackage ../development/python-modules/requests-unixsocket { };

  requirements-detector = callPackage ../development/python-modules/requirements-detector { };

  requirements-parser = callPackage ../development/python-modules/requirements-parser { };

  resampy = callPackage ../development/python-modules/resampy { };

  responses = callPackage ../development/python-modules/responses { };

  respx = callPackage ../development/python-modules/respx { };

  restfly = callPackage ../development/python-modules/restfly { };

  restrictedpython = callPackage ../development/python-modules/restrictedpython { };

  restructuredtext_lint = callPackage ../development/python-modules/restructuredtext_lint { };

  restview = callPackage ../development/python-modules/restview { };

  rethinkdb = callPackage ../development/python-modules/rethinkdb { };

  retry = callPackage ../development/python-modules/retry { };

  retry_decorator = callPackage ../development/python-modules/retry_decorator { };

  retrying = callPackage ../development/python-modules/retrying { };

  retworkx = callPackage ../development/python-modules/retworkx { };

  rfc3339-validator = callPackage ../development/python-modules/rfc3339-validator { };

  rfc3986 = callPackage ../development/python-modules/rfc3986 { };

  rfc3987 = callPackage ../development/python-modules/rfc3987 { };

  rfc6555 = callPackage ../development/python-modules/rfc6555 { };

  rfc7464 = callPackage ../development/python-modules/rfc7464 { };

  rfcat = callPackage ../development/python-modules/rfcat { };

  rich = callPackage ../development/python-modules/rich { };

  rig = callPackage ../development/python-modules/rig { };

  ring-doorbell = callPackage ../development/python-modules/ring-doorbell { };

  riprova = callPackage ../development/python-modules/riprova { };

  ripser = callPackage ../development/python-modules/ripser { };

  rising = callPackage ../development/python-modules/rising { };

  rivet = toPythonModule (pkgs.rivet.override {
    python3 = python;
  });

  rjsmin = callPackage ../development/python-modules/rjsmin { };

  rl-coach = callPackage ../development/python-modules/rl-coach { };

  rlp = callPackage ../development/python-modules/rlp { };

  rnc2rng = callPackage ../development/python-modules/rnc2rng { };

  robomachine = callPackage ../development/python-modules/robomachine { };

  roboschool = callPackage ../development/python-modules/roboschool {
    inherit (pkgs.qt5) qtbase;
  };

  robot-detection = callPackage ../development/python-modules/robot-detection { };

  robotframework = callPackage ../development/python-modules/robotframework { };

  robotframework-databaselibrary = callPackage ../development/python-modules/robotframework-databaselibrary { };

  robotframework-requests = callPackage ../development/python-modules/robotframework-requests { };

  robotframework-selenium2library = callPackage ../development/python-modules/robotframework-selenium2library { };

  robotframework-seleniumlibrary = callPackage ../development/python-modules/robotframework-seleniumlibrary { };

  robotframework-sshlibrary = callPackage ../development/python-modules/robotframework-sshlibrary { };

  robotframework-tools = callPackage ../development/python-modules/robotframework-tools { };

  robotstatuschecker = callPackage ../development/python-modules/robotstatuschecker { };

  robotsuite = callPackage ../development/python-modules/robotsuite { };

  rocket-errbot = callPackage ../development/python-modules/rocket-errbot { };

  roku = callPackage ../development/python-modules/roku { };

  rokuecp = callPackage ../development/python-modules/rokuecp { };

  roman = callPackage ../development/python-modules/roman { };

  roombapy = callPackage ../development/python-modules/roombapy { };

  ronin = callPackage ../development/python-modules/ronin { };

  rope = callPackage ../development/python-modules/rope { };

  ROPGadget = callPackage ../development/python-modules/ROPGadget { };

  ropper = callPackage ../development/python-modules/ropper { };

  rotate-backups = callPackage ../tools/backup/rotate-backups { };

  routes = callPackage ../development/python-modules/routes { };

  rpdb = callPackage ../development/python-modules/rpdb { };

  rply = callPackage ../development/python-modules/rply { };

  rpm = toPythonModule (pkgs.rpm.override {
    inherit python;
  });

  rpmfile = callPackage ../development/python-modules/rpmfile { };

  rpmfluff = callPackage ../development/python-modules/rpmfluff { };

  rpy2 = callPackage ../development/python-modules/rpy2 { };

  rpyc = callPackage ../development/python-modules/rpyc { };

  rq = callPackage ../development/python-modules/rq { };

  rsa = callPackage ../development/python-modules/rsa { };

  rst2ansi = callPackage ../development/python-modules/rst2ansi { };

  rtmidi-python = callPackage ../development/python-modules/rtmidi-python { };

  rtoml = callPackage ../development/python-modules/rtoml { };

  Rtree = callPackage ../development/python-modules/Rtree {
    inherit (pkgs) libspatialindex;
  };

  rtslib = callPackage ../development/python-modules/rtslib { };

  ruamel-base = self.ruamel_base;
  ruamel_base = callPackage ../development/python-modules/ruamel_base { };

  ruamel-yaml = self.ruamel_yaml;
  ruamel_yaml = callPackage ../development/python-modules/ruamel_yaml { };

  ruamel-yaml-clib = self.ruamel_yaml_clib;
  ruamel_yaml_clib = callPackage ../development/python-modules/ruamel_yaml_clib { };

  rubymarshal = callPackage ../development/python-modules/rubymarshal { };

  ruffus = callPackage ../development/python-modules/ruffus { };

  runway-python = callPackage ../development/python-modules/runway-python { };

  rx = callPackage ../development/python-modules/rx { };

  rxv = callPackage ../development/python-modules/rxv { };

  s2clientprotocol = callPackage ../development/python-modules/s2clientprotocol { };

  s3fs = callPackage ../development/python-modules/s3fs { };

  s3transfer = callPackage ../development/python-modules/s3transfer { };

  sabyenc3 = callPackage ../development/python-modules/sabyenc3 { };

  sabyenc = callPackage ../development/python-modules/sabyenc { };

  sacn = callPackage ../development/python-modules/sacn { };

  sacremoses = callPackage ../development/python-modules/sacremoses { };

  safe = callPackage ../development/python-modules/safe { };

  safety = callPackage ../development/python-modules/safety { };

  sagemaker = callPackage ../development/python-modules/sagemaker { };

  salmon-mail = callPackage ../development/python-modules/salmon-mail { };

  sane = callPackage ../development/python-modules/sane {
    inherit (pkgs) sane-backends;
  };

  saneyaml = callPackage ../development/python-modules/saneyaml { };

  sampledata = callPackage ../development/python-modules/sampledata { };

  samplerate = callPackage ../development/python-modules/samplerate { };

  samsungctl = callPackage ../development/python-modules/samsungctl { };

  samsungtvws = callPackage ../development/python-modules/samsungtvws { };

  sanic = callPackage ../development/python-modules/sanic {
    # pytest-sanic is doing ok for the sole purpose of testing Sanic.
    pytest-sanic = self.pytest-sanic.overridePythonAttrs (oldAttrs: {
      doCheck = false;
      meta.broken = false;
    });
    # Don't pass any `sanic` to avoid dependency loops.  `sanic-testing`
    # has special logic to disable tests when this is the case.
    sanic-testing = self.sanic-testing.override { sanic = null; };
  };

  sanic-auth = callPackage ../development/python-modules/sanic-auth { };

  sanic-routing = callPackage ../development/python-modules/sanic-routing { };

  sanic-testing = callPackage ../development/python-modules/sanic-testing { };

  sapi-python-client = callPackage ../development/python-modules/sapi-python-client { };

  sarge = callPackage ../development/python-modules/sarge { };

  sasmodels = callPackage ../development/python-modules/sasmodels { };

  scales = callPackage ../development/python-modules/scales { };

  scancode-toolkit = callPackage ../development/python-modules/scancode-toolkit { };

  scapy = callPackage ../development/python-modules/scapy { };

  schedule = callPackage ../development/python-modules/schedule { };

  schema = callPackage ../development/python-modules/schema { };

  schiene = callPackage ../development/python-modules/schiene { };

  scikit-bio = callPackage ../development/python-modules/scikit-bio { };

  scikit-build = callPackage ../development/python-modules/scikit-build { };

  scikit-fmm = callPackage ../development/python-modules/scikit-fmm { };

  scikit-fuzzy = callPackage ../development/python-modules/scikit-fuzzy { };

  scikitimage = callPackage ../development/python-modules/scikit-image { };

  scikitlearn = callPackage ../development/python-modules/scikitlearn {
    inherit (pkgs) gfortran glibcLocales;
  };

  scikit-optimize = callPackage ../development/python-modules/scikit-optimize { };

  scikits-odes = callPackage ../development/python-modules/scikits-odes { };

  scikit-tda = callPackage ../development/python-modules/scikit-tda { };

  scipy_1_3 = self.scipy.overridePythonAttrs (oldAttrs: rec {
    version = "1.3.3";
    src = oldAttrs.src.override {
      inherit version;
      sha256 = "02iqb7ws7fw5fd1a83hx705pzrw1imj7z0bphjsl4bfvw254xgv4";
    };
    doCheck = false;
    disabled = !isPy3k;
  });

  scipy_1_4 = self.scipy.overridePythonAttrs (oldAttrs: rec {
    version = "1.4.1";
    src = oldAttrs.src.override {
      inherit version;
      sha256 = "0ndw7zyxd2dj37775mc75zm4fcyiipnqxclc45mkpxy8lvrvpqfy";
    };
    doCheck = false;
    disabled = !isPy3k;
  });

  scipy = callPackage ../development/python-modules/scipy { };

  scour = callPackage ../development/python-modules/scour { };

  scp = callPackage ../development/python-modules/scp { };

  scramp = callPackage ../development/python-modules/scramp { };

  scrapy = callPackage ../development/python-modules/scrapy { };

  scrapy-deltafetch = callPackage ../development/python-modules/scrapy-deltafetch { };

  scrapy-fake-useragent = callPackage ../development/python-modules/scrapy-fake-useragent { };

  scrapy-splash = callPackage ../development/python-modules/scrapy-splash { };

  screeninfo = callPackage ../development/python-modules/screeninfo { };

  screenlogicpy = callPackage ../development/python-modules/screenlogicpy { };

  scripttest = callPackage ../development/python-modules/scripttest { };

  scs = callPackage ../development/python-modules/scs { scs = pkgs.scs; };

  sdnotify = callPackage ../development/python-modules/sdnotify { };

  seaborn = callPackage ../development/python-modules/seaborn { };

  seabreeze = callPackage ../development/python-modules/seabreeze { };

  seccomp = callPackage ../development/python-modules/seccomp { };

  secp256k1 = callPackage ../development/python-modules/secp256k1 {
    inherit (pkgs) secp256k1;
  };

  secretstorage = callPackage ../development/python-modules/secretstorage { };

  secure = callPackage ../development/python-modules/secure { };

  seekpath = callPackage ../development/python-modules/seekpath { };

  segments = callPackage ../development/python-modules/segments { };

  selectors2 = callPackage ../development/python-modules/selectors2 { };

  selectors34 = callPackage ../development/python-modules/selectors34 { };

  selenium = callPackage ../development/python-modules/selenium { };

  semantic-version = callPackage ../development/python-modules/semantic-version { };

  semver = callPackage ../development/python-modules/semver { };

  send2trash = callPackage ../development/python-modules/send2trash { };

  sendgrid = callPackage ../development/python-modules/sendgrid { };

  sentencepiece = callPackage ../development/python-modules/sentencepiece {
    inherit (pkgs) sentencepiece;
  };

  sentinel = callPackage ../development/python-modules/sentinel { };

  sentry-sdk = callPackage ../development/python-modules/sentry-sdk { };

  sepaxml = callPackage ../development/python-modules/sepaxml { };

  seqdiag = callPackage ../development/python-modules/seqdiag { };

  seqeval = callPackage ../development/python-modules/seqeval { };

  sequoia = disabledIf isPyPy (toPythonModule (pkgs.sequoia.override {
    pythonPackages = self;
    pythonSupport = true;
  }));

  serpent = callPackage ../development/python-modules/serpent { };

  serpy = callPackage ../development/python-modules/serpy { };

  serverlessrepo = callPackage ../development/python-modules/serverlessrepo { };

  service-identity = callPackage ../development/python-modules/service_identity { };

  setproctitle = callPackage ../development/python-modules/setproctitle { };

  setuptools-declarative-requirements = callPackage ../development/python-modules/setuptools-declarative-requirements { };

  setuptools-git = callPackage ../development/python-modules/setuptools-git { };

  setuptools-lint = callPackage ../development/python-modules/setuptools-lint { };

  setuptools-rust = callPackage ../development/python-modules/setuptools-rust { };

  setuptools-scm = self.setuptools_scm; # added 2021-01-04
  setuptools_scm = callPackage ../development/python-modules/setuptools_scm { };

  setuptools-scm-git-archive = callPackage ../development/python-modules/setuptools-scm-git-archive { };

  setuptoolsTrial = callPackage ../development/python-modules/setuptoolstrial { };

  sexpdata = callPackage ../development/python-modules/sexpdata { };

  sfepy = callPackage ../development/python-modules/sfepy { };

  sgmllib3k = callPackage ../development/python-modules/sgmllib3k { };

  shamir-mnemonic = callPackage ../development/python-modules/shamir-mnemonic { };

  shap = callPackage ../development/python-modules/shap { };

  shapely = callPackage ../development/python-modules/shapely { };

  sharedmem = callPackage ../development/python-modules/sharedmem { };

  sharkiqpy = callPackage ../development/python-modules/sharkiqpy { };

  sh = callPackage ../development/python-modules/sh { };

  shellingham = callPackage ../development/python-modules/shellingham { };

  shiboken2 = toPythonModule (callPackage ../development/python-modules/shiboken2 {
    inherit (pkgs) cmake llvmPackages qt5;
  });

  shippai = callPackage ../development/python-modules/shippai { };

  shodan = callPackage ../development/python-modules/shodan { };

  shortuuid = callPackage ../development/python-modules/shortuuid { };

  shouldbe = callPackage ../development/python-modules/shouldbe { };

  should-dsl = callPackage ../development/python-modules/should-dsl { };

  showit = callPackage ../development/python-modules/showit { };

  shutilwhich = callPackage ../development/python-modules/shutilwhich { };

  sievelib = callPackage ../development/python-modules/sievelib { };

  signedjson = callPackage ../development/python-modules/signedjson { };

  sigtools = callPackage ../development/python-modules/sigtools { };

  simanneal = callPackage ../development/python-modules/simanneal { };

  simpleaudio = callPackage ../development/python-modules/simpleaudio { };

  simplebayes = callPackage ../development/python-modules/simplebayes { };

  simpleeval = callPackage ../development/python-modules/simpleeval { };

  simplefix = callPackage ../development/python-modules/simplefix { };

  simplegeneric = callPackage ../development/python-modules/simplegeneric { };

  simplehound = callPackage ../development/python-modules/simplehound { };

  simplejson = callPackage ../development/python-modules/simplejson { };

  simplekml = callPackage ../development/python-modules/simplekml { };

  simple-salesforce = callPackage ../development/python-modules/simple-salesforce { };

  simple-websocket-server = callPackage ../development/python-modules/simple-websocket-server { };

  simplisafe-python = callPackage ../development/python-modules/simplisafe-python { };

  simpy = callPackage ../development/python-modules/simpy { };

  signify = callPackage ../development/python-modules/signify { };

  sip = callPackage ../development/python-modules/sip { };

  sip_5 = callPackage ../development/python-modules/sip/5.x.nix { };

  six = callPackage ../development/python-modules/six { };

  skein = callPackage ../development/python-modules/skein {
    jre = pkgs.jre8; # TODO: remove override https://github.com/NixOS/nixpkgs/pull/89731
  };

  skidl = callPackage ../development/python-modules/skidl { };

  sklearn-deap = callPackage ../development/python-modules/sklearn-deap { };

  skorch = callPackage ../development/python-modules/skorch { };

  skybellpy = callPackage ../development/python-modules/skybellpy { };

  slack-sdk = callPackage ../development/python-modules/slack-sdk { };

  slackclient = callPackage ../development/python-modules/slackclient { };

  sleekxmpp = callPackage ../development/python-modules/sleekxmpp { };

  sleepyq = callPackage ../development/python-modules/sleepyq { };

  slicedimage = callPackage ../development/python-modules/slicedimage { };

  slicer = callPackage ../development/python-modules/slicer { };

  slicerator = callPackage ../development/python-modules/slicerator { };

  slimit = callPackage ../development/python-modules/slimit { };

  slither-analyzer = callPackage ../development/python-modules/slither-analyzer { };

  slixmpp = callPackage ../development/python-modules/slixmpp {
    inherit (pkgs) gnupg;
  };

  slob = callPackage ../development/python-modules/slob { };

  sly = callPackage ../development/python-modules/sly { };

  smart_open = callPackage ../development/python-modules/smart_open { };

  smartypants = callPackage ../development/python-modules/smartypants { };

  smbus-cffi = callPackage ../development/python-modules/smbus-cffi { };

  smdebug-rulesconfig = callPackage ../development/python-modules/smdebug-rulesconfig { };

  smhi-pkg = callPackage ../development/python-modules/smhi-pkg { };

  smmap2 = throw "smmap2 has been deprecated, use smmap instead."; # added 2020-03-14

  smmap = callPackage ../development/python-modules/smmap { };

  smpplib = callPackage ../development/python-modules/smpplib { };

  snack = toPythonModule (pkgs.newt.override {
    inherit (self) python;
  });

  snakebite = callPackage ../development/python-modules/snakebite { };

  snakeviz = callPackage ../development/python-modules/snakeviz { };

  snapcast = callPackage ../development/python-modules/snapcast { };

  snapshottest = callPackage ../development/python-modules/snapshottest { };

  sniffio = callPackage ../development/python-modules/sniffio { };

  snitun = callPackage ../development/python-modules/snitun { };

  snowballstemmer = callPackage ../development/python-modules/snowballstemmer { };

  snowflake-connector-python = callPackage ../development/python-modules/snowflake-connector-python { };

  snowflake-sqlalchemy = callPackage ../development/python-modules/snowflake-sqlalchemy { };

  snscrape = callPackage ../development/python-modules/snscrape { };

  snuggs = callPackage ../development/python-modules/snuggs { };

  soapysdr = toPythonModule (pkgs.soapysdr.override {
    python = self.python;
    usePython = true;
  });

  soapysdr-with-plugins = toPythonModule (pkgs.soapysdr-with-plugins.override {
    python = self.python;
    usePython = true;
  });

  sockjs = callPackage ../development/python-modules/sockjs { };

  sockjs-tornado = callPackage ../development/python-modules/sockjs-tornado { };

  socksipy-branch = callPackage ../development/python-modules/socksipy-branch { };

  soco = callPackage ../development/python-modules/soco { };

  softlayer = callPackage ../development/python-modules/softlayer { };

  solaredge = callPackage ../development/python-modules/solaredge { };

  solax = callPackage ../development/python-modules/solax { };

  solo-python = disabledIf (!pythonAtLeast "3.6") (callPackage ../development/python-modules/solo-python { });

  somajo = callPackage ../development/python-modules/somajo { };

  sopel = callPackage ../development/python-modules/sopel { };

  sorl_thumbnail = callPackage ../development/python-modules/sorl_thumbnail { };

  sortedcollections = callPackage ../development/python-modules/sortedcollections { };

  sortedcontainers = callPackage ../development/python-modules/sortedcontainers { };

  sounddevice = callPackage ../development/python-modules/sounddevice { };

  soundfile = callPackage ../development/python-modules/soundfile { };

  soupsieve = callPackage ../development/python-modules/soupsieve { };

  spacy = callPackage ../development/python-modules/spacy { };

  spacy-legacy = callPackage ../development/python-modules/spacy/legacy.nix { };

  spacy_models = callPackage ../development/python-modules/spacy/models.nix { };

  spake2 = callPackage ../development/python-modules/spake2 { };

  spark_parser = callPackage ../development/python-modules/spark_parser { };

  sparklines = callPackage ../development/python-modules/sparklines { };

  SPARQLWrapper = callPackage ../development/python-modules/sparqlwrapper { };

  sparse = callPackage ../development/python-modules/sparse { };

  spdx-tools = callPackage ../development/python-modules/spdx-tools { };

  speaklater = callPackage ../development/python-modules/speaklater { };

  spectral-cube = callPackage ../development/python-modules/spectral-cube { };

  speedtest-cli = callPackage ../development/python-modules/speedtest-cli { };

  spglib = callPackage ../development/python-modules/spglib { };

  sphfile = callPackage ../development/python-modules/sphfile { };

  spinners = callPackage ../development/python-modules/spinners { };

  sphinxcontrib-applehelp = callPackage ../development/python-modules/sphinxcontrib-applehelp { };

  sphinxcontrib-autoapi = callPackage ../development/python-modules/sphinxcontrib-autoapi { };

  sphinxcontrib-bayesnet = callPackage ../development/python-modules/sphinxcontrib-bayesnet { };

  sphinxcontrib-bibtex = callPackage ../development/python-modules/sphinxcontrib-bibtex { };

  sphinxcontrib-blockdiag = callPackage ../development/python-modules/sphinxcontrib-blockdiag { };

  sphinxcontrib-devhelp = callPackage ../development/python-modules/sphinxcontrib-devhelp { };

  sphinxcontrib-fulltoc = callPackage ../development/python-modules/sphinxcontrib-fulltoc { };

  sphinxcontrib-htmlhelp = callPackage ../development/python-modules/sphinxcontrib-htmlhelp { };

  sphinxcontrib_httpdomain = callPackage ../development/python-modules/sphinxcontrib_httpdomain { };

  sphinxcontrib-jsmath = callPackage ../development/python-modules/sphinxcontrib-jsmath { };

  sphinxcontrib-katex = callPackage ../development/python-modules/sphinxcontrib-katex { };

  sphinxcontrib_newsfeed = callPackage ../development/python-modules/sphinxcontrib_newsfeed { };

  sphinxcontrib-openapi = callPackage ../development/python-modules/sphinxcontrib-openapi { };

  sphinxcontrib_plantuml = callPackage ../development/python-modules/sphinxcontrib_plantuml {
    inherit (pkgs) plantuml;
  };

  sphinxcontrib-qthelp = callPackage ../development/python-modules/sphinxcontrib-qthelp { };

  sphinxcontrib-serializinghtml = callPackage ../development/python-modules/sphinxcontrib-serializinghtml { };

  sphinxcontrib-spelling = callPackage ../development/python-modules/sphinxcontrib-spelling { };

  sphinxcontrib-tikz = callPackage ../development/python-modules/sphinxcontrib-tikz {
    texLive = pkgs.texlive.combine { inherit (pkgs.texlive) scheme-small standalone pgfplots; };
  };

  sphinxcontrib-websupport = callPackage ../development/python-modules/sphinxcontrib-websupport { };

  sphinx = callPackage ../development/python-modules/sphinx { };

  sphinx-argparse = callPackage ../development/python-modules/sphinx-argparse { };

  sphinx-autobuild = callPackage ../development/python-modules/sphinx-autobuild { };

  sphinx-jinja = callPackage ../development/python-modules/sphinx-jinja { };

  sphinx-markdown-parser = callPackage ../development/python-modules/sphinx-markdown-parser { };

  sphinx-material = callPackage ../development/python-modules/sphinx-material { };

  sphinx-navtree = callPackage ../development/python-modules/sphinx-navtree { };

  sphinx_pypi_upload = callPackage ../development/python-modules/sphinx_pypi_upload { };

  sphinx_rtd_theme = callPackage ../development/python-modules/sphinx_rtd_theme { };

  sphinx-serve = callPackage ../development/python-modules/sphinx-serve { };

  sphinx-testing = callPackage ../development/python-modules/sphinx-testing { };

  spidev = callPackage ../development/python-modules/spidev { };

  splinter = callPackage ../development/python-modules/splinter { };

  spotipy = callPackage ../development/python-modules/spotipy { };

  spyder = callPackage ../development/python-modules/spyder { };

  spyder_3 = callPackage ../development/python-modules/spyder/3.nix { };

  spyder-kernels = callPackage ../development/python-modules/spyder-kernels { };

  spyder-kernels_0_5 = callPackage ../development/python-modules/spyder-kernels/0.x.nix { };

  sqlalchemy = callPackage ../development/python-modules/sqlalchemy { };

  sqlalchemy-citext = callPackage ../development/python-modules/sqlalchemy-citext { };

  sqlalchemy-continuum = callPackage ../development/python-modules/sqlalchemy-continuum { };

  sqlalchemy-i18n = callPackage ../development/python-modules/sqlalchemy-i18n { };

  SQLAlchemy-ImageAttach = callPackage ../development/python-modules/sqlalchemy-imageattach { };

  sqlalchemy_migrate = callPackage ../development/python-modules/sqlalchemy-migrate { };

  sqlalchemy-utils = callPackage ../development/python-modules/sqlalchemy-utils { };

  sqlitedict = callPackage ../development/python-modules/sqlitedict { };

  sqlite-fts4 = callPackage ../development/python-modules/sqlite-fts4 { };

  sqlite-utils = callPackage ../development/python-modules/sqlite-utils { };

  sqlmap = callPackage ../development/python-modules/sqlmap { };

  sqlobject = callPackage ../development/python-modules/sqlobject { };

  sqlparse = callPackage ../development/python-modules/sqlparse { };

  sqlsoup = callPackage ../development/python-modules/sqlsoup { };

  srp = callPackage ../development/python-modules/srp { };

  srptools = callPackage ../development/python-modules/srptools { };

  srsly = callPackage ../development/python-modules/srsly { };

  srvlookup = callPackage ../development/python-modules/srvlookup { };

  ssdeep = callPackage ../development/python-modules/ssdeep { };

  ssdp = callPackage ../development/python-modules/ssdp { };

  sseclient = callPackage ../development/python-modules/sseclient { };

  sseclient-py = callPackage ../development/python-modules/sseclient-py { };

  sshpubkeys = callPackage ../development/python-modules/sshpubkeys { };

  sshtunnel = callPackage ../development/python-modules/sshtunnel { };

  sslib = callPackage ../development/python-modules/sslib { };

  sslyze = callPackage ../development/python-modules/sslyze { };

  stack-data = callPackage ../development/python-modules/stack-data { };

  starlette = callPackage ../development/python-modules/starlette {
    inherit (pkgs.darwin.apple_sdk.frameworks) ApplicationServices;
  };

  starkbank-ecdsa = callPackage ../development/python-modules/starkbank-ecdsa { };

  staticjinja = callPackage ../development/python-modules/staticjinja { };

  statistics = callPackage ../development/python-modules/statistics { };

  statsd = callPackage ../development/python-modules/statsd { };

  statsmodels = callPackage ../development/python-modules/statsmodels { };

  stdiomask = callPackage ../development/python-modules/stdiomask { };

  stem = callPackage ../development/python-modules/stem { };

  stevedore = callPackage ../development/python-modules/stevedore { };

  stm32loader = callPackage ../development/python-modules/stm32loader { };

  stone = callPackage ../development/python-modules/stone { };

  strategies = callPackage ../development/python-modules/strategies { };

  stravalib = callPackage ../development/python-modules/stravalib { };

  streamz = callPackage ../development/python-modules/streamz { };

  strict-rfc3339 = callPackage ../development/python-modules/strict-rfc3339 { };

  strictyaml = callPackage ../development/python-modules/strictyaml { };

  stringcase = callPackage ../development/python-modules/stringcase { };

  stripe = callPackage ../development/python-modules/stripe { };

  structlog = callPackage ../development/python-modules/structlog { };

  stumpy = callPackage ../development/python-modules/stumpy { };

  stups-cli-support = callPackage ../development/python-modules/stups-cli-support { };

  stups-fullstop = callPackage ../development/python-modules/stups-fullstop { };

  stups-pierone = callPackage ../development/python-modules/stups-pierone { };

  stups-tokens = callPackage ../development/python-modules/stups-tokens { };

  stups-zign = callPackage ../development/python-modules/stups-zign { };

  stytra = callPackage ../development/python-modules/stytra { };

  subarulink = callPackage ../development/python-modules/subarulink { };

  subdownloader = callPackage ../development/python-modules/subdownloader { };

  subunit = callPackage ../development/python-modules/subunit {
    inherit (pkgs) subunit cppunit check;
  };

  suds-jurko = callPackage ../development/python-modules/suds-jurko { };

  sumo = callPackage ../development/python-modules/sumo { };

  sumtypes = callPackage ../development/python-modules/sumtypes { };

  sunpy = callPackage ../development/python-modules/sunpy { };

  supervise_api = callPackage ../development/python-modules/supervise_api { };

  supervisor = callPackage ../development/python-modules/supervisor { };

  sure = callPackage ../development/python-modules/sure { };

  surepy = callPackage ../development/python-modules/surepy { };

  surt = callPackage ../development/python-modules/surt { };

  survey = callPackage ../development/python-modules/survey { };

  suseapi = callPackage ../development/python-modules/suseapi { };

  svg2tikz = callPackage ../development/python-modules/svg2tikz { };

  svglib = callPackage ../development/python-modules/svglib { };

  svg-path = callPackage ../development/python-modules/svg-path { };

  svgwrite = callPackage ../development/python-modules/svgwrite { };

  swagger-spec-validator = callPackage ../development/python-modules/swagger-spec-validator { };

  swagger-ui-bundle = callPackage ../development/python-modules/swagger-ui-bundle { };

  swisshydrodata = callPackage ../development/python-modules/swisshydrodata { };

  swspotify = callPackage ../development/python-modules/swspotify { };

  sybil = callPackage ../development/python-modules/sybil { };

  symengine = callPackage ../development/python-modules/symengine {
    inherit (pkgs) symengine;
  };

  sympy = callPackage ../development/python-modules/sympy { };

  systembridge = callPackage ../development/python-modules/systembridge { };

  systemd = callPackage ../development/python-modules/systemd {
    inherit (pkgs) systemd;
  };

  sysv_ipc = callPackage ../development/python-modules/sysv_ipc { };

  tableaudocumentapi = callPackage ../development/python-modules/tableaudocumentapi { };

  tables = callPackage ../development/python-modules/tables {
    hdf5 = pkgs.hdf5_1_10;
  };

  tablib = callPackage ../development/python-modules/tablib { };

  tabulate = callPackage ../development/python-modules/tabulate { };

  tabview = callPackage ../development/python-modules/tabview { };

  tadasets = callPackage ../development/python-modules/tadasets { };

  tag-expressions = callPackage ../development/python-modules/tag-expressions { };

  tahoma-api = callPackage ../development/python-modules/tahoma-api { };

  tailer = callPackage ../development/python-modules/tailer { };

  tappy = callPackage ../development/python-modules/tappy { };

  tasklib = callPackage ../development/python-modules/tasklib { };

  taskw = callPackage ../development/python-modules/taskw { };

  tatsu = callPackage ../development/python-modules/tatsu { };

  tblib = callPackage ../development/python-modules/tblib { };

  tbm-utils = callPackage ../development/python-modules/tbm-utils { };

  telegram = callPackage ../development/python-modules/telegram { };

  telethon = callPackage ../development/python-modules/telethon {
    inherit (pkgs) openssl;
  };

  telethon-session-sqlalchemy = callPackage ../development/python-modules/telethon-session-sqlalchemy { };

  telfhash = callPackage ../development/python-modules/telfhash { };

  tempita = callPackage ../development/python-modules/tempita { };

  tempora = callPackage ../development/python-modules/tempora { };

  tenacity = callPackage ../development/python-modules/tenacity { };

  tensorboard-plugin-profile = callPackage ../development/python-modules/tensorboard-plugin-profile { };

  tensorboard-plugin-wit = callPackage ../development/python-modules/tensorboard-plugin-wit {};

  tensorboardx = callPackage ../development/python-modules/tensorboardx { };

  tensorflow-bin_2 = callPackage ../development/python-modules/tensorflow/bin.nix {
    cudaSupport = pkgs.config.cudaSupport or false;
    inherit (pkgs.linuxPackages) nvidia_x11;
    cudatoolkit = pkgs.cudatoolkit_11_0;
    cudnn = pkgs.cudnn_cudatoolkit_11_0;
  };

  tensorflow-bin = self.tensorflow-bin_2;

  tensorflow-build_2 = callPackage ../development/python-modules/tensorflow {
    cudaSupport = pkgs.config.cudaSupport or false;
    cudatoolkit = pkgs.cudatoolkit_11_0;
    cudnn = pkgs.cudnn_cudatoolkit_11_0;
    nccl = pkgs.nccl_cudatoolkit_11;
    inherit (pkgs.darwin.apple_sdk.frameworks) Foundation Security;
    flatbuffers-core = pkgs.flatbuffers;
    flatbuffers-python = self.flatbuffers;
    lmdb-core = pkgs.lmdb;
  };

  tensorflow-build = self.tensorflow-build_2;

  tensorflow-estimator_2 = callPackage ../development/python-modules/tensorflow-estimator { };

  tensorflow-estimator = self.tensorflow-estimator_2;

  tensorflow-probability = callPackage ../development/python-modules/tensorflow-probability { };

  tensorflow = self.tensorflow_2;
  tensorflow_2 = self.tensorflow-build_2;

  tensorflow-tensorboard_2 = callPackage ../development/python-modules/tensorflow-tensorboard { };

  tensorflow-tensorboard = self.tensorflow-tensorboard_2;

  tensorflowWithCuda = self.tensorflow.override {
    cudaSupport = true;
  };

  tensorflowWithoutCuda = self.tensorflow.override {
    cudaSupport = false;
  };

  tensorly = callPackage ../development/python-modules/tensorly { };

  tellduslive = callPackage ../development/python-modules/tellduslive { };

  termcolor = callPackage ../development/python-modules/termcolor { };

  terminado = callPackage ../development/python-modules/terminado { };

  terminaltables = callPackage ../development/python-modules/terminaltables { };

  termplotlib = callPackage ../development/python-modules/termplotlib { };

  termstyle = callPackage ../development/python-modules/termstyle { };

  tern = callPackage ../development/python-modules/tern { };

  teslajsonpy = callPackage ../development/python-modules/teslajsonpy { };

  tess = callPackage ../development/python-modules/tess { };

  tesserocr = callPackage ../development/python-modules/tesserocr { };

  testfixtures = callPackage ../development/python-modules/testfixtures { };

  textfsm = callPackage ../development/python-modules/textfsm { };

  testing-common-database = callPackage ../development/python-modules/testing-common-database { };

  testing-postgresql = callPackage ../development/python-modules/testing-postgresql { };

  testpath = callPackage ../development/python-modules/testpath { };

  testrepository = callPackage ../development/python-modules/testrepository { };

  testresources = callPackage ../development/python-modules/testresources { };

  testscenarios = callPackage ../development/python-modules/testscenarios { };

  testtools = callPackage ../development/python-modules/testtools { };

  test-tube = callPackage ../development/python-modules/test-tube { };

  textdistance = callPackage ../development/python-modules/textdistance { };

  textacy = callPackage ../development/python-modules/textacy { };

  texttable = callPackage ../development/python-modules/texttable { };

  text-unidecode = callPackage ../development/python-modules/text-unidecode { };

  textwrap3 = callPackage ../development/python-modules/textwrap3 { };

  tflearn = callPackage ../development/python-modules/tflearn { };

  Theano = callPackage ../development/python-modules/Theano rec {
    cudaSupport = pkgs.config.cudaSupport or false;
    cudnnSupport = cudaSupport;
    inherit (pkgs.linuxPackages) nvidia_x11;
  };

  TheanoWithCuda = self.Theano.override {
    cudaSupport = true;
    cudnnSupport = true;
  };

  TheanoWithoutCuda = self.Theano.override {
    cudaSupport = false;
    cudnnSupport = false;
  };

  thespian = callPackage ../development/python-modules/thespian { };

  thinc = callPackage ../development/python-modules/thinc { };

  threadpool = callPackage ../development/python-modules/threadpool { };

  threadpoolctl = callPackage ../development/python-modules/threadpoolctl { };

  three-merge = callPackage ../development/python-modules/three-merge { };

  thrift = callPackage ../development/python-modules/thrift { };

  thumborPexif = callPackage ../development/python-modules/thumborpexif { };

  tkinter = let
    py = python.override { x11Support=true; };
  in callPackage ../development/python-modules/tkinter { py = py; };

  tidylib = callPackage ../development/python-modules/pytidylib { };

  tifffile = callPackage ../development/python-modules/tifffile { };

  tiledb = callPackage ../development/python-modules/tiledb {
    inherit (pkgs) tiledb;
  };

  tilestache = callPackage ../development/python-modules/tilestache { };

  timeago = callPackage ../development/python-modules/timeago { };

  timelib = callPackage ../development/python-modules/timelib { };

  timeout-decorator = callPackage ../development/python-modules/timeout-decorator { };

  timezonefinder = callPackage ../development/python-modules/timezonefinder { };

  tinycss2 = callPackage ../development/python-modules/tinycss2 { };

  tinycss = callPackage ../development/python-modules/tinycss { };

  tinydb = callPackage ../development/python-modules/tinydb { };

  tinyobjloader-py = callPackage ../development/python-modules/tinyobjloader-py { };

  tissue = callPackage ../development/python-modules/tissue { };

  titlecase = callPackage ../development/python-modules/titlecase { };

  tld = callPackage ../development/python-modules/tld { };

  tldextract = callPackage ../development/python-modules/tldextract { };

  tlsh = callPackage ../development/python-modules/tlsh { };

  tlslite-ng = callPackage ../development/python-modules/tlslite-ng { };

  tls-parser = callPackage ../development/python-modules/tls-parser { };

  tmb = callPackage ../development/python-modules/tmb { };

  todoist = callPackage ../development/python-modules/todoist { };

  toggl-cli = callPackage ../development/python-modules/toggl-cli { };

  tokenizers = toPythonModule (callPackage ../development/python-modules/tokenizers { });

  tokenize-rt = toPythonModule (callPackage ../development/python-modules/tokenize-rt { });

  tokenlib = callPackage ../development/python-modules/tokenlib { };

  toml = callPackage ../development/python-modules/toml { };

  tomlkit = callPackage ../development/python-modules/tomlkit { };

  toolz = callPackage ../development/python-modules/toolz { };

  toonapi = callPackage ../development/python-modules/toonapi { };

  toposort = callPackage ../development/python-modules/toposort { };

  topydo = throw "python3Packages.topydo was moved to topydo"; # 2017-09-22

  torchgpipe = callPackage ../development/python-modules/torchgpipe { };

  torchvision = callPackage ../development/python-modules/torchvision { };

  tornado = callPackage ../development/python-modules/tornado { };

  # Used by circus and grab-site, 2020-08-29
  tornado_4 = callPackage ../development/python-modules/tornado/4.nix { };

  # Used by streamlit, graphite_beacon, 2021-01-29
  tornado_5 = callPackage ../development/python-modules/tornado/5.nix { };

  towncrier = callPackage ../development/python-modules/towncrier {
    inherit (pkgs) git;
  };

  tox = callPackage ../development/python-modules/tox { };

  tpm2-pytss = callPackage ../development/python-modules/tpm2-pytss { };

  tqdm = callPackage ../development/python-modules/tqdm { };

  traceback2 = callPackage ../development/python-modules/traceback2 { };

  tracing = callPackage ../development/python-modules/tracing { };

  trackpy = callPackage ../development/python-modules/trackpy { };

  traitlets = callPackage ../development/python-modules/traitlets { };

  traits = callPackage ../development/python-modules/traits { };

  traitsui = callPackage ../development/python-modules/traitsui { };

  traittypes = callPackage ../development/python-modules/traittypes { };

  transaction = callPackage ../development/python-modules/transaction { };

  transformers = callPackage ../development/python-modules/transformers { };

  transforms3d = callPackage ../development/python-modules/transforms3d { };

  transip = callPackage ../development/python-modules/transip { };

  transitions = callPackage ../development/python-modules/transitions { };

  translationstring = callPackage ../development/python-modules/translationstring { };

  transmission-rpc = callPackage ../development/python-modules/transmission-rpc { };

  transmissionrpc = callPackage ../development/python-modules/transmissionrpc { };

  treq = callPackage ../development/python-modules/treq { };

  trezor_agent = callPackage ../development/python-modules/trezor_agent { };

  trezor = callPackage ../development/python-modules/trezor { };

  trimesh = callPackage ../development/python-modules/trimesh { };

  trio = callPackage ../development/python-modules/trio {
    pytestCheckHook = self.pytestCheckHook_6_1;
  };

  trueskill = callPackage ../development/python-modules/trueskill { };

  trustme = callPackage ../development/python-modules/trustme { };

  trytond = callPackage ../development/python-modules/trytond { };

  tunigo = callPackage ../development/python-modules/tunigo { };

  tubeup = callPackage ../development/python-modules/tubeup { };

  tumpa = callPackage ../development/python-modules/tumpa { };

  tuyaha = callPackage ../development/python-modules/tuyaha { };

  tvdb_api = callPackage ../development/python-modules/tvdb_api { };

  tvnamer = callPackage ../development/python-modules/tvnamer { };

  tweedledum = callPackage ../development/python-modules/tweedledum { };

  tweepy = callPackage ../development/python-modules/tweepy { };

  twentemilieu = callPackage ../development/python-modules/twentemilieu { };

  twiggy = callPackage ../development/python-modules/twiggy { };

  twilio = callPackage ../development/python-modules/twilio { };

  twill = callPackage ../development/python-modules/twill { };

  twine = callPackage ../development/python-modules/twine { };

  twinkly-client = callPackage ../development/python-modules/twinkly-client { };

  twisted = callPackage ../development/python-modules/twisted { };

  twitch-python = callPackage ../development/python-modules/twitch-python { };

  twitter = callPackage ../development/python-modules/twitter { };

  twitter-common-collections = callPackage ../development/python-modules/twitter-common-collections { };

  twitter-common-confluence = callPackage ../development/python-modules/twitter-common-confluence { };

  twitter-common-dirutil = callPackage ../development/python-modules/twitter-common-dirutil { };

  twitter-common-lang = callPackage ../development/python-modules/twitter-common-lang { };

  twitter-common-log = callPackage ../development/python-modules/twitter-common-log { };

  twitter-common-options = callPackage ../development/python-modules/twitter-common-options { };

  twitterapi = callPackage ../development/python-modules/twitterapi { };

  twofish = callPackage ../development/python-modules/twofish { };

  txaio = callPackage ../development/python-modules/txaio { };

  txamqp = callPackage ../development/python-modules/txamqp { };

  txdbus = callPackage ../development/python-modules/txdbus { };

  txgithub = callPackage ../development/python-modules/txgithub { };

  txrequests = callPackage ../development/python-modules/txrequests { };

  txtorcon = callPackage ../development/python-modules/txtorcon { };

  typecode = callPackage ../development/python-modules/typecode { };

  typecode-libmagic = callPackage ../development/python-modules/typecode/libmagic.nix {
    inherit (pkgs) file zlib;
  };

  typed-ast = callPackage ../development/python-modules/typed-ast { };

  typeguard = callPackage ../development/python-modules/typeguard { };

  typer = callPackage ../development/python-modules/typer { };

  typesentry = callPackage ../development/python-modules/typesentry { };

  typesystem = callPackage ../development/python-modules/typesystem { };

  typing = null;

  typing-extensions = callPackage ../development/python-modules/typing-extensions { };

  typing-inspect = callPackage ../development/python-modules/typing-inspect { };

  typogrify = callPackage ../development/python-modules/typogrify { };

  tzdata = callPackage ../development/python-modules/tzdata { };

  tzlocal = callPackage ../development/python-modules/tzlocal { };

  uamqp = callPackage ../development/python-modules/uamqp {
    inherit (pkgs.darwin.apple_sdk.frameworks) CFNetwork CoreFoundation Security;
  };

  ua-parser = callPackage ../development/python-modules/ua-parser { };

  uarray = callPackage ../development/python-modules/uarray { };

  uc-micro-py = callPackage ../development/python-modules/uc-micro-py { };

  ueberzug = callPackage ../development/python-modules/ueberzug {
    inherit (pkgs.xorg) libX11 libXext;
  };

  ufonormalizer = callPackage ../development/python-modules/ufonormalizer { };

  ufoprocessor = callPackage ../development/python-modules/ufoprocessor { };

  ujson = callPackage ../development/python-modules/ujson { };

  ukpostcodeparser = callPackage ../development/python-modules/ukpostcodeparser { };

  umalqurra = callPackage ../development/python-modules/umalqurra { };

  umap-learn = callPackage ../development/python-modules/umap-learn { };

  u-msgpack-python = callPackage ../development/python-modules/u-msgpack-python { };

  uncertainties = callPackage ../development/python-modules/uncertainties { };

  uncompyle6 = callPackage ../development/python-modules/uncompyle6 { };

  unicodecsv = callPackage ../development/python-modules/unicodecsv { };

  unicodedata2 = callPackage ../development/python-modules/unicodedata2 { };

  unicode-slugify = callPackage ../development/python-modules/unicode-slugify { };

  unicorn = callPackage ../development/python-modules/unicorn {
    unicorn-emu = pkgs.unicorn;
  };

  unidecode = callPackage ../development/python-modules/unidecode { };

  unidiff = callPackage ../development/python-modules/unidiff { };

  unifi = callPackage ../development/python-modules/unifi { };

  unify = callPackage ../development/python-modules/unify { };

  unifiled = callPackage ../development/python-modules/unifiled { };

  units = callPackage ../development/python-modules/units { };

  unittest2 = callPackage ../development/python-modules/unittest2 { };

  unittest-data-provider = callPackage ../development/python-modules/unittest-data-provider { };

  unittest-xml-reporting = callPackage ../development/python-modules/unittest-xml-reporting { };

  unpaddedbase64 = callPackage ../development/python-modules/unpaddedbase64 { };

  unrardll = callPackage ../development/python-modules/unrardll { };

  unrpa = callPackage ../development/python-modules/unrpa { };

  untangle = callPackage ../development/python-modules/untangle { };

  untokenize = callPackage ../development/python-modules/untokenize { };

  upass = callPackage ../development/python-modules/upass { };

  update_checker = callPackage ../development/python-modules/update_checker { };

  update-copyright = callPackage ../development/python-modules/update-copyright { };

  update-dotdee = callPackage ../development/python-modules/update-dotdee { };

  upnpy = callPackage ../development/python-modules/upnpy { };

  uproot3 = callPackage ../development/python-modules/uproot3 { };

  uproot3-methods = callPackage ../development/python-modules/uproot3-methods { };

  uptime = callPackage ../development/python-modules/uptime { };

  uranium = callPackage ../development/python-modules/uranium { };

  uritemplate = callPackage ../development/python-modules/uritemplate { };

  uritools = callPackage ../development/python-modules/uritools { };

  url-normalize = callPackage ../development/python-modules/url-normalize { };

  urlgrabber = callPackage ../development/python-modules/urlgrabber { };

  urllib3 = callPackage ../development/python-modules/urllib3 {
    pytestCheckHook = self.pytestCheckHook_6_1;
  };

  urlpy = callPackage ../development/python-modules/urlpy { };

  urwid = callPackage ../development/python-modules/urwid { };

  urwidtrees = callPackage ../development/python-modules/urwidtrees { };

  urwid-readline = callPackage ../development/python-modules/urwid-readline { };

  usbtmc = callPackage ../development/python-modules/usbtmc { };

  us = callPackage ../development/python-modules/us { };

  user-agents = callPackage ../development/python-modules/user-agents { };

  userpath = callPackage ../development/python-modules/userpath { };

  utils = callPackage ../development/python-modules/utils { };

  uuid = callPackage ../development/python-modules/uuid { };

  uvcclient = callPackage ../development/python-modules/uvcclient { };

  uvicorn = callPackage ../development/python-modules/uvicorn { };

  uvloop = callPackage ../development/python-modules/uvloop {
    inherit (pkgs.darwin.apple_sdk.frameworks) ApplicationServices CoreServices;
  };

  validate-email = callPackage ../development/python-modules/validate-email { };

  validators = callPackage ../development/python-modules/validators { };

  validictory = callPackage ../development/python-modules/validictory { };

  variants = callPackage ../development/python-modules/variants { };

  varint = callPackage ../development/python-modules/varint { };

  vcrpy = callPackage ../development/python-modules/vcrpy { };

  vcver = callPackage ../development/python-modules/vcver { };

  vcversioner = callPackage ../development/python-modules/vcversioner { };

  vdf = callPackage ../development/python-modules/vdf { };

  vdirsyncer = callPackage ../development/python-modules/vdirsyncer { };

  vega = callPackage ../development/python-modules/vega { };

  vega_datasets = callPackage ../development/python-modules/vega_datasets { };

  venstarcolortouch = callPackage ../development/python-modules/venstarcolortouch { };

  venusian = callPackage ../development/python-modules/venusian { };

  verboselogs = callPackage ../development/python-modules/verboselogs { };

  versioneer = callPackage ../development/python-modules/versioneer { };

  versiontools = callPackage ../development/python-modules/versiontools { };

  vertica-python = callPackage ../development/python-modules/vertica-python { };

  veryprettytable = callPackage ../development/python-modules/veryprettytable { };

  vidstab = callPackage ../development/python-modules/vidstab { };

  ViennaRNA = toPythonModule pkgs.ViennaRNA;

  viewstate = callPackage ../development/python-modules/viewstate { };

  vine = callPackage ../development/python-modules/vine { };

  virtkey = callPackage ../development/python-modules/virtkey { };

  virtual-display = callPackage ../development/python-modules/virtual-display { };

  virtualenv = callPackage ../development/python-modules/virtualenv { };

  virtualenv-clone = callPackage ../development/python-modules/virtualenv-clone { };

  virtualenvwrapper = callPackage ../development/python-modules/virtualenvwrapper { };

  visitor = callPackage ../development/python-modules/visitor { };

  vispy = callPackage ../development/python-modules/vispy { };

  vivisect = callPackage ../development/python-modules/vivisect { };

  viv-utils = callPackage ../development/python-modules/viv-utils { };

  vmprof = callPackage ../development/python-modules/vmprof { };

  vncdo = callPackage ../development/python-modules/vncdo { };

  vobject = callPackage ../development/python-modules/vobject { };

  volkszaehler = callPackage ../development/python-modules/volkszaehler { };

  voluptuous = callPackage ../development/python-modules/voluptuous { };

  voluptuous-serialize = callPackage ../development/python-modules/voluptuous-serialize { };

  vowpalwabbit = callPackage ../development/python-modules/vowpalwabbit { };

  vsts = callPackage ../development/python-modules/vsts { };

  vsts-cd-manager = callPackage ../development/python-modules/vsts-cd-manager { };

  vsure = callPackage ../development/python-modules/vsure { };

  vtk = self.vtk_7;
  vtk_7 = toPythonModule (pkgs.vtk_7.override {
    pythonInterpreter = python;
    enablePython = true;
  });
  vtk_8 = toPythonModule (pkgs.vtk_8.override {
    pythonInterpreter = python;
    enablePython = true;
  });
  vtk_9 = toPythonModule (pkgs.vtk_9.override {
    pythonInterpreter = python;
    enablePython = true;
  });

  vultr = callPackage ../development/python-modules/vultr { };

  vulture = callPackage ../development/python-modules/vulture { };

  vxi11 = callPackage ../development/python-modules/vxi11 { };

  vyper = callPackage ../development/compilers/vyper { };

  w3lib = callPackage ../development/python-modules/w3lib { };

  wadllib = callPackage ../development/python-modules/wadllib { };

  waitress = callPackage ../development/python-modules/waitress { };

  waitress-django = callPackage ../development/python-modules/waitress-django { };

  wakeonlan = callPackage ../development/python-modules/wakeonlan { };

  Wand = callPackage ../development/python-modules/Wand { };

  warlock = callPackage ../development/python-modules/warlock { };

  warrant = callPackage ../development/python-modules/warrant { };

  waqiasync = callPackage ../development/python-modules/waqiasync { };

  wasabi = callPackage ../development/python-modules/wasabi { };

  wasm = callPackage ../development/python-modules/wasm { };

  wasmer = callPackage ../development/python-modules/wasmer { };

  watchdog = callPackage ../development/python-modules/watchdog {
    inherit (pkgs.darwin.apple_sdk.frameworks) CoreServices;
  };

  waterfurnace = callPackage ../development/python-modules/waterfurnace { };

  WazeRouteCalculator = callPackage ../development/python-modules/WazeRouteCalculator { };

  wcmatch = callPackage ../development/python-modules/wcmatch { };

  wcwidth = callPackage ../development/python-modules/wcwidth { };

  weasyprint = callPackage ../development/python-modules/weasyprint { };

  webapp2 = callPackage ../development/python-modules/webapp2 { };

  webassets = callPackage ../development/python-modules/webassets { };

  web = callPackage ../development/python-modules/web { };

  web-cache = callPackage ../development/python-modules/web-cache { };

  webcolors = callPackage ../development/python-modules/webcolors { };

  webdavclient3 = callPackage ../development/python-modules/webdavclient3 { };

  webencodings = callPackage ../development/python-modules/webencodings { };

  webexteamssdk = callPackage ../development/python-modules/webexteamssdk { };

  webhelpers = callPackage ../development/python-modules/webhelpers { };

  webob = callPackage ../development/python-modules/webob { };

  weboob = callPackage ../development/python-modules/weboob { };

  webrtcvad = callPackage ../development/python-modules/webrtcvad { };

  websocket_client = callPackage ../development/python-modules/websocket_client { };

  websockets = callPackage ../development/python-modules/websockets { };

  websockify = callPackage ../development/python-modules/websockify { };

  webtest = callPackage ../development/python-modules/webtest { };

  webthing = callPackage ../development/python-modules/webthing { };

  werkzeug = callPackage ../development/python-modules/werkzeug {
    pytestCheckHook = self.pytestCheckHook_6_1;
  };

  west = callPackage ../development/python-modules/west { };

  wfuzz = callPackage ../development/python-modules/wfuzz { };

  wget = callPackage ../development/python-modules/wget { };

  wheel = callPackage ../development/python-modules/wheel { };

  whichcraft = callPackage ../development/python-modules/whichcraft { };

  whisper = callPackage ../development/python-modules/whisper { };

  whitenoise = callPackage ../development/python-modules/whitenoise { };

  whois = callPackage ../development/python-modules/whois { };

  whoosh = callPackage ../development/python-modules/whoosh { };

  widgetsnbextension = callPackage ../development/python-modules/widgetsnbextension { };

  wiffi = callPackage ../development/python-modules/wiffi { };

  willow = callPackage ../development/python-modules/willow { };

  winacl = callPackage ../development/python-modules/winacl { };

  winsspi = callPackage ../development/python-modules/winsspi { };

  wled = callPackage ../development/python-modules/wled { };

  woob = callPackage ../development/python-modules/woob { };

  woodblock = callPackage ../development/python-modules/woodblock { };

  word2vec = callPackage ../development/python-modules/word2vec { };

  wordcloud = callPackage ../development/python-modules/wordcloud { };

  wordfreq = callPackage ../development/python-modules/wordfreq { };

  worldengine = callPackage ../development/python-modules/worldengine { };

  wrapio = callPackage ../development/python-modules/wrapio { };

  wrapt = callPackage ../development/python-modules/wrapt { };

  wrf-python = callPackage ../development/python-modules/wrf-python { };

  ws4py = callPackage ../development/python-modules/ws4py { };

  wsgi-intercept = callPackage ../development/python-modules/wsgi-intercept { };

  wsgiproxy2 = callPackage ../development/python-modules/wsgiproxy2 { };

  wsgitools = callPackage ../development/python-modules/wsgitools { };

  WSME = callPackage ../development/python-modules/WSME { };

  wsnsimpy = callPackage ../development/python-modules/wsnsimpy { };

  wsproto = if (pythonAtLeast "3.6") then
    callPackage ../development/python-modules/wsproto { }
  else
    callPackage ../development/python-modules/wsproto/0.14.nix { };

  wtforms = callPackage ../development/python-modules/wtforms { };

  wtf-peewee = callPackage ../development/python-modules/wtf-peewee { };

  wurlitzer = callPackage ../development/python-modules/wurlitzer { };

  wxPython_4_0 = callPackage ../development/python-modules/wxPython/4.0.nix {
    inherit (pkgs.darwin.apple_sdk.frameworks) AudioToolbox Carbon Cocoa CoreFoundation IOKit OpenGL;
    wxGTK = pkgs.wxGTK30.override {
      withGtk2 = false;
      withWebKit = true;
    };
  };

  wxPython_4_1 = callPackage ../development/python-modules/wxPython/4.1.nix {
    wxGTK = pkgs.wxGTK31.override {
      withGtk2 = false;
      withWebKit = true;
    };
  };

  x11_hash = callPackage ../development/python-modules/x11_hash { };

  x256 = callPackage ../development/python-modules/x256 { };

  xapian = callPackage ../development/python-modules/xapian {
    inherit (pkgs) xapian;
  };

  xapp = callPackage ../development/python-modules/xapp {
    inherit (pkgs) gtk3 gobject-introspection polkit;
    inherit (pkgs.cinnamon) xapps;
  };

  xarray = callPackage ../development/python-modules/xarray { };

  xattr = callPackage ../development/python-modules/xattr { };

  xboxapi = callPackage ../development/python-modules/xboxapi { };

  xcffib = callPackage ../development/python-modules/xcffib { };

  xdg = callPackage ../development/python-modules/xdg { };

  xdis = callPackage ../development/python-modules/xdis { };

  xdot = callPackage ../development/python-modules/xdot { };

  xenomapper = callPackage ../applications/science/biology/xenomapper { };

  xgboost = callPackage ../development/python-modules/xgboost {
    inherit (pkgs) xgboost;
  };

  xhtml2pdf = callPackage ../development/python-modules/xhtml2pdf { };

  xkcdpass = callPackage ../development/python-modules/xkcdpass { };

  xknx = callPackage ../development/python-modules/xknx { };

  xlib = callPackage ../development/python-modules/xlib { };

  xlrd = callPackage ../development/python-modules/xlrd { };

  xlsx2csv = callPackage ../development/python-modules/xlsx2csv { };

  XlsxWriter = callPackage ../development/python-modules/XlsxWriter { };

  xlwt = callPackage ../development/python-modules/xlwt { };

  xml2rfc = callPackage ../development/python-modules/xml2rfc { };

  xmldiff = callPackage ../development/python-modules/xmldiff { };

  xmljson = callPackage ../development/python-modules/xmljson { };

  xmlschema = callPackage ../development/python-modules/xmlschema { };

  xmlsec = callPackage ../development/python-modules/xmlsec {
    inherit (pkgs) libxslt libxml2 libtool pkg-config xmlsec;
  };

  xmltodict = callPackage ../development/python-modules/xmltodict { };

  xmodem = callPackage ../development/python-modules/xmodem { };

  xnd = callPackage ../development/python-modules/xnd { };

  xpath-expressions = callPackage ../development/python-modules/xpath-expressions { };

  xpybutil = callPackage ../development/python-modules/xpybutil { };

  xstatic-bootbox = callPackage ../development/python-modules/xstatic-bootbox { };

  xstatic-bootstrap = callPackage ../development/python-modules/xstatic-bootstrap { };

  xstatic = callPackage ../development/python-modules/xstatic { };

  xstatic-jquery = callPackage ../development/python-modules/xstatic-jquery { };

  xstatic-jquery-file-upload = callPackage ../development/python-modules/xstatic-jquery-file-upload { };

  xstatic-jquery-ui = callPackage ../development/python-modules/xstatic-jquery-ui { };

  xstatic-pygments = callPackage ../development/python-modules/xstatic-pygments { };

  xvfbwrapper = callPackage ../development/python-modules/xvfbwrapper {
    inherit (pkgs.xorg) xorgserver;
  };

  xxhash = callPackage ../development/python-modules/xxhash { };

  yahooweather = callPackage ../development/python-modules/yahooweather { };

  yalesmartalarmclient = callPackage ../development/python-modules/yalesmartalarmclient { };

  yalexs = callPackage ../development/python-modules/yalexs { };

  yamale = callPackage ../development/python-modules/yamale { };

  yamllint = callPackage ../development/python-modules/yamllint { };

  yamlloader = callPackage ../development/python-modules/yamlloader { };

  yamlordereddictloader = callPackage ../development/python-modules/yamlordereddictloader { };

  yanc = callPackage ../development/python-modules/yanc { };

  yapf = callPackage ../development/python-modules/yapf { };

  yappi = callPackage ../development/python-modules/yappi { };

  Yapsy = callPackage ../development/python-modules/yapsy { };

  yara-python = callPackage ../development/python-modules/yara-python { };

  yarg = callPackage ../development/python-modules/yarg { };

  yarl = callPackage ../development/python-modules/yarl { };

  yaswfp = callPackage ../development/python-modules/yaswfp { };

  yattag = callPackage ../development/python-modules/yattag { };

  ydiff = callPackage ../development/python-modules/ydiff { };

  yeelight = callPackage ../development/python-modules/yeelight { };

  yfinance = callPackage ../development/python-modules/yfinance { };

  yoda = toPythonModule (pkgs.yoda.override { inherit python; });

  youtube-dl = callPackage ../tools/misc/youtube-dl { };

  youtube-dl-light = callPackage ../tools/misc/youtube-dl {
    ffmpegSupport = false;
    phantomjsSupport = false;
  };

  yowsup = callPackage ../development/python-modules/yowsup { };

  yq = callPackage ../development/python-modules/yq {
    inherit (pkgs) jq;
  };

  ytmusicapi = callPackage ../development/python-modules/ytmusicapi { };

  yubico-client = callPackage ../development/python-modules/yubico-client { };

  z3c-checkversions = callPackage ../development/python-modules/z3c-checkversions { };

  z3 = (toPythonModule (pkgs.z3.override {
    inherit python;
  })).python;

  zake = callPackage ../development/python-modules/zake { };

  zarr = callPackage ../development/python-modules/zarr { };

  zc_buildout221 = callPackage ../development/python-modules/buildout { };

  zc_buildout = self.zc_buildout221; # A patched version of buildout, useful for buildout based development on Nix

  zc_buildout_nix = callPackage ../development/python-modules/buildout-nix { };

  zc_lockfile = callPackage ../development/python-modules/zc_lockfile { };

  zconfig = callPackage ../development/python-modules/zconfig { };

  zdaemon = callPackage ../development/python-modules/zdaemon { };

  zeek = toPythonModule (pkgs.zeek.override {
    python3 = python;
  }).py;

  zeep = callPackage ../development/python-modules/zeep { };

  zeitgeist = (toPythonModule (pkgs.zeitgeist.override {
    python3 = python;
  })).py;

  zeroc-ice = callPackage ../development/python-modules/zeroc-ice { };

  zeroconf = callPackage ../development/python-modules/zeroconf { };

  zerorpc = callPackage ../development/python-modules/zerorpc { };

  zetup = callPackage ../development/python-modules/zetup { };

  zha-quirks = callPackage ../development/python-modules/zha-quirks { };

  zict = callPackage ../development/python-modules/zict { };

  zigpy = callPackage ../development/python-modules/zigpy { };

  zigpy-cc = callPackage ../development/python-modules/zigpy-cc { };

  zigpy-deconz = callPackage ../development/python-modules/zigpy-deconz { };

  zigpy-xbee = callPackage ../development/python-modules/zigpy-xbee { };

  zigpy-zigate = callPackage ../development/python-modules/zigpy-zigate { };

  zigpy-znp = callPackage ../development/python-modules/zigpy-znp { };

  zimports = callPackage ../development/python-modules/zimports { };

  zipfile36 = callPackage ../development/python-modules/zipfile36 { };

  zipp = callPackage ../development/python-modules/zipp { };

  zipstream = callPackage ../development/python-modules/zipstream { };

  zm-py = callPackage ../development/python-modules/zm-py { };

  zodb = callPackage ../development/python-modules/zodb { };

  zodbpickle = callPackage ../development/python-modules/zodbpickle { };

  zope_broken = callPackage ../development/python-modules/zope_broken { };

  zope_component = callPackage ../development/python-modules/zope_component { };

  zope_configuration = callPackage ../development/python-modules/zope_configuration { };

  zope_contenttype = callPackage ../development/python-modules/zope_contenttype { };

  zope_copy = callPackage ../development/python-modules/zope_copy { };

  zope-deferredimport = callPackage ../development/python-modules/zope-deferredimport { };

  zope_deprecation = callPackage ../development/python-modules/zope_deprecation { };

  zope_dottedname = callPackage ../development/python-modules/zope_dottedname { };

  zope_event = callPackage ../development/python-modules/zope_event { };

  zope_exceptions = callPackage ../development/python-modules/zope_exceptions { };

  zope_filerepresentation = callPackage ../development/python-modules/zope_filerepresentation { };

  zope-hookable = callPackage ../development/python-modules/zope-hookable { };

  zope_i18nmessageid = callPackage ../development/python-modules/zope_i18nmessageid { };

  zope_interface = callPackage ../development/python-modules/zope_interface { };

  zope_lifecycleevent = callPackage ../development/python-modules/zope_lifecycleevent { };

  zope_location = callPackage ../development/python-modules/zope_location { };

  zope_proxy = callPackage ../development/python-modules/zope_proxy { };

  zope_schema = callPackage ../development/python-modules/zope_schema { };

  zope_size = callPackage ../development/python-modules/zope_size { };

  zope_testing = callPackage ../development/python-modules/zope_testing { };

  zope_testrunner = callPackage ../development/python-modules/zope_testrunner { };

  zopfli = callPackage ../development/python-modules/zopfli { };

  zstandard = callPackage ../development/python-modules/zstandard { };

  zstd = callPackage ../development/python-modules/zstd {
    inherit (pkgs) zstd;
  };

  zulip = callPackage ../development/python-modules/zulip { };

  zwave-js-server-python = callPackage ../development/python-modules/zwave-js-server-python { };

  zxcvbn = callPackage ../development/python-modules/zxcvbn { };
}<|MERGE_RESOLUTION|>--- conflicted
+++ resolved
@@ -5304,11 +5304,9 @@
 
   py-air-control-exporter = callPackage ../development/python-modules/py-air-control-exporter { };
 
-<<<<<<< HEAD
+  py-dmidecode = callPackage ../development/python-modules/py-dmidecode { };
+
   py-ubjson = callPackage ../development/python-modules/py-ubjson { };
-=======
-  py-dmidecode = callPackage ../development/python-modules/py-dmidecode { };
->>>>>>> aca1a33d
 
   py2bit = callPackage ../development/python-modules/py2bit { };
 
