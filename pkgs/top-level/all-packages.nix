/* This file composes the Nix Packages collection.  That is, it
   imports the functions that build the various packages, and calls
   them with appropriate arguments.  The result is a set of all the
   packages in the Nix Packages collection for some particular
   platform.

   You want to get to know where to add a new package ?
   Have a look at nixpkgs/maintainers/docs/classification.txt */


{ # The system (e.g., `i686-linux') for which to build the packages.
  system ? builtins.currentSystem

  # Usually, the system type uniquely determines the stdenv and thus
  # how to build the packages.  But on some platforms we have
  # different stdenvs, leading to different ways to build the
  # packages.  For instance, on Windows we support both Cygwin and
  # Mingw builds.  In both cases, `system' is `i686-cygwin'.  The
  # attribute `stdenvType' is used to select the specific kind of
  # stdenv to use, e.g., `i686-mingw'.
, stdenvType ? system

, # The standard environment to use.  Only used for bootstrapping.  If
  # null, the default standard environment is used.
  bootStdenv ? null

  # More flags for the bootstrapping of stdenv.
, noSysDirs ? true
, gccWithCC ? true
, gccWithProfiling ? true

, # Allow a configuration attribute set to be passed in as an
  # argument.  Otherwise, it's read from $NIXPKGS_CONFIG or
  # ~/.nixpkgs/config.nix.
  config ? null
, crossSystem ? null
}:


let config_ = config; in # rename the function argument

let

  lib = import ../lib; # see also libTests below

  # The contents of the configuration file found at $NIXPKGS_CONFIG or
  # $HOME/.nixpkgs/config.nix.
  # for NIXOS (nixos-rebuild): use nixpkgs.config option
  config =
    let
      toPath = builtins.toPath;
      getEnv = x: if builtins ? getEnv then builtins.getEnv x else "";
      pathExists = name:
        builtins ? pathExists && builtins.pathExists (toPath name);

      configFile = getEnv "NIXPKGS_CONFIG";
      homeDir = getEnv "HOME";
      configFile2 = homeDir + "/.nixpkgs/config.nix";

      configExpr =
        if config_ != null then config_
        else if configFile != "" && pathExists configFile then import (toPath configFile)
        else if homeDir != "" && pathExists configFile2 then import (toPath configFile2)
        else {};

    in
      # allow both:
      # { /* the config */ } and
      # { pkgsOrig, pkgs, ... } : { /* the config */ }
      if builtins.isFunction configExpr
        then configExpr { inherit pkgs pkgsOrig; }
        else configExpr;

  # Return an attribute from the Nixpkgs configuration file, or
  # a default value if the attribute doesn't exist.
  getConfig = attrPath: default: lib.attrByPath attrPath default config;


  # Helper functions that are exported through `pkgs'.
  helperFunctions = 
    (import ../stdenv/adapters.nix { inherit (pkgs) dietlibc fetchurl runCommand; }) //
    (import ../build-support/trivial-builders.nix { inherit (pkgs) stdenv; inherit (pkgs.xorg) lndir; });


  # Allow packages to be overriden globally via the `packageOverrides'
  # configuration option, which must be a function that takes `pkgs'
  # as an argument and returns a set of new or overriden packages.
  # `__overrides' is a magic attribute that causes the attributes in
  # its value to be added to the surrounding `rec'.  The
  # `packageOverrides' function is called with the *original*
  # (un-overriden) set of packages, allowing packageOverrides
  # attributes to refer to the original attributes (e.g. "foo =
  # ... pkgs.foo ...").
  __overrides = (getConfig ["packageOverrides"] (pkgs: {})) pkgsOrig;

  pkgsOrig = pkgsFun {}; # the un-overriden packages, passed to packageOverrides
  pkgsOverriden = pkgsFun __overrides; # the overriden, final packages
  pkgs = pkgsOverriden // helperFunctions;


  # The package compositions.  Yes, this isn't properly indented.
  pkgsFun = __overrides: with helperFunctions; rec {


  inherit __overrides;


  # For convenience, allow callers to get the path to Nixpkgs.
  path = ../..;


  ### Symbolic names.


  x11 = xlibsWrapper;

  # `xlibs' is the set of X library components.  This used to be the
  # old modular X libraries project (called `xlibs') but now it's just
  # the set of packages in the modular X.org tree (which also includes
  # non-library components like the server, drivers, fonts, etc.).
  xlibs = xorg // {xlibs = xlibsWrapper;};


  ### Helper functions.


  inherit lib config getConfig;

  inherit (lib) lowPrio appendToName makeOverridable;

  # Applying this to an attribute set will cause nix-env to look
  # inside the set for derivations.
  recurseIntoAttrs = attrs: attrs // {recurseForDerivations = true;};

  useFromStdenv = it : alternative : if (builtins.hasAttr it stdenv) then
    (builtins.getAttr it stdenv) else alternative;

  # Return the first available value in the order: pkg.val, val, or default.
  getPkgConfig = pkg : val : default : (getConfig [ pkg val ] (getConfig [ val ] default));

  # Check absence of non-used options
  checker = x: flag: opts: config:
    (if flag then let result=(
      (import ../build-support/checker)
      opts config); in
      (if (result=="") then x else
      abort ("Unknown option specified: " + result))
    else x);

  builderDefs = composedArgsAndFun (import ../build-support/builder-defs/builder-defs.nix) {
    inherit stringsWithDeps lib stdenv writeScript
      fetchurl fetchmtn fetchgit;
  };

  composedArgsAndFun = lib.composedArgsAndFun;

  builderDefsPackage = builderDefs.builderDefsPackage builderDefs;

  stringsWithDeps = lib.stringsWithDeps;


  ### STANDARD ENVIRONMENT


  allStdenvs = import ../stdenv {
    inherit system stdenvType;
    allPackages = args: import ./all-packages.nix ({ inherit config; } // args);
  };

  defaultStdenv = allStdenvs.stdenv;

  stdenvCross = makeStdenvCross defaultStdenv crossSystem (binutilsCross crossSystem)
    (gccCrossStageFinal crossSystem);

  stdenv = 
    if bootStdenv != null then bootStdenv else
      let changer = getConfig ["replaceStdenv"] null;
      in if changer != null then
        changer {
          stdenv = stdenvCross;
          overrideSetup = overrideSetup;
        }
      else stdenvCross;

  # A stdenv capable of building 32-bit binaries.  On x86_64-linux,
  # it uses GCC compiled with multilib support; on i686-linux, it's
  # just the plain stdenv.
  stdenv_32bit =
    if system == "x86_64-linux" then
      overrideGCC stdenv gcc43_multi
    else
      stdenv;

<<<<<<< HEAD
  inherit (import ../stdenv/adapters.nix {inherit (pkgs) dietlibc fetchurl runCommand;})
    overrideGCC overrideInStdenv overrideSetup
    useDietLibC useKlibc makeStaticBinaries addAttrsToDerivation
    keepBuildTree cleanupBuildTree addCoverageInstrumentation makeStdenvCross;

=======
>>>>>>> 58f543f1

  ### BUILD SUPPORT

  attrSetToDir = arg : import ../build-support/upstream-updater/attrset-to-dir.nix {
    inherit writeTextFile stdenv lib;
    theAttrSet = arg;
  };

  buildEnv = import ../build-support/buildenv {
    inherit stdenv perl;
  };

  debPackage = {
    debBuild = lib.sumTwoArgs(import ../build-support/deb-package) {
      inherit builderDefs;
    };
    inherit fetchurl stdenv;
  };

  fetchbzr = import ../build-support/fetchbzr {
    inherit stdenv bazaar;
  };

  fetchcvs = import ../build-support/fetchcvs {
    inherit stdenv cvs;
  };

  fetchdarcs = import ../build-support/fetchdarcs {
    inherit stdenv darcs nix;
  };

  fetchgit = import ../build-support/fetchgit {
    inherit stdenv git;
  };

  fetchmtn = import ../build-support/fetchmtn {
    inherit monotone stdenv;
    cacheDB = getConfig ["fetchmtn" "cacheDB"] "";
    defaultDBMirrors = getConfig ["fetchmtn" "defaultDBMirrors"] [];
  };

  fetchsvn = import ../build-support/fetchsvn {
    inherit stdenv subversion openssh;
    sshSupport = true;
  };

  fetchsvnssh = import ../build-support/fetchsvnssh {
    inherit stdenv subversion openssh expect;
    sshSupport = true;
  };

  fetchhg = import ../build-support/fetchhg {
    inherit stdenv mercurial nix;
  };

  # `fetchurl' downloads a file from the network.  The `useFromStdenv'
  # is there to allow stdenv to determine fetchurl.  Used during the
  # stdenv-linux bootstrap phases to prevent lots of different curls
  # from being built.
  fetchurl = useFromStdenv "fetchurl"
    (import ../build-support/fetchurl {
      curl = curl;
      stdenv = stdenv;
    });

  # fetchurlBoot is used for curl and its dependencies in order to
  # prevent a cyclic dependency (curl depends on curl.tar.bz2,
  # curl.tar.bz2 depends on fetchurl, fetchurl depends on curl).  It
  # uses the curl from the previous bootstrap phase (e.g. a statically
  # linked curl in the case of stdenv-linux).
  fetchurlBoot = stdenv.fetchurlBoot;

  resolveMirrorURLs = {url}: fetchurl {
    showURLs = true;
    inherit url;
  };

  makeDesktopItem = import ../build-support/make-desktopitem {
    inherit stdenv;
  };

  makeInitrd = {contents}: import ../build-support/kernel/make-initrd.nix {
    inherit stdenv perl cpio contents platform;
  };

  makeWrapper = makeSetupHook ../build-support/make-wrapper/make-wrapper.sh;

  makeModulesClosure = {kernel, rootModules, allowMissing ? false}:
    import ../build-support/kernel/modules-closure.nix {
      inherit stdenv module_init_tools kernel nukeReferences
        rootModules allowMissing;
    };

  pathsFromGraph = ../build-support/kernel/paths-from-graph.pl;

  srcOnly = args: (import ../build-support/src-only) ({inherit stdenv; } // args);

  substituteAll = import ../build-support/substitute/substitute-all.nix {
    inherit stdenv;
  };

  nukeReferences = import ../build-support/nuke-references/default.nix {
    inherit stdenv;
  };

  vmTools = import ../build-support/vm/default.nix {
    inherit pkgs;
  };

  releaseTools = import ../build-support/release/default.nix {
    inherit pkgs;
  };

  composableDerivation = (import ../lib/composable-derivation.nix) {
    inherit pkgs lib;
  };


  platformPC = assert system == "i686-linux" || system == "x86_64-linux"; {
    name = "pc";
    uboot = null;
  };

  platformSheevaplug = assert system == "armv5tel-linux"; {
    name = "sheevaplug";
    inherit uboot;
  };

  platformVersatileARM = assert system == "armv5tel-linux"; {
    name = "versatileARM";
    uboot = null;
  };

  platform = platformPC;

  ### TOOLS

  darwinArchUtility = import ../os-specific/darwin/arch {
    inherit stdenv;
  };

  darwinSwVersUtility = import ../os-specific/darwin/sw_vers {
    inherit stdenv;
  };

  acct = import ../tools/system/acct {
    inherit fetchurl stdenv;
  };

  aefs = import ../tools/security/aefs {
    inherit fetchurl stdenv fuse;
  };

  aircrackng = import ../tools/networking/aircrack-ng {
    inherit fetchurl stdenv libpcap openssl zlib wirelesstools;
  };

  ec2apitools = import ../tools/virtualization/amazon-ec2-api-tools {
    inherit stdenv fetchurl unzip ;
  };

  amule = import ../tools/networking/p2p/amule {
    inherit fetchurl stdenv zlib perl cryptopp gettext libupnp makeWrapper;
    inherit wxGTK;
  };

  aria = builderDefsPackage (import ../tools/networking/aria) {
  };

  at = import ../tools/system/at {
    inherit fetchurl stdenv bison flex pam ssmtp;
  };

  autogen = import ../development/tools/misc/autogen {
    inherit fetchurl stdenv guile which;
  };

  autojump = import ../tools/misc/autojump {
    inherit fetchurl stdenv python;
  };

  avahi =
    let qt4Support = getConfig [ "avahi" "qt4Support" ] false;
    in
      makeOverridable (import ../development/libraries/avahi) {
        inherit stdenv fetchurl pkgconfig libdaemon dbus perl perlXMLParser
          expat gettext intltool lib;
        inherit (gtkLibs) glib gtk;
        inherit qt4Support;
        qt4 = if qt4Support then qt4 else null;
      };

  axel = import ../tools/networking/axel {
    inherit fetchurl stdenv;
  };

  azureus = import ../tools/networking/p2p/azureus {
    inherit fetchurl stdenv jdk swt;
  };

  bc = import ../tools/misc/bc {
    inherit fetchurl stdenv flex readline;
  };

  bfr = import ../tools/misc/bfr {
    inherit fetchurl stdenv perl;
  };

  bootchart = import ../tools/system/bootchart {
    inherit fetchurl stdenv gnutar gzip coreutils utillinux gnugrep gnused psmisc nettools;
  };

  eggdrop = import ../tools/networking/eggdrop {
    inherit fetchurl stdenv tcl;
  };

  mcrl = import ../tools/misc/mcrl {
    inherit fetchurl stdenv coreutils;
  };

  mcrl2 = import ../tools/misc/mcrl2 {
    inherit fetchurl stdenv mesa ;
    inherit (xorg) libX11;
    inherit wxGTK;
  };

  syslogng = import ../tools/misc/syslog-ng {
    inherit fetchurl stdenv eventlog pkgconfig glib;
  };

  asciidoc = import ../tools/typesetting/asciidoc {
    inherit fetchurl stdenv python;
  };

  bibtextools = import ../tools/typesetting/bibtex-tools {
    inherit fetchurl stdenv aterm tetex hevea;
    inherit (strategoPackages016) strategoxt sdf;
  };

  bittorrent = import ../tools/networking/p2p/bittorrent {
    inherit fetchurl stdenv makeWrapper python pycrypto twisted;
    wxPython = wxPython26;
    gui = true;
  };

  bittornado = import ../tools/networking/p2p/bit-tornado {
    inherit fetchurl stdenv python wxPython26;
  };

  bmrsa = builderDefsPackage (import ../tools/security/bmrsa/11.nix) {
    inherit unzip;
  };

  bogofilter = import ../tools/misc/bogofilter {
    inherit fetchurl stdenv flex;
    bdb = db4;
  };

  bsdiff = import ../tools/compression/bsdiff {
    inherit fetchurl stdenv;
  };

  bzip2 = useFromStdenv "bzip2"
    (import ../tools/compression/bzip2 {
      inherit fetchurl stdenv;
    });

  cabextract = import ../tools/archivers/cabextract {
    inherit fetchurl stdenv;
  };

  ccrypt = import ../tools/security/ccrypt {
    inherit fetchurl stdenv;
  };

  cdecl = import ../development/tools/cdecl {
    inherit fetchurl stdenv yacc flex readline ncurses;
  };

  cdrdao = import ../tools/cd-dvd/cdrdao {
    inherit fetchurl stdenv lame libvorbis libmad pkgconfig libao;
  };

  cdrkit = import ../tools/cd-dvd/cdrkit {
    inherit fetchurl stdenv cmake libcap zlib bzip2;
  };

  checkinstall = import ../tools/package-management/checkinstall {
    inherit fetchurl stdenv gettext;
  };

  cheetahTemplate = builderDefsPackage (import ../tools/text/cheetah-template/2.0.1.nix) {
    inherit makeWrapper python;
  };

  chkrootkit = import ../tools/security/chkrootkit {
    inherit fetchurl stdenv;
  };

  cksfv = import ../tools/networking/cksfv {
    inherit fetchurl stdenv;
  };

  convertlit = import ../tools/text/convertlit {
    inherit fetchurl stdenv unzip libtommath;
  };

  unifdef = import ../development/tools/misc/unifdef {
    inherit fetchurl stdenv;
  };

  cloogppl = import ../development/libraries/cloog-ppl {
    inherit fetchurl stdenv ppl;
  };

  coreutils75_real = makeOverridable (import ../tools/misc/coreutils/7.5.nix) {
    inherit fetchurl stdenv acl;
    aclSupport = stdenv.isLinux;
  };

  coreutils_real = makeOverridable (if stdenv ? isDietLibC
      then import ../tools/misc/coreutils-5
      else import ../tools/misc/coreutils)
    {
      inherit fetchurl stdenv acl;
      aclSupport = stdenv.isLinux;
    };

  coreutils = useFromStdenv "coreutils"
    (if system == "armv5tel-linux" then coreutils75_real
    else coreutils_real);

  cpio = import ../tools/archivers/cpio {
    inherit fetchurl stdenv;
  };

  cromfs = import ../tools/archivers/cromfs {
    inherit fetchurl stdenv pkgconfig fuse perl;
  };

  cron = import ../tools/system/cron { # see also fcron
    inherit fetchurl stdenv;
  };

  curl = makeOverridable (import ../tools/networking/curl) {
    fetchurl = fetchurlBoot;
    inherit stdenv zlib openssl;
    zlibSupport = ! ((stdenv ? isDietLibC) || (stdenv ? isStatic));
    sslSupport = ! ((stdenv ? isDietLibC) || (stdenv ? isStatic));
  };

  curlftpfs = import ../tools/networking/curlftpfs {
    inherit fetchurl stdenv fuse curl pkgconfig zlib glib;
  };

  dadadodo = builderDefsPackage (import ../tools/text/dadadodo) {
  };

  dar = import ../tools/archivers/dar {
    inherit fetchurl stdenv zlib bzip2 openssl;
  };

  dcraw = import ../tools/graphics/dcraw {
    inherit fetchurl stdenv gettext libjpeg lcms;
  };

  debootstrap = import ../tools/misc/debootstrap {
    inherit fetchurl stdenv lib dpkg gettext gawk wget perl;
  };

  ddclient = import ../tools/networking/ddclient {
    inherit fetchurl buildPerlPackage perl;
  };

  ddrescue = import ../tools/system/ddrescue {
    inherit fetchurl stdenv;
  };

  desktop_file_utils = import ../tools/misc/desktop-file-utils {
    inherit stdenv fetchurl pkgconfig glib;
  };

  dev86 = import ../development/compilers/dev86 {
    inherit fetchurl stdenv;
  };

  dnsmasq = import ../tools/networking/dnsmasq {
    # TODO i18n can be installed as well, implement it?
    inherit fetchurl stdenv;
  };

  dhcp = import ../tools/networking/dhcp {
    inherit fetchurl stdenv nettools iputils iproute makeWrapper;
  };

  dhcpcd = import ../tools/networking/dhcpcd {
    inherit fetchurl stdenv;
  };

  diffstat = import ../tools/text/diffstat {
    inherit fetchurl stdenv;
  };

  diffutils = useFromStdenv "diffutils"
    (import ../tools/text/diffutils {
      inherit fetchurl stdenv coreutils;
    });

  docbook2x = import ../tools/typesetting/docbook2x {
    inherit fetchurl stdenv texinfo perl
            gnused groff libxml2 libxslt makeWrapper;
    inherit (perlPackages) XMLSAX XMLParser XMLNamespaceSupport;
    libiconv = if system == "i686-darwin" then libiconv else null;
  };

  dosfstools = composedArgsAndFun (import ../tools/misc/dosfstools) {
    inherit builderDefs;
  };

  dvdplusrwtools = import ../tools/cd-dvd/dvd+rw-tools {
    inherit fetchurl stdenv cdrkit m4;
  };

  enblendenfuse = import ../tools/graphics/enblend-enfuse {
    inherit fetchurl stdenv libtiff libpng lcms libxmi boost;
  };

  enscript = import ../tools/text/enscript {
    inherit fetchurl stdenv;
  };

  eprover = composedArgsAndFun (import ../tools/misc/eProver) {
    inherit fetchurl stdenv which;
    texLive = texLiveAggregationFun {
      paths = [
        texLive texLiveExtra
      ];
    };
  };

  ethtool = import ../tools/misc/ethtool {
    inherit fetchurl stdenv;
  };

  exif = import ../tools/graphics/exif {
    inherit fetchurl stdenv pkgconfig libexif popt;
  };

  exiftags = import ../tools/graphics/exiftags {
    inherit stdenv fetchurl;
  };


  expect = import ../tools/misc/expect {
    inherit fetchurl stdenv tcl tk autoconf;
    inherit (xorg) xproto libX11;
  };

  fcron = import ../tools/system/fcron { # see also cron
    inherit fetchurl stdenv perl;
  };

  fdisk = import ../tools/system/fdisk {
    inherit fetchurl stdenv parted libuuid gettext;
  };

  figlet = import ../tools/misc/figlet {
    inherit fetchurl stdenv;
  };

  file = import ../tools/misc/file {
    inherit fetchurl stdenv;
  };

  filelight = import ../tools/system/filelight {
    inherit fetchurl stdenv kdelibs x11 zlib perl libpng;
    qt = qt3;
  };

  findutils = useFromStdenv "findutils"
    (if system == "i686-darwin" then findutils4227 else
      import ../tools/misc/findutils {
        inherit fetchurl stdenv coreutils;
      }
    );

  findutils4227 = import ../tools/misc/findutils/4.2.27.nix {
    inherit fetchurl stdenv coreutils;
  };

  findutilsWrapper = lowPrio (appendToName "wrapper" (import ../tools/misc/findutils-wrapper {
    inherit stdenv findutils;
  }));

  finger_bsd = import ../tools/networking/bsd-finger {
    inherit fetchurl stdenv;
  };

  fontforge = import ../tools/misc/fontforge {
    inherit fetchurl stdenv gettext freetype zlib
      libungif libpng libjpeg libtiff libxml2 lib;
  };

  fontforgeX = import ../tools/misc/fontforge {
    inherit fetchurl stdenv gettext freetype zlib
      libungif libpng libjpeg libtiff libxml2 lib;
    inherit (xlibs) libX11 xproto libXt;
  };

  gawk = useFromStdenv "gawk"
    (import ../tools/text/gawk {
      inherit fetchurl stdenv;
    });

  gdmap = composedArgsAndFun (import ../tools/system/gdmap/0.8.1.nix) {
    inherit stdenv fetchurl builderDefs pkgconfig libxml2 intltool
      gettext;
    inherit (gtkLibs) gtk;
  };

  getopt = import ../tools/misc/getopt {
    inherit fetchurl stdenv;
  };

  gftp = import ../tools/networking/gftp {
    inherit lib fetchurl stdenv;
    inherit readline ncurses gettext openssl pkgconfig;
    inherit (gtkLibs) glib gtk;
  };

  gifsicle = import ../tools/graphics/gifscile {
    inherit fetchurl stdenv;
    inherit (xlibs) xproto libXt libX11;
  };

  glusterfs = builderDefsPackage ../tools/networking/glusterfs {
    inherit fuse;
    bison = bison24;
    flex = flex2535;
  };

  glxinfo = import ../tools/graphics/glxinfo {
    inherit fetchurl stdenv x11 mesa;
  };

  gnokii = builderDefsPackage (import ../tools/misc/gnokii) {
    inherit intltool perl gettext;
  };

  gnugrep = useFromStdenv "gnugrep"
    (import ../tools/text/gnugrep {
      inherit fetchurl stdenv pcre;
    });

  gnupatch = useFromStdenv "patch" (import ../tools/text/gnupatch {
    inherit fetchurl stdenv;
  });

  gnupg = import ../tools/security/gnupg {
    inherit fetchurl stdenv readline;
    ideaSupport = getPkgConfig "gnupg" "idea" false; # enable for IDEA crypto support
  };

  gnupg2 = import ../tools/security/gnupg2 {
    inherit fetchurl stdenv readline libgpgerror libgcrypt libassuan pth libksba zlib;
    openldap = if getPkgConfig "gnupg" "ldap" true then openldap else null;
    bzip2 = if getPkgConfig "gnupg" "bzip2" true then bzip2 else null;
    libusb = if getPkgConfig "gnupg" "usb" true then libusb else null;
    curl = if getPkgConfig "gnupg" "curl" true then curl else null;
  };

  gnuplot = import ../tools/graphics/gnuplot {
    inherit fetchurl stdenv zlib gd texinfo readline emacs;
    inherit (xlibs) libX11 libXt libXaw libXpm;
    x11Support = getPkgConfig "gnuplot" "x11" false;
    wxGTK = if getPkgConfig "gnuplot" "wxGtk" false then wxGTK else null;
    inherit (gtkLibs) pango;
    inherit cairo pkgconfig;
  };

  gnused = useFromStdenv "gnused"
    (import ../tools/text/gnused {
      inherit fetchurl stdenv;
    });

  gnused_4_2 = import ../tools/text/gnused/4.2.nix {
    inherit fetchurl stdenv;
  };

  gnutar = useFromStdenv "gnutar"
    (import ../tools/archivers/gnutar {
      inherit fetchurl stdenv;
    });

  gnuvd = import ../tools/misc/gnuvd {
    inherit fetchurl stdenv;
  };

  graphviz = import ../tools/graphics/graphviz {
    inherit fetchurl stdenv pkgconfig libpng libjpeg expat x11 yacc
      libtool fontconfig gd;
    inherit (xlibs) libXaw;
    inherit (gtkLibs) pango;
  };

  groff = import ../tools/text/groff {
    inherit fetchurl stdenv perl;
    ghostscript = null;
  };

  grub = import ../tools/misc/grub {
    inherit fetchurl autoconf automake;
    stdenv = stdenv_32bit;
    buggyBiosCDSupport = (getConfig ["grub" "buggyBiosCDSupport"] true);
  };

  grub2 = import ../tools/misc/grub/1.9x.nix {
    inherit stdenv fetchurl bison ncurses libusb freetype;
  };

  gssdp = import ../development/libraries/gssdp {
    inherit fetchurl stdenv pkgconfig libxml2 glib;
    inherit (gnome) libsoup;
  };

  gtkgnutella = import ../tools/networking/p2p/gtk-gnutella {
    inherit fetchurl stdenv pkgconfig libxml2;
    inherit (gtkLibs) glib gtk;
  };

  gupnp = import ../development/libraries/gupnp {
    inherit fetchurl stdenv pkgconfig libxml2 gssdp e2fsprogs glib;
    inherit (gnome) libsoup;
  };

  gupnptools = import ../tools/networking/gupnp-tools {
    inherit fetchurl stdenv gssdp gupnp pkgconfig libxml2 e2fsprogs;
    inherit (gtkLibs) gtk glib;
    inherit (gnome) libsoup libglade gnomeicontheme;
  };

  gvpe = builderDefsPackage ../tools/networking/gvpe {
    inherit openssl gmp nettools iproute;
  };

  gzip = useFromStdenv "gzip"
    (import ../tools/compression/gzip {
      inherit fetchurl stdenv;
    });

  pigz = import ../tools/compression/pigz {
    inherit fetchurl stdenv zlib;
  };

  halibut = import ../tools/typesetting/halibut {
    inherit fetchurl stdenv perl;
  };

  hddtemp = import ../tools/misc/hddtemp {
    inherit fetchurl stdenv;
  };

  hevea = import ../tools/typesetting/hevea {
    inherit fetchurl stdenv ocaml;
  };

  highlight = import ../tools/text/highlight {
    inherit fetchurl stdenv getopt;
  };

  host = import ../tools/networking/host {
    inherit fetchurl stdenv;
  };

  iasl = import ../development/compilers/iasl {
    inherit fetchurl stdenv bison flex;
  };

  idutils = import ../tools/misc/idutils {
    inherit fetchurl stdenv emacs;
  };

  iftop = import ../tools/networking/iftop {
    inherit fetchurl stdenv ncurses libpcap;
  };

  imapsync = import ../tools/networking/imapsync {
    inherit fetchurl stdenv perl openssl;
    inherit (perlPackages) MailIMAPClient;
  };

  inetutils = import ../tools/networking/inetutils {
    inherit fetchurl stdenv;
  };

  iodine = import ../tools/networking/iodine {
    inherit stdenv fetchurl zlib nettools;
  };

  iperf = import ../tools/networking/iperf {
    inherit fetchurl stdenv;
  };

  jdiskreport = import ../tools/misc/jdiskreport {
    inherit fetchurl stdenv unzip jdk;
  };

  jhead = import ../tools/graphics/jhead {
    inherit stdenv fetchurl;
  };

  jing = import ../tools/text/xml/jing {
    inherit fetchurl stdenv unzip;
  };

  jing_tools = import ../tools/text/xml/jing/jing-script.nix {
    inherit fetchurl stdenv unzip jre;
  };

  jnettop = import ../tools/networking/jnettop {
    inherit fetchurl stdenv autoconf libpcap ncurses pkgconfig;
    inherit (gnome) glib;
  };

  jwhois = import ../tools/networking/jwhois {
    inherit fetchurl stdenv;
  };

  keychain = import ../tools/misc/keychain {
    inherit fetchurl stdenv;
  };

  kismet = import ../applications/networking/sniffers/kismet {
    inherit fetchurl stdenv libpcap ncurses expat;
  };

  ktorrent = import ../tools/networking/p2p/ktorrent {
    inherit fetchurl stdenv pkgconfig kdelibs
      xlibs zlib libpng libjpeg perl gmp;
  };

  less = import ../tools/misc/less {
    inherit fetchurl stdenv ncurses;
  };

  lftp = import ../tools/networking/lftp {
    inherit fetchurl stdenv readline;
  };

  libtorrent = import ../tools/networking/p2p/libtorrent {
    inherit fetchurl stdenv pkgconfig openssl libsigcxx;
  };

  lout = import ../tools/typesetting/lout {
    inherit fetchurl stdenv ghostscript;
  };

  lrzip = import ../tools/compression/lrzip {
    inherit fetchurl stdenv zlib lzo bzip2 nasm;
  };

  lsh = import ../tools/networking/lsh {
    inherit stdenv fetchurl gperf guile gmp zlib liboop gnum4 pam
      readline nettools lsof procps;
  };

  lzma = makeOverridable (import ../tools/compression/lzma) {
    inherit fetchurl stdenv;
  };

  xz = import ../tools/compression/xz {
    inherit fetchurl stdenv lib;
  };

  lzop = import ../tools/compression/lzop {
    inherit fetchurl stdenv lzo;
  };

  mailutils = import ../tools/networking/mailutils {
    inherit fetchurl stdenv gettext gdbm libtool pam readline ncurses
      gnutls mysql guile texinfo gnum4;
  };

  man = import ../tools/misc/man {
    inherit fetchurl stdenv groff less;
  };

  man_db = import ../tools/misc/man-db {
    inherit fetchurl stdenv db4 groff;
  };

  memtest86 = import ../tools/misc/memtest86 {
    inherit fetchurl stdenv;
  };

  mc = import ../tools/misc/mc {
    inherit fetchurl stdenv lib pkgconfig ncurses shebangfix perl zip unzip slang
      gettext e2fsprogs gpm glib;
    inherit (xlibs) libX11 libXt;
  };

  mcabber = import ../applications/networking/instant-messengers/mcabber {
    inherit fetchurl stdenv openssl ncurses pkgconfig glib;
  };

  mcron = import ../tools/system/mcron {
    inherit fetchurl stdenv guile which ed;
  };

  mdbtools = import ../tools/misc/mdbtools {
    inherit fetchurl stdenv readline pkgconfig bison glib;
    flex = flex2535;
  };

  mjpegtools = import ../tools/video/mjpegtools {
    inherit fetchurl stdenv libjpeg;
    inherit (xlibs) libX11;
  };

  mktemp = import ../tools/security/mktemp {
    inherit fetchurl stdenv;
  };

  mldonkey = import ../applications/networking/p2p/mldonkey {
    inherit fetchurl stdenv ocaml zlib ncurses gd libpng;
  };

  monit = builderDefsPackage ../tools/system/monit {
    flex = flex2535;
    bison = bison24;
    inherit openssl;
  };

  mpage = import ../tools/text/mpage {
    inherit fetchurl stdenv;
  };

  msf = builderDefsPackage (import ../tools/security/metasploit/3.1.nix) {
    inherit ruby makeWrapper;
  };

  mssys = import ../tools/misc/mssys {
    inherit fetchurl stdenv gettext;
  };

  multitran = recurseIntoAttrs (let
      inherit fetchurl stdenv help2man;
    in rec {
      multitrandata = import ../tools/text/multitran/data {
        inherit fetchurl stdenv;
      };

      libbtree = import ../tools/text/multitran/libbtree {
        inherit fetchurl stdenv;
      };

      libmtsupport = import ../tools/text/multitran/libmtsupport {
        inherit fetchurl stdenv;
      };

      libfacet = import ../tools/text/multitran/libfacet {
        inherit fetchurl stdenv libmtsupport;
      };

      libmtquery = import ../tools/text/multitran/libmtquery {
        inherit fetchurl stdenv libmtsupport libfacet libbtree multitrandata;
      };

      mtutils = import ../tools/text/multitran/mtutils {
        inherit fetchurl stdenv libmtsupport libfacet libbtree libmtquery help2man;
      };
    });

  mysql2pgsql = import ../tools/misc/mysql2pgsql {
    inherit fetchurl stdenv perl shebangfix;
  };

  namazu = import ../tools/text/namazu {
    inherit fetchurl stdenv perl;
  };

  nbd = import ../tools/networking/nbd {
    inherit fetchurl stdenv pkgconfig glib;
  };

  nc6 = composedArgsAndFun (import ../tools/networking/nc6/1.0.nix) {
    inherit builderDefs;
  };

  ncat = import ../tools/networking/ncat {
    inherit fetchurl stdenv openssl;
  };

  ncftp = import ../tools/networking/ncftp {
    inherit fetchurl stdenv ncurses coreutils;
  };

  netcat = import ../tools/networking/netcat {
    inherit fetchurl stdenv;
  };

  netkittftp = import ../tools/networking/netkit/tftp {
    inherit fetchurl stdenv;
  };

  netpbm = import ../tools/graphics/netpbm {
    inherit stdenv fetchsvn libjpeg libpng zlib flex perl libxml2;
  };

  netselect = import ../tools/networking/netselect {
    inherit fetchurl stdenv;
  };

  nmap = import ../tools/security/nmap {
    inherit fetchurl stdenv libpcap pkgconfig openssl
      python pygtk makeWrapper pygobject pycairo;
    inherit (pythonPackages) pysqlite;
    inherit (xlibs) libX11;
    inherit (gtkLibs) gtk;
  };

  ntp = import ../tools/networking/ntp {
    inherit fetchurl stdenv libcap;
  };

  nssmdns = import ../tools/networking/nss-mdns {
    inherit fetchurl stdenv avahi;
  };

  nylon = import ../tools/networking/nylon {
    inherit fetchurl stdenv libevent;
  };

  obexd = import ../tools/bluetooth/obexd {
    inherit fetchurl stdenv pkgconfig dbus openobex bluez glib;
  };

  obexfs = import ../tools/bluetooth/obexfs {
    inherit fetchurl stdenv pkgconfig fuse obexftp;
  };

  obexftp = import ../tools/bluetooth/obexftp {
    inherit fetchurl stdenv pkgconfig openobex bluez;
  };

  openjade = import ../tools/text/sgml/openjade {
    inherit fetchurl opensp perl;
    stdenv = overrideGCC stdenv gcc33;
  };

  openobex = import ../tools/bluetooth/openobex {
    inherit fetchurl stdenv pkgconfig bluez libusb;
  };

  openssh = import ../tools/networking/openssh {
    inherit fetchurl stdenv zlib openssl pam perl;
    pamSupport = getPkgConfig "openssh" "pam" true;
    hpnSupport = getConfig [ "openssh" "hpn" ] false;
    etcDir = getConfig [ "openssh" "etcDir" ] "/etc/ssh";
  };

  opensp = import ../tools/text/sgml/opensp {
    inherit fetchurl;
    stdenv = overrideGCC stdenv gcc33;
  };

  openvpn = import ../tools/networking/openvpn {
    inherit fetchurl stdenv iproute lzo openssl nettools;
  };

  p7zip = import ../tools/archivers/p7zip {
    inherit fetchurl stdenv;
  };

  panomatic = import ../tools/graphics/panomatic {
    inherit fetchurl stdenv boost zlib;
  };

  par2cmdline = import ../tools/networking/par2cmdline {
    inherit fetchurl stdenv;
  };

  patchutils = import ../tools/text/patchutils {
    inherit fetchurl stdenv;
  };

  parted = import ../tools/misc/parted {
    inherit fetchurl stdenv devicemapper libuuid gettext readline;
  };

  patch = gnupatch;

  pciutils = import ../tools/system/pciutils {
    inherit fetchurl stdenv zlib;
  };

  pdf2djvu = import ../tools/typesetting/pdf2djvu {
    inherit fetchurl stdenv pkgconfig djvulibre poppler fontconfig libjpeg;
  };

  pdfjam = import ../tools/typesetting/pdfjam {
    inherit fetchurl stdenv;
  };

  pg_top = import ../tools/misc/pg_top {
    inherit fetchurl stdenv ncurses postgresql;
  };

  pdsh = import ../tools/networking/pdsh {
    inherit fetchurl stdenv perl;
    readline = if getPkgConfig "pdsh" "readline" true then readline else null;
    rsh = getPkgConfig "pdsh" "rsh" true;
    ssh = if getPkgConfig "pdsh" "ssh" true then openssh else null;
    pam = if getPkgConfig "pdsh" "pam" true then pam else null;
  };

  pfstools = import ../tools/graphics/pfstools {
    inherit fetchurl stdenv imagemagick libjpeg libtiff mesa freeglut bzip2 libpng expat;
    openexr = openexr_1_6_1;
    qt = qt3;
    inherit (xlibs) libX11;
  };

  pinentry = import ../tools/misc/pinentry {
    inherit fetchurl stdenv pkgconfig ncurses;
    inherit (gnome) glib gtk;
  };

  plan9port = import ../tools/system/plan9port {
    inherit fetchurl stdenv;
    inherit (xlibs) libX11 xproto libXt xextproto;
  };

  ploticus = import ../tools/graphics/ploticus {
    inherit fetchurl stdenv zlib libpng;
    inherit (xlibs) libX11;
  };

  plotutils = import ../tools/graphics/plotutils {
    inherit fetchurl stdenv libpng;
  };

  povray = import ../tools/graphics/povray {
    inherit fetchurl stdenv;
  };

  ppl = import ../development/libraries/ppl {
    inherit fetchurl stdenv gmpxx perl gnum4;
  };

  /* WARNING: this version is unsuitable for using with a setuid wrapper */
  ppp = builderDefsPackage (import ../tools/networking/ppp) {
  };

  proxychains = import ../tools/networking/proxychains {
    inherit fetchurl stdenv;
  };

  proxytunnel = import ../tools/misc/proxytunnel {
    inherit fetchurl stdenv openssl;
  };

  psmisc = import ../tools/misc/psmisc {
    inherit stdenv fetchurl ncurses;
  };

  pstoedit = import ../tools/graphics/pstoedit {
    inherit fetchurl stdenv lib pkgconfig ghostscript gd zlib plotutils;
  };

  pv = import ../tools/misc/pv {
    inherit fetchurl stdenv;
  };

  pwgen = import ../tools/security/pwgen {
    inherit stdenv fetchurl;
  };

  pydb = import ../tools/pydb {
    inherit fetchurl stdenv python emacs;
  };

  pystringtemplate = import ../development/python-modules/stringtemplate {
    inherit stdenv fetchurl python antlr;
  };

  pythonDBus = builderDefsPackage (import ../development/python-modules/dbus) {
    inherit python pkgconfig dbus_glib;
    dbus = dbus.libs;
  };

  pythonIRClib = builderDefsPackage (import ../development/python-modules/irclib) {
    inherit python;
  };

  pythonSexy = builderDefsPackage (import ../development/python-modules/libsexy) {
    inherit python libsexy pkgconfig libxml2 pygtk;
    inherit (gtkLibs) pango gtk glib;
  };

  openmpi = import ../development/libraries/openmpi {
    inherit fetchurl stdenv;
  };

  qhull = import ../development/libraries/qhull {
    inherit stdenv fetchurl;
  };

  relfs = composedArgsAndFun (import ../tools/misc/relfs/cvs.2008.03.05.nix) {
    inherit fetchcvs stdenv ocaml postgresql fuse pcre
      builderDefs pkgconfig libuuid;
    inherit (gnome) gnomevfs GConf;
  };

  remind = import ../tools/misc/remind {
    inherit fetchurl stdenv;
  };

  replace = import ../tools/text/replace {
    inherit fetchurl stdenv;
  };

  /*
  rdiff_backup = import ../tools/backup/rdiff-backup {
    inherit fetchurl stdenv librsync gnused;
    python=python;
  };
  */

  rsnapshot = import ../tools/backup/rsnapshot {
    inherit fetchurl stdenv perl openssh rsync;

    # For the `logger' command, we can use either `utillinux' or
    # GNU Inetutils.  The latter is more portable.
    logger = inetutils;
  };

  rlwrap = composedArgsAndFun (import ../tools/misc/rlwrap/0.28.nix) {
    inherit builderDefs readline;
  };

  rpPPPoE = builderDefsPackage (import ../tools/networking/rp-pppoe) {
    inherit ppp;
  };

  rpm = import ../tools/package-management/rpm {
    inherit fetchurl stdenv cpio zlib bzip2 file sqlite beecrypt neon elfutils;
  };

  rrdtool = import ../tools/misc/rrdtool {
    inherit stdenv fetchurl gettext perl pkgconfig libxml2 cairo;
    inherit (gtkLibs) pango;
  };

  rtorrent = import ../tools/networking/p2p/rtorrent {
    inherit fetchurl stdenv libtorrent ncurses pkgconfig libsigcxx curl zlib openssl;
  };

  rubber = import ../tools/typesetting/rubber {
    inherit fetchurl stdenv python texinfo;
  };

  rxp = import ../tools/text/xml/rxp {
    inherit fetchurl stdenv;
  };

  rzip = import ../tools/compression/rzip {
    inherit fetchurl stdenv bzip2;
  };

  sablotron = import ../tools/text/xml/sablotron {
    inherit fetchurl stdenv expat;
  };

  screen = import ../tools/misc/screen {
    inherit fetchurl stdenv ncurses;
  };

  scrot = import ../tools/graphics/scrot {
    inherit fetchurl stdenv giblib x11;
  };

  seccure = import ../tools/security/seccure/0.4.nix {
    inherit fetchurl stdenv libgcrypt;
  };

  setserial = builderDefsPackage (import ../tools/system/setserial) {
    inherit groff;
  };

  sharutils = import ../tools/archivers/sharutils/4.6.3.nix {
    inherit fetchurl stdenv;
  };

  shebangfix = import ../tools/misc/shebangfix {
    inherit stdenv perl;
  };

  slsnif = import ../tools/misc/slsnif {
    inherit fetchurl stdenv;
  };

  smartmontools = import ../tools/system/smartmontools {
    inherit fetchurl stdenv;
  };

  smbfsFuse = composedArgsAndFun (import ../tools/networking/smbfs-fuse/0.8.7.nix) {
    inherit builderDefs samba fuse;
  };

  socat = import ../tools/networking/socat {
    inherit fetchurl stdenv openssl;
  };

  sudo = import ../tools/security/sudo {
    inherit fetchurl stdenv coreutils pam groff;
  };

  suidChroot = builderDefsPackage (import ../tools/system/suid-chroot) {
  };

  superkaramba = import ../desktops/superkaramba {
    inherit stdenv fetchurl kdebase kdelibs zlib libjpeg
      perl qt3 python libpng freetype expat;
    inherit (xlibs) libX11 libXext libXt libXaw libXpm;
  };

  sshfsFuse = import ../tools/networking/sshfs-fuse {
    inherit fetchurl stdenv pkgconfig fuse glib;
  };

  ssmtp = import ../tools/networking/ssmtp {
    inherit fetchurl stdenv openssl;
    tlsSupport = true;
  };

  ssss = composedArgsAndFun (import ../tools/security/ssss/0.5.nix) {
    inherit builderDefs gmp;
  };

  stun = import ../tools/networking/stun {
    inherit fetchurl stdenv lib;
  };

  stunnel = import ../tools/networking/stunnel {
    inherit fetchurl stdenv openssl;
  };

  su = import ../tools/misc/su {
    inherit fetchurl stdenv pam;
  };

  system_config_printer = import ../tools/misc/system-config-printer {
    inherit stdenv fetchurl perl perlXMLParser desktop_file_utils;
  };

  sitecopy = import ../tools/networking/sitecopy {
    inherit fetchurl stdenv neon openssl;
  };

  privoxy = import ../tools/networking/privoxy {
    inherit fetchurl stdenv autoconf automake ;
  };

  tcpdump = import ../tools/networking/tcpdump {
    inherit fetchurl stdenv libpcap;
  };

  tcng = import ../tools/networking/tcng {
    inherit fetchurl stdenv iproute bison flex db4 perl;
    kernel = kernel_2_6_28;
  };

  telnet = import ../tools/networking/telnet {
    inherit fetchurl stdenv ncurses;
  };

  ttf2pt1 = import ../tools/misc/ttf2pt1 {
    inherit fetchurl stdenv perl freetype;
  };

  ucl = import ../development/libraries/ucl {
    inherit fetchurl stdenv;
  };

  ufraw = import ../applications/graphics/ufraw {
    inherit fetchurl stdenv pkgconfig gettext bzip2 zlib
      libjpeg libtiff cfitsio exiv2 lcms gtkimageview;
    inherit (gnome) gtk;
  };

  upx = import ../tools/compression/upx {
    inherit fetchurl stdenv ucl zlib;
  };

  vbetool = builderDefsPackage ../tools/system/vbetool {
    inherit pciutils libx86 zlib;
  };

  viking = import ../applications/misc/viking {
    inherit fetchurl stdenv pkgconfig intltool gettext expat curl
      gpsd bc file;
    inherit (gtkLibs) gtk;
  };

  vncrec = builderDefsPackage ../tools/video/vncrec {
    inherit (xlibs) imake libX11 xproto gccmakedep libXt
      libXmu libXaw libXext xextproto libSM libICE libXpm
      libXp;
  };

  vpnc = import ../tools/networking/vpnc {
    inherit fetchurl stdenv libgcrypt perl gawk
      nettools makeWrapper;
  };

  vtun = import ../tools/networking/vtun {
    inherit fetchurl stdenv lzo openssl zlib yacc flex;
  };

  testdisk = import ../tools/misc/testdisk {
    inherit fetchurl stdenv ncurses libjpeg e2fsprogs zlib openssl;
  };

  htmlTidy = import ../tools/text/html-tidy {
    inherit fetchcvs stdenv autoconf automake libtool;
  };

  tightvnc = import ../tools/admin/tightvnc {
    inherit fetchurl stdenv x11 zlib libjpeg perl;
    inherit (xlibs) imake gccmakedep libXmu libXaw libXpm libXp xauth;
    fontDirectories = [ xorg.fontadobe75dpi xorg.fontmiscmisc xorg.fontcursormisc
      xorg.fontbhlucidatypewriter75dpi ];
  };

  time = import ../tools/misc/time {
    inherit fetchurl stdenv;
  };

  tm = import ../tools/system/tm {
    inherit fetchurl stdenv;
  };

  trang = import ../tools/text/xml/trang {
    inherit fetchurl stdenv unzip jre;
  };

  ts = import ../tools/system/ts {
    inherit fetchurl stdenv;
  };

  transfig = import ../tools/graphics/transfig {
    inherit fetchurl stdenv libpng libjpeg zlib;
    inherit (xlibs) imake;
  };

  truecrypt = import ../applications/misc/truecrypt {
    inherit fetchurl stdenv pkgconfig fuse devicemapper;
    inherit wxGTK;
    wxGUI = getConfig [ "truecrypt" "wxGUI" ] true;
  };

  /* don't have time to fix the builderDefs based expression
  ttmkfdirX = import ../tools/misc/ttmkfdir {
    inherit debPackage freetype fontconfig libunwind libtool bison;
    flex = flex2534;
  };
  */
  ttmkfdir = import ../tools/misc/ttmkfdir/normal-builder.nix {
    inherit stdenv fetchurl freetype fontconfig libunwind libtool bison;
    flex = flex2534;
  };

  units = import ../tools/misc/units {
    inherit fetchurl stdenv;
  };

  unrar = import ../tools/archivers/unrar {
    inherit fetchurl stdenv;
  };

  unshield = import ../tools/archivers/unshield {
    inherit fetchurl stdenv zlib;
  };

  unzip = unzip552;

  # TODO: remove in the next stdenv update.
  unzip552 = import ../tools/archivers/unzip/5.52.nix {
    inherit fetchurl stdenv;
  };

  unzip60 = import ../tools/archivers/unzip/6.0.nix {
    inherit fetchurl stdenv bzip2;
  };

  uptimed = import ../tools/system/uptimed {
    inherit fetchurl stdenv automake autoconf libtool;
  };

  wdfs = import ../tools/networking/wdfs {
    inherit stdenv fetchurl neon fuse pkgconfig glib;
  };

  webdruid = builderDefsPackage ../tools/admin/webdruid {
    inherit zlib libpng freetype gd which
      libxml2 geoip;
  };

  wget = import ../tools/networking/wget {
    inherit fetchurl stdenv gettext gnutls perl;
  };

  which = import ../tools/system/which {
    inherit fetchurl stdenv readline;
  };

  wv = import ../tools/misc/wv {
    inherit fetchurl stdenv libpng zlib imagemagick
      pkgconfig libgsf libxml2 bzip2 glib;
  };

  wv2 = import ../tools/misc/wv2 {
    inherit stdenv fetchurl pkgconfig libgsf libxml2 glib;
  };

  x11_ssh_askpass = import ../tools/networking/x11-ssh-askpass {
    inherit fetchurl stdenv x11;
    inherit (xorg) imake;
  };

  xclip = import ../tools/misc/xclip {
    inherit fetchurl stdenv x11;
    inherit (xlibs) libXmu;
  };

  xmlroff = import ../tools/typesetting/xmlroff {
    inherit fetchurl stdenv pkgconfig libxml2 libxslt popt;
    inherit (gtkLibs) glib pango gtk;
    inherit (gnome) libgnomeprint;
    inherit pangoxsl;
  };

  xmlto = import ../tools/typesetting/xmlto {
    inherit fetchurl stdenv flex libxml2 libxslt
            docbook_xml_dtd_42 docbook_xsl w3m
            bash getopt mktemp findutils makeWrapper;
  };

  xmltv = import ../tools/misc/xmltv {
    inherit fetchurl perl perlPackages;
  };

  xmpppy = builderDefsPackage (import ../development/python-modules/xmpppy) {
    inherit python setuptools;
  };

  xpf = import ../tools/text/xml/xpf {
    inherit fetchurl stdenv python;
    libxml2 = libxml2Python;
  };

  xsel = import ../tools/misc/xsel {
    inherit fetchurl stdenv x11;
  };

  zdelta = import ../tools/compression/zdelta {
    inherit fetchurl stdenv;
  };

  zile = import ../applications/editors/zile {
    inherit fetchurl stdenv ncurses help2man;
  };

  zip = import ../tools/archivers/zip {
    inherit fetchurl stdenv;
  };


  ### SHELLS


  bash = lowPrio (useFromStdenv "bash" bashReal);

  bashReal = makeOverridable (import ../shells/bash) {
    inherit fetchurl stdenv bison;
  };

  bashInteractive = appendToName "interactive" (bashReal.override {
    inherit readline texinfo;
    interactive = true;
  });

  tcsh = import ../shells/tcsh {
    inherit fetchurl stdenv ncurses;
  };

  zsh = import ../shells/zsh {
    inherit fetchurl stdenv ncurses coreutils;
  };


  ### DEVELOPMENT / COMPILERS


  abc =
    abcPatchable [];

  abcPatchable = patches :
    import ../development/compilers/abc/default.nix {
      inherit stdenv fetchurl patches jre apacheAnt;
      javaCup = import ../development/libraries/java/cup {
        inherit stdenv fetchurl jdk;
      };
    };

  aspectj =
    import ../development/compilers/aspectj {
      inherit stdenv fetchurl jre;
    };

  bigloo = import ../development/compilers/bigloo {
    inherit fetchurl stdenv;
  };

  dylan = import ../development/compilers/gwydion-dylan {
    inherit fetchurl stdenv perl boehmgc yacc flex readline;
    dylan =
      import ../development/compilers/gwydion-dylan/binary.nix {
        inherit fetchurl stdenv;
      };
  };

  adobeFlexSDK33 = import ../development/compilers/adobe-flex-sdk {
    inherit fetchurl stdenv unzip jre;
  };

  fpc = import ../development/compilers/fpc {
    inherit fetchurl stdenv gawk system;
  };

  gcc = gcc43;

  gcc295 = wrapGCC (import ../development/compilers/gcc-2.95 {
    inherit fetchurl stdenv noSysDirs;
  });

  gcc33 = wrapGCC (import ../development/compilers/gcc-3.3 {
    inherit fetchurl stdenv noSysDirs;
  });

  gcc34 = wrapGCC (import ../development/compilers/gcc-3.4 {
    inherit fetchurl stdenv noSysDirs;
  });

  # XXX: GCC 4.2 (and possibly others) misdetects `makeinfo' when
  # using Texinfo >= 4.10, just because it uses a stupid regexp that
  # expects a single digit after the dot.  As a workaround, we feed
  # GCC with Texinfo 4.9.  Stupid bug, hackish workaround.

  gcc40 = wrapGCC (makeOverridable (import ../development/compilers/gcc-4.0) {
    inherit fetchurl stdenv noSysDirs;
    texinfo = texinfo49;
    profiledCompiler = true;
  });

  gcc41 = wrapGCC (makeOverridable (import ../development/compilers/gcc-4.1) {
    inherit fetchurl stdenv noSysDirs;
    texinfo = texinfo49;
    profiledCompiler = false;
  });

  gcc42 = wrapGCC (makeOverridable (import ../development/compilers/gcc-4.2) {
    inherit fetchurl stdenv noSysDirs;
    profiledCompiler = false;
  });

  gcc43 = useFromStdenv "gcc" gcc43_real;

  gcc43_real = lowPrio (wrapGCC (makeOverridable (import ../development/compilers/gcc-4.3) {
    inherit stdenv fetchurl texinfo gmp mpfr noSysDirs;
    profiledCompiler = true;
  }));

  gcc43_realCross = cross : makeOverridable (import ../development/compilers/gcc-4.3) {
    #stdenv = overrideGCC stdenv (wrapGCCWith (import ../build-support/gcc-wrapper) glibc_multi gcc);
    inherit stdenv fetchurl texinfo gmp mpfr noSysDirs cross;
    binutilsCross = binutilsCross cross;
    glibcCross = glibcCross cross;
    profiledCompiler = false;
    enableMultilib = true;
    crossStageStatic = false;
  };

  gccCrossStageStatic = cross: (gcc43_realCross cross).override {
    crossStageStatic = true;
    langCC = false;
    glibcCross = null;
  };

  gccCrossStageFinal = cross: wrapGCCCross {
    gcc = gcc43_realCross cross;
    libc = glibcCross cross;
    binutils = binutilsCross cross;
    inherit cross;
  };

  gcc43_multi = lowPrio (wrapGCCWith (import ../build-support/gcc-wrapper) glibc_multi (gcc43_real.gcc.override {
    stdenv = overrideGCC stdenv (wrapGCCWith (import ../build-support/gcc-wrapper) glibc_multi gcc);
    profiledCompiler = false;
    enableMultilib = true;
  }));

  gcc44 = lowPrio (wrapGCC (makeOverridable (import ../development/compilers/gcc-4.4) {
    inherit fetchurl stdenv texinfo gmp mpfr ppl cloogppl
      gettext which noSysDirs;
    profiledCompiler = true;
  }));

  gccApple = wrapGCC (import ../development/compilers/gcc-apple {
    inherit fetchurl stdenv noSysDirs;
    profiledCompiler = true;
  });

  gccupc40 = wrapGCCUPC (import ../development/compilers/gcc-upc-4.0 {
    inherit fetchurl stdenv bison autoconf gnum4 noSysDirs;
    texinfo = texinfo49;
  });

  gfortran = gfortran43;

  gfortran40 = wrapGCC (gcc40.gcc.override {
    name = "gfortran";
    langFortran = true;
    langCC = false;
    inherit gmp mpfr;
  });

  gfortran41 = wrapGCC (gcc41.gcc.override {
    name = "gfortran";
    langFortran = true;
    langCC = false;
    langC = false;
    inherit gmp mpfr;
  });

  gfortran42 = wrapGCC (gcc42.gcc.override {
    name = "gfortran";
    langFortran = true;
    langCC = false;
    langC = false;
    inherit gmp mpfr;
  });

  gfortran43 = wrapGCC (gcc43_real.gcc.override {
    name = "gfortran";
    langFortran = true;
    langCC = false;
    langC = false;
    profiledCompiler = false;
  });

  gfortran44 = wrapGCC (gcc44.gcc.override {
    name = "gfortran";
    langFortran = true;
    langCC = false;
    langC = false;
    profiledCompiler = false;
  });

  gcj = gcj44;

  gcj44 = wrapGCC (gcc44.gcc.override {
    name = "gcj";
    langJava = true;
    langFortran = false;
    langCC = true;
    langC = false;
    profiledCompiler = false;
    inherit zip unzip zlib boehmgc gettext pkgconfig;
    inherit (gtkLibs) gtk;
    inherit (gnome) libart_lgpl;
    inherit (xlibs) libX11 libXt libSM libICE libXtst libXi libXrender
      libXrandr xproto renderproto xextproto inputproto randrproto;
  });

  /*
  Broken; fails because of unability to find its own symbols during linking

  gcl = builderDefsPackage ../development/compilers/gcl {
    inherit mpfr m4 binutils fetchcvs emacs;
    inherit (xlibs) libX11 xproto inputproto libXi 
      libXext xextproto libXt libXaw libXmu;
    stdenv = (overrideGCC stdenv gcc34) // {gcc = gcc33;};
  };
  */

  # GHC

  # GHC binaries are around for bootstrapping purposes

  #ghc = haskellPackages.ghc;

  ghc642Binary = lowPrio (import ../development/compilers/ghc/6.4.2-binary.nix {
    inherit fetchurl stdenv ncurses gmp;
    readline = if stdenv.system == "i686-linux" then readline4 else readline;
    perl = perl58;
  });

  ghc6101Binary = lowPrio (import ../development/compilers/ghc/6.10.1-binary.nix {
    inherit fetchurl stdenv perl ncurses gmp libedit;
  });

  ghc6102Binary = lowPrio (import ../development/compilers/ghc/6.10.2-binary.nix {
    inherit fetchurl stdenv perl ncurses gmp libedit;
  });

  # For several compiler versions, we export a large set of Haskell-related
  # packages.

  haskellPackages = haskellPackages_ghc6104;

  haskellPackages_ghc642 = import ./haskell-packages.nix {
    inherit pkgs;
    ghc = import ../development/compilers/ghc/6.4.2.nix {
      inherit fetchurl stdenv perl ncurses readline m4 gmp;
      ghc = ghc642Binary;
    };
  };

  haskellPackages_ghc661 = import ./haskell-packages.nix {
    inherit pkgs;
    ghc = import ../development/compilers/ghc/6.6.1.nix {
      inherit fetchurl stdenv readline perl58 gmp ncurses m4;
      ghc = ghc642Binary;
    };
  };

  haskellPackages_ghc682 = import ./haskell-packages.nix {
    inherit pkgs;
    ghc = import ../development/compilers/ghc/6.8.2.nix {
      inherit fetchurl stdenv readline perl gmp ncurses m4;
      ghc = ghc642Binary;
    };
  };

  haskellPackages_ghc683 = recurseIntoAttrs (import ./haskell-packages.nix {
    inherit pkgs;
    ghc = import ../development/compilers/ghc/6.8.3.nix {
      inherit fetchurl stdenv readline perl gmp ncurses m4;
      ghc = ghc642Binary;
      haddock = import ../development/tools/documentation/haddock/boot.nix {
        inherit gmp;
        cabal = import ../development/libraries/haskell/cabal/cabal.nix {
          inherit stdenv fetchurl lib;
          ghc = ghc642Binary;
        };
      };
    };
  });

  haskellPackages_ghc6101 = import ./haskell-packages.nix {
    inherit pkgs;
    ghc = import ../development/compilers/ghc/6.10.1.nix {
      inherit fetchurl stdenv perl ncurses gmp libedit;
      ghc = ghc6101Binary;
    };
  };

  haskellPackages_ghc6102 = import ./haskell-packages.nix {
    inherit pkgs;
    ghc = import ../development/compilers/ghc/6.10.2.nix {
      inherit fetchurl stdenv perl ncurses gmp libedit;
      ghc = ghc6101Binary;
    };
  };

  haskellPackages_ghc6103 = recurseIntoAttrs (import ./haskell-packages.nix {
    inherit pkgs;
    ghc = import ../development/compilers/ghc/6.10.3.nix {
      inherit fetchurl stdenv perl ncurses gmp libedit;
      ghc = ghc6101Binary;
    };
  });

  haskellPackages_ghc6104 = recurseIntoAttrs (import ./haskell-packages.nix {
    inherit pkgs;
    ghc = import ../development/compilers/ghc/6.10.4.nix {
      inherit fetchurl stdenv perl ncurses gmp libedit;
      ghc = ghc6101Binary;
    };
  });

  haskellPackages_ghc6121 = import ./haskell-packages.nix {
    inherit pkgs;
    ghc = import ../development/compilers/ghc/6.12.1.nix {
      inherit fetchurl stdenv perl ncurses gmp;
      ghc = ghc6101Binary;
    };
  };

  haskellPackages_ghcHEAD = import ./haskell-packages.nix {
    inherit pkgs;
    ghc = import ../development/compilers/ghc/6.11.nix {
      inherit fetchurl stdenv perl ncurses gmp libedit;
      inherit (haskellPackages) happy alex; # hope these aren't required for the final version
      ghc = ghc6101Binary;
    };
  };

  falcon = builderDefsPackage (import ../development/interpreters/falcon) {
    inherit cmake;
  };

  go = import ../development/compilers/go {
    inherit stdenv fetchhg glibc bison ed which bash makeWrapper;
  };

  gprolog = import ../development/compilers/gprolog {
    inherit fetchurl stdenv;
  };

  gwt = import ../development/compilers/gwt {
    inherit stdenv fetchurl jdk;
    inherit (gtkLibs) glib gtk pango atk;
    inherit (xlibs) libX11 libXt;
    libstdcpp5 = gcc33.gcc;
  };

  ikarus = import ../development/compilers/ikarus {
    inherit stdenv fetchurl gmp;
  };

  #TODO add packages http://cvs.haskell.org/Hugs/downloads/2006-09/packages/ and test
  # commented out because it's using the new configuration style proposal which is unstable
  hugs = import ../development/compilers/hugs {
    inherit lib fetchurl stdenv composableDerivation;
  };

  openjdkDarwin = import ../development/compilers/openjdk-darwin {
    inherit fetchurl stdenv;
  };

  j2sdk14x = (
    assert system == "i686-linux";
    import ../development/compilers/jdk/default-1.4.nix {
      inherit fetchurl stdenv;
    });

  jdk5 = (
    assert system == "i686-linux" || system == "x86_64-linux";
    import ../development/compilers/jdk/default-5.nix {
      inherit fetchurl stdenv unzip;
    });

  jdk       = jdkdistro true  false;
  jre       = jdkdistro false false;

  jdkPlugin = jdkdistro true true;
  jrePlugin = jdkdistro false true;

  supportsJDK =
    system == "i686-linux" ||
    system == "x86_64-linux" ||
    system == "powerpc-linux";

  jdkdistro = installjdk: pluginSupport:
       (assert supportsJDK;
    (if pluginSupport then appendToName "plugin" else x: x) (import ../development/compilers/jdk {
      inherit fetchurl stdenv unzip installjdk xlibs pluginSupport makeWrapper;
    }));

  jikes = import ../development/compilers/jikes {
    inherit fetchurl stdenv;
  };

  lazarus = builderDefsPackage (import ../development/compilers/fpc/lazarus.nix) {
    inherit fpc makeWrapper;
    inherit (gtkLibs) gtk glib pango atk;
    inherit (xlibs) libXi inputproto libX11 xproto libXext xextproto;
  };

  llvm = import ../development/compilers/llvm {
    inherit fetchurl stdenv gcc flex perl libtool;
  };

  llvmGCC = builderDefsPackage (import ../development/compilers/llvm/llvm-gcc.nix) {
    flex=flex2535;
    inherit llvm perl libtool bison;
  };

  mono = import ../development/compilers/mono {
    inherit fetchurl stdenv bison pkgconfig gettext perl glib;
  };

  monoDLLFixer = import ../build-support/mono-dll-fixer {
    inherit stdenv perl;
  };

  monotone = import ../applications/version-management/monotone {
    inherit stdenv fetchurl boost zlib botan libidn pcre
      sqlite lib perl;
    lua = lua5;
  };

  monotoneViz = builderDefsPackage (import ../applications/version-management/monotone-viz/mtn-head.nix) {
    inherit ocaml lablgtk graphviz pkgconfig autoconf automake libtool;
    inherit (gnome) gtk libgnomecanvas glib;
  };

  viewMtn = builderDefsPackage (import ../applications/version-management/viewmtn/0.10.nix)
  {
    inherit monotone flup cheetahTemplate highlight ctags
      makeWrapper graphviz which python;
  };

  nasm = import ../development/compilers/nasm {
    inherit fetchurl stdenv;
  };

  ocaml = ocaml_3_11_1;

  ocaml_3_08_0 = import ../development/compilers/ocaml/3.08.0.nix {
    inherit fetchurl stdenv fetchcvs x11 ncurses;
  };

  ocaml_3_09_1 = import ../development/compilers/ocaml/3.09.1.nix {
    inherit fetchurl stdenv x11 ncurses;
  };

  ocaml_3_10_0 = import ../development/compilers/ocaml/3.10.0.nix {
    inherit fetchurl stdenv x11 ncurses;
  };

  ocaml_3_11_1 = import ../development/compilers/ocaml/3.11.1.nix {
    inherit fetchurl stdenv x11 ncurses;
  };

  opencxx = import ../development/compilers/opencxx {
    inherit fetchurl stdenv libtool;
    gcc = gcc33;
  };

  qcmm = import ../development/compilers/qcmm {
    lua   = lua4;
    ocaml = ocaml_3_08_0;
    inherit fetchurl stdenv mk noweb groff;
  };

  roadsend = import ../development/compilers/roadsend {
    inherit fetchurl stdenv flex bison bigloo lib curl composableDerivation;
    # optional features
    # all features pcre, fcgi xml mysql, sqlite3, (not implemented: odbc gtk gtk2)
    flags = ["pcre" "xml" "mysql"];
    inherit mysql libxml2 fcgi;
  };

  sbcl = builderDefsPackage (import ../development/compilers/sbcl) {
    inherit makeWrapper;
    clisp = clisp_2_44_1;
  };

  scala = import ../development/compilers/scala {
    inherit stdenv fetchurl;
  };

  stalin = import ../development/compilers/stalin {
    inherit stdenv fetchurl;
    inherit (xlibs) libX11;
  };

  strategoPackages = strategoPackages017;

  strategoPackages016 = import ../development/compilers/strategoxt/0.16.nix {
    inherit fetchurl pkgconfig aterm getopt;
    stdenv = overrideInStdenv stdenv [gnumake380];
  };

  strategoPackages017 = import ../development/compilers/strategoxt/0.17.nix {
    inherit fetchurl stdenv pkgconfig aterm getopt jdk;
  };

  strategoPackages018 = import ../development/compilers/strategoxt/0.18.nix {
    inherit fetchurl stdenv pkgconfig aterm getopt jdk makeStaticBinaries; 
  };

  metaBuildEnv = import ../development/compilers/meta-environment/meta-build-env {
    inherit fetchurl stdenv;
  };

  swiProlog = import ../development/compilers/swi-prolog {
    inherit fetchurl stdenv;
  };

  tinycc = import ../development/compilers/tinycc {
    inherit fetchurl stdenv perl texinfo;
  };

  visualcpp = (import ../development/compilers/visual-c++ {
    inherit fetchurl stdenv cabextract;
  });

  webdsl = import ../development/compilers/webdsl {
    inherit stdenv fetchurl pkgconfig strategoPackages;
  };

  win32hello = import ../development/compilers/visual-c++/test {
    inherit fetchurl stdenv visualcpp windowssdk;
  };

  wrapGCCWith = gccWrapper: glibc: baseGCC: gccWrapper {
    nativeTools = stdenv ? gcc && stdenv.gcc.nativeTools;
    nativeLibc = stdenv ? gcc && stdenv.gcc.nativeLibc;
    nativePrefix = if stdenv ? gcc then stdenv.gcc.nativePrefix else "";
    gcc = baseGCC;
    libc = glibc;
    inherit stdenv binutils coreutils;
  };

  wrapGCC = wrapGCCWith (import ../build-support/gcc-wrapper) glibc;

  wrapGCCCross =
    {gcc, libc, binutils, cross, shell ? "", name ? "gcc-cross-wrapper"}:
    
    import ../build-support/gcc-cross-wrapper {
      nativeTools = false;
      nativeLibc = false;
      inherit stdenv gcc binutils libc shell name cross;
    };

  # FIXME: This is a specific hack for GCC-UPC.  Eventually, we may
  # want to merge `gcc-upc-wrapper' and `gcc-wrapper'.
  wrapGCCUPC = baseGCC: import ../build-support/gcc-upc-wrapper {
    nativeTools = stdenv ? gcc && stdenv.gcc.nativeTools;
    nativeLibc = stdenv ? gcc && stdenv.gcc.nativeLibc;
    gcc = baseGCC;
    libc = glibc;
    inherit stdenv binutils;
  };

  # prolog
  yap = import ../development/compilers/yap {
    inherit fetchurl stdenv;
  };


  ### DEVELOPMENT / INTERPRETERS

  acl2 = builderDefsPackage ../development/interpreters/acl2 {
    inherit sbcl;
  };

  clisp = import ../development/interpreters/clisp {
    inherit fetchurl stdenv libsigsegv gettext
      readline ncurses coreutils pcre zlib libffi libffcall;
    inherit (xlibs) libX11 libXau libXt xproto
      libXpm libXext xextproto;
  };

  # compatibility issues in 2.47 - at list 2.44.1 is known good
  # for sbcl bootstrap
  clisp_2_44_1 = import ../development/interpreters/clisp/2.44.1.nix {
    inherit fetchurl stdenv gettext
      readline ncurses coreutils pcre zlib libffi libffcall;
    inherit (xlibs) libX11 libXau libXt xproto
      libXpm libXext xextproto;
    libsigsegv = libsigsegv_25;
  };

  erlang = import ../development/interpreters/erlang {
    inherit fetchurl stdenv perl gnum4 ncurses openssl;
  };

  guile = import ../development/interpreters/guile {
    inherit fetchurl stdenv readline libtool gmp gawk makeWrapper;
  };

  guile_1_9 = import ../development/interpreters/guile/1.9.nix {
    inherit fetchurl stdenv readline libtool gmp gawk makeWrapper
      libunistring pkgconfig boehmgc;
  };

  guile_1_9_coverage = import ../development/interpreters/guile/1.9.nix {
    inherit fetchurl stdenv readline libtool gmp gawk makeWrapper
      libunistring pkgconfig boehmgc;
    inherit (releaseTools) coverageAnalysis;
  };

  io = builderDefsPackage (import ../development/interpreters/io) {
    inherit sqlite zlib gmp libffi cairo ncurses freetype mesa
      libpng libtiff libjpeg readline libsndfile libxml2
      freeglut e2fsprogs libsamplerate pcre libevent libedit;
  };

  kaffe =  import ../development/interpreters/kaffe {
    inherit fetchurl stdenv jikes alsaLib xlibs;
  };

  lua4 = import ../development/interpreters/lua-4 {
    inherit fetchurl stdenv;
  };

  lua5 = import ../development/interpreters/lua-5 {
    inherit fetchurl stdenv ncurses readline;
  };

  maude = import ../development/interpreters/maude {
    inherit fetchurl stdenv flex bison ncurses buddy tecla gmpxx libsigsegv makeWrapper;
  };

  octave = import ../development/interpreters/octave {
    inherit stdenv fetchurl gfortran readline ncurses perl flex qhull texinfo;
  };

  # mercurial (hg) bleeding edge version
  octaveHG = import ../development/interpreters/octave/hg.nix {
    inherit fetchurl readline ncurses perl flex atlas getConfig glibc qhull gfortran;
    inherit automake autoconf bison gperf lib python gnuplot texinfo texLive; # for dev Version
    inherit stdenv;
    inherit (xlibs) libX11;
    #stdenv = overrideGCC stdenv gcc40;
    inherit (bleedingEdgeRepos) sourceByName;
  };

  perl58 = import ../development/interpreters/perl-5.8 {
      inherit fetchurl stdenv;
      impureLibcPath = if stdenv.isLinux then null else "/usr";
    };

  perl510 = makeOverridable (import ../development/interpreters/perl-5.10) {
    inherit stdenv;
    fetchurl = fetchurlBoot;
    impureLibcPath = if stdenv.isLinux then null else "/usr";
  };

  perl = if system != "i686-cygwin" then perl510 else sysPerl;

  # FIXME: unixODBC needs patching on Darwin (see darwinports)
  phpOld = import ../development/interpreters/php {
    inherit stdenv fetchurl flex bison libxml2 apacheHttpd;
    unixODBC =
      if stdenv.isDarwin then null else unixODBC;
  };

  php = import ../development/interpreters/php_configurable {
    inherit
      stdenv fetchurl lib composableDerivation autoconf automake
      flex bison apacheHttpd mysql libxml2 # gettext
      zlib curl gd postgresql openssl pkgconfig sqlite getConfig;
  };

  pltScheme = builderDefsPackage (import ../development/interpreters/plt-scheme) {
    inherit cairo fontconfig freetype libjpeg libpng openssl
      perl mesa zlib which;
    inherit (xorg) libX11 libXaw libXft libXrender libICE xproto
      renderproto pixman libSM libxcb libXext xextproto libXmu
      libXt;
  };

  python = if getConfig ["python" "full"] false then pythonFull else pythonBase;
  python25 = if getConfig ["python" "full"] false then python25Full else python25Base;
  pythonBase = python25Base;
  pythonFull = python25Full;

  python24 = import ../development/interpreters/python/2.4 {
    inherit fetchurl stdenv zlib bzip2;
  };

  python25Base = composedArgsAndFun (import ../development/interpreters/python/2.5) {
    inherit fetchurl stdenv zlib bzip2 gdbm;
  };

  python25Full = python25Base.passthru.function {
    # FIXME: We lack ncurses support, needed, e.g., for `gpsd'.
    db4 = if getConfig ["python" "db4Support"] true then db4 else null;
    sqlite = if getConfig ["python" "sqliteSupport"] true then sqlite else null;
    readline = if getConfig ["python" "readlineSupport"] true then readline else null;
    openssl = if getConfig ["python" "opensslSupport"] true then openssl else null;
    tk = if getConfig ["python" "tkSupport"] true then tk else null;
    tcl = if getConfig ["python" "tkSupport"] true then tcl else null;
    libX11 = if getConfig ["python" "tkSupport"] true then xlibs.libX11 else null;
    xproto = if getConfig ["python" "tkSupport"] true then xlibs.xproto else null;
  };

  python26Base = composedArgsAndFun (import ../development/interpreters/python/2.6) {
    inherit fetchurl stdenv zlib bzip2 gdbm;
    arch = if stdenv.isDarwin then darwinArchUtility else null;
    sw_vers = if stdenv.isDarwin then darwinSwVersUtility else null;
  };

  python26Full = python26Base.passthru.function {
    # FIXME: We lack ncurses support, needed, e.g., for `gpsd'.
    db4 = if getConfig ["python" "db4Support"] true then db4 else null;
    sqlite = if getConfig ["python" "sqliteSupport"] true then sqlite else null;
    readline = if getConfig ["python" "readlineSupport"] true then readline else null;
    openssl = if getConfig ["python" "opensslSupport"] true then openssl else null;
    tk = if getConfig ["python" "tkSupport"] true then tk else null;
    tcl = if getConfig ["python" "tkSupport"] true then tcl else null;
    libX11 = if getConfig ["python" "tkSupport"] true then xlibs.libX11 else null;
    xproto = if getConfig ["python" "tkSupport"] true then xlibs.xproto else null;
  };

  # new python and lib proposal
  # - adding a python lib to buildinputs should be enough
  #   (handles .pth files by patching site.py
  #    while introducing NIX_PYTHON_SITES describing list of modules)
  # - adding pyCheck = "import foo" test scripts to ensure libraries can be imported
  # - providing pythonWrapper so that you can run python and import the selected libraries
  # feel free to comment on this (experimental)
  python25New = recurseIntoAttrs ((import ../development/interpreters/python-new/2.5) pkgs);
  pythonNew = python25New; # the default python

  pyrex = pyrex095;

  pyrex095 = import ../development/interpreters/pyrex/0.9.5.nix {
    inherit fetchurl stdenv stringsWithDeps lib builderDefs python;
  };

  pyrex096 = import ../development/interpreters/pyrex/0.9.6.nix {
    inherit fetchurl stdenv stringsWithDeps lib builderDefs python;
  };

  Qi = composedArgsAndFun (import ../development/compilers/qi/9.1.nix) {
    inherit clisp stdenv fetchurl builderDefs unzip;
  };

  ruby18 = import ../development/interpreters/ruby {
    inherit fetchurl stdenv readline ncurses zlib lib openssl makeOverridable gdbm;
  };
  ruby19 = import ../development/interpreters/ruby/ruby-19.nix { inherit ruby18 fetchurl; };
  ruby = ruby18;

  rubyLibs = recurseIntoAttrs (import ../development/interpreters/ruby/libs.nix {
    inherit pkgs stdenv;
  });

  rake = import ../development/ruby-modules/rake {
    inherit fetchurl stdenv ruby ;
  };

  rubySqlite3 = import ../development/ruby-modules/sqlite3 {
    inherit fetchurl stdenv ruby sqlite;
  };

  rLang = import ../development/interpreters/r-lang {
    inherit fetchurl stdenv readline perl gfortran libpng zlib;
    inherit (xorg) libX11 libXt;
    withBioconductor = getConfig ["rLang" "withBioconductor"] false;
  };

  rubygemsFun = ruby: builderDefsPackage (import ../development/interpreters/ruby/gems.nix) {
    inherit ruby makeWrapper;
  };
  rubygems = rubygemsFun ruby;

  rq = import ../applications/networking/cluster/rq {
    inherit fetchurl stdenv sqlite ruby ;
  };

  scsh = import ../development/interpreters/scsh {
    inherit stdenv fetchurl;
  };

  spidermonkey = import ../development/interpreters/spidermonkey {
    inherit fetchurl stdenv readline;
  };

  sysPerl = import ../development/interpreters/sys-perl {
    inherit stdenv;
  };

  tcl = import ../development/interpreters/tcl {
    inherit fetchurl stdenv;
  };

  xulrunnerWrapper = {application, launcher}:
    import ../development/interpreters/xulrunner/wrapper {
      inherit stdenv application launcher;
      xulrunner = xulrunner35;
    };


  ### DEVELOPMENT / MISC

  avrgcclibc = import ../development/misc/avr-gcc-with-avr-libc {
    inherit fetchurl stdenv writeTextFile gnumake coreutils gnutar bzip2
      gnugrep gnused gawk;
    gcc = gcc40;
  };

  avr8burnomat = import ../development/misc/avr8-burn-omat {
    inherit fetchurl stdenv unzip;
  };

  /*
  toolbus = import ../development/interpreters/toolbus {
    inherit stdenv fetchurl atermjava toolbuslib aterm yacc flex;
  };
  */

  bleedingEdgeRepos = import ../development/misc/bleeding-edge-repos {
    inherit getConfig fetchurl lib;
  };

  ecj = import ../development/eclipse/ecj {
    inherit fetchurl stdenv unzip ant gcj;
  };

  jdtsdk = import ../development/eclipse/jdt-sdk {
    inherit fetchurl stdenv unzip;
  };

  jruby116 = import ../development/interpreters/jruby {
    inherit fetchurl stdenv;
  };

  guileCairo = import ../development/guile-modules/guile-cairo {
    inherit fetchurl stdenv guile pkgconfig cairo guileLib;
  };

  guileGnome = import ../development/guile-modules/guile-gnome {
    inherit fetchurl stdenv guile guileLib gwrap pkgconfig guileCairo;
    gconf = gnome.GConf;
    inherit (gnome) glib gnomevfs gtk libglade libgnome libgnomecanvas
      libgnomeui pango;
  };

  guileLib = import ../development/guile-modules/guile-lib {
    inherit fetchurl stdenv guile texinfo;
  };

  windowssdk = (
    import ../development/misc/windows-sdk {
      inherit fetchurl stdenv cabextract;
    });


  ### DEVELOPMENT / TOOLS


  antlr = import ../development/tools/parsing/antlr/2.7.7.nix {
    inherit fetchurl stdenv jdk python;
  };

  antlr3 = import ../development/tools/parsing/antlr {
    inherit fetchurl stdenv jre;
  };

  antDarwin = apacheAnt.override rec { jdk = openjdkDarwin ; name = "ant-" + jdk.name ; } ;

  ant = apacheAnt;
  apacheAnt = makeOverridable (import ../development/tools/build-managers/apache-ant) {
    inherit fetchurl stdenv jdk;
    name = "ant-" + jdk.name;
  };

  apacheAnt14 = import ../development/tools/build-managers/apache-ant {
    inherit fetchurl stdenv;
    jdk = j2sdk14x;
    name = "ant-" + j2sdk14x.name;
  };

  apacheAntGcj = import ../development/tools/build-managers/apache-ant/from-source.nix {
    inherit fetchurl stdenv;
    inherit junit; # must be either pre-built or built with GCJ *alone*
    javac = gcj;
    jvm = gcj;
  };

  autobuild = import ../development/tools/misc/autobuild {
    inherit fetchurl stdenv makeWrapper perl openssh rsync;
  };

  autoconf = import ../development/tools/misc/autoconf {
    inherit fetchurl stdenv perl m4;
  };

  autoconf213 = import ../development/tools/misc/autoconf/2.13.nix {
    inherit fetchurl stdenv perl m4 lzma;
  };

  automake = automake110x;

  automake17x = import ../development/tools/misc/automake/automake-1.7.x.nix {
    inherit fetchurl stdenv perl autoconf makeWrapper;
  };

  automake19x = import ../development/tools/misc/automake/automake-1.9.x.nix {
    inherit fetchurl stdenv perl autoconf makeWrapper;
  };

  automake110x = import ../development/tools/misc/automake/automake-1.10.x.nix {
    inherit fetchurl stdenv perl autoconf makeWrapper;
  };

  automake111x = import ../development/tools/misc/automake/automake-1.11.x.nix {
    inherit fetchurl stdenv perl autoconf makeWrapper;
  };

  avrdude = import ../development/tools/misc/avrdude {
    inherit lib fetchurl stdenv flex yacc composableDerivation texLive;
  };

  binutils = useFromStdenv "binutils"
    (import ../development/tools/misc/binutils {
      inherit fetchurl stdenv noSysDirs;
    });

  binutilsCross = cross : import ../development/tools/misc/binutils {
      inherit stdenv fetchurl cross;
      noSysDirs = true;
  };

  bison = bison23;

  bison1875 = import ../development/tools/parsing/bison/bison-1.875.nix {
    inherit fetchurl stdenv m4;
  };

  bison23 = import ../development/tools/parsing/bison/bison-2.3.nix {
    inherit fetchurl stdenv m4;
  };

  bison24 = import ../development/tools/parsing/bison/bison-2.4.nix {
    inherit fetchurl stdenv m4;
  };

  buildbot = import ../development/tools/build-managers/buildbot {
    inherit fetchurl stdenv python twisted makeWrapper;
  };

  byacc = import ../development/tools/parsing/byacc {
    inherit fetchurl stdenv;
  };

  camlp5_strict = import ../development/tools/ocaml/camlp5 {
    inherit stdenv fetchurl ocaml;
  };

  camlp5_transitional = import ../development/tools/ocaml/camlp5 {
    inherit stdenv fetchurl ocaml;
    transitional = true;
  };

  ccache = import ../development/tools/misc/ccache {
    inherit fetchurl stdenv;
  };

  ctags = import ../development/tools/misc/ctags {
    inherit fetchurl stdenv bleedingEdgeRepos automake autoconf;
  };

  ctagsWrapped = import ../development/tools/misc/ctags/wrapped.nix {
    inherit pkgs ctags writeScriptBin lib makeOverridable;
  };

  cmake = import ../development/tools/build-managers/cmake {
    inherit fetchurl stdenv replace ncurses;
  };

  cproto = import ../development/tools/misc/cproto {
    inherit fetchurl stdenv flex bison;
  };

  cflow = import ../development/tools/misc/cflow {
    inherit fetchurl stdenv gettext emacs;
  };

  cscope = import ../development/tools/misc/cscope {
    inherit fetchurl stdenv ncurses pkgconfig emacs;
  };

  dejagnu = import ../development/tools/misc/dejagnu {
    inherit fetchurl stdenv expect makeWrapper;
  };

  ddd = import ../development/tools/misc/ddd {
    inherit fetchurl stdenv lesstif ncurses;
    inherit (xlibs) libX11 libXt;
  };

  distcc = import ../development/tools/misc/distcc {
    inherit fetchurl stdenv popt python;
    avahi = if getPkgConfig "distcc" "avahi" false then avahi else null;
    pkgconfig = if getPkgConfig "distcc" "gtk" false then pkgconfig else null;
    gtk = if getPkgConfig "distcc" "gtk" false then gtkLibs.gtk else null;
  };

  docutils = builderDefsPackage (import ../development/tools/documentation/docutils) {
    inherit python pil makeWrapper;
  };

  doxygen = import ../development/tools/documentation/doxygen {
    inherit fetchurl stdenv graphviz perl flex bison gnumake;
    inherit (xlibs) libX11 libXext;
    qt = if getPkgConfig "doxygen" "qt4" true then qt4 else null;
  };

  eggdbus = import ../development/tools/misc/eggdbus {
    inherit stdenv fetchurl pkgconfig dbus dbus_glib glib;
  };

  elfutils = import ../development/tools/misc/elfutils {
    inherit fetchurl stdenv m4;
  };

  epm = import ../development/tools/misc/epm {
    inherit fetchurl stdenv rpm;
  };

  emma = import ../development/tools/analysis/emma {
    inherit fetchurl stdenv unzip;
  };

  findbugs = import ../development/tools/analysis/findbugs {
    inherit fetchurl stdenv;
  };

  pmd = import ../development/tools/analysis/pmd {
    inherit fetchurl stdenv unzip;
  };

  jdepend = import ../development/tools/analysis/jdepend {
    inherit fetchurl stdenv unzip;
  };

  checkstyle = import ../development/tools/analysis/checkstyle {
    inherit fetchurl stdenv unzip;
  };

  flex = flex254a;

  flex2535 = import ../development/tools/parsing/flex/flex-2.5.35.nix {
    inherit fetchurl stdenv yacc m4;
  };

  flex2534 = import ../development/tools/parsing/flex/flex-2.5.34.nix {
    inherit fetchurl stdenv yacc m4;
  };

  flex2533 = import ../development/tools/parsing/flex/flex-2.5.33.nix {
    inherit fetchurl stdenv yacc m4;
  };

  flex254a = import ../development/tools/parsing/flex/flex-2.5.4a.nix {
    inherit fetchurl stdenv yacc;
  };

  m4 = gnum4;

  global = import ../development/tools/misc/global {
    inherit fetchurl stdenv;
  };

  gnum4 = makeOverridable (import ../development/tools/misc/gnum4) {
    inherit fetchurl stdenv;
  };

  gnumake = useFromStdenv "gnumake"
    (import ../development/tools/build-managers/gnumake {
      inherit fetchurl stdenv;
    });

  gnumake380 = import ../development/tools/build-managers/gnumake-3.80 {
    inherit fetchurl stdenv;
  };

  gperf = import ../development/tools/misc/gperf {
    inherit fetchurl stdenv;
  };

  gtkdialog = import ../development/tools/misc/gtkdialog {
    inherit fetchurl stdenv pkgconfig;
    inherit (gtkLibs) gtk;
  };

  /*
  hsc2hs = import ../development/tools/misc/hsc2hs {
    inherit bleedingEdgeRepos stdenv;
    ghc = ghcsAndLibs.ghc68.ghc;
    libs = with (ghc68extraLibs ghcsAndLibs.ghc68 // ghcsAndLibs.ghc68.core_libs); [ base directory process cabal_darcs ];
  };
  */

  guileLint = import ../development/tools/guile/guile-lint {
    inherit fetchurl stdenv guile;
  };

  gwrap = import ../development/tools/guile/g-wrap {
    inherit fetchurl stdenv guile libffi pkgconfig guileLib glib;
  };

  help2man = import ../development/tools/misc/help2man {
    inherit fetchurl stdenv perl gettext;
    inherit (perlPackages) LocaleGettext;
  };

  iconnamingutils = import ../development/tools/misc/icon-naming-utils {
    inherit fetchurl stdenv perl;
    inherit (perlPackages) XMLSimple;
  };

  indent = import ../development/tools/misc/indent {
    inherit fetchurl stdenv;
  };

  jikespg = import ../development/tools/parsing/jikespg {
    inherit fetchurl stdenv;
  };

  kcachegrind = import ../development/tools/misc/kcachegrind {
    inherit fetchurl stdenv kdelibs zlib perl expat libpng libjpeg;
    inherit (xlibs) libX11 libXext libSM;
    qt = qt3;
  };

  lcov = import ../development/tools/analysis/lcov {
    inherit fetchurl stdenv perl;
  };

  libtool = libtool_2;

  libtool_1_5 = import ../development/tools/misc/libtool {
    inherit fetchurl stdenv perl m4;
  };

  libtool_2 = import ../development/tools/misc/libtool/libtool2.nix {
    inherit fetchurl stdenv lzma perl m4;
  };

  lsof = import ../development/tools/misc/lsof {
    inherit fetchurl stdenv;
  };

  ltrace = composedArgsAndFun (import ../development/tools/misc/ltrace/0.5-3deb.nix) {
    inherit fetchurl stdenv builderDefs stringsWithDeps lib elfutils;
  };

  mk = import ../development/tools/build-managers/mk {
    inherit fetchurl stdenv;
  };

  noweb = import ../development/tools/literate-programming/noweb {
    inherit fetchurl stdenv;
  };

  openafsClient = import ../servers/openafs-client {
    inherit stdenv fetchurl autoconf automake flex yacc;
    inherit kernel_2_6_28 glibc ncurses perl krb5;
  };

  openocd = import ../development/tools/misc/openocd {
    inherit fetchurl stdenv libftdi;
  };

  oprofile = import ../development/tools/profiling/oprofile {
    inherit fetchurl stdenv binutils popt;
    inherit makeWrapper gawk which gnugrep;
  };

  patchelf = useFromStdenv "patchelf"
    (import ../development/tools/misc/patchelf {
      inherit fetchurl stdenv;
    });

  patchelf05 = import ../development/tools/misc/patchelf/0.5.nix {
    inherit fetchurl stdenv;
  };

  pmccabe = import ../development/tools/misc/pmccabe {
    inherit fetchurl stdenv;
  };

  /**
   * pkgconfig is optionally taken from the stdenv to allow bootstrapping
   * of glib and pkgconfig itself on MinGW.
   */
  pkgconfig = useFromStdenv "pkgconfig"
    (import ../development/tools/misc/pkgconfig {
      inherit fetchurl stdenv;
    });

  radare = import ../development/tools/analysis/radare {
    inherit stdenv fetchurl pkgconfig libusb readline gtkdialog python
      ruby libewf perl;
    inherit (gtkLibs) gtk;
    inherit (gnome) vte;
    lua = lua5;
    useX11 = getConfig ["radare" "useX11"] false;
    pythonBindings = getConfig ["radare" "pythonBindings"] false;
    rubyBindings = getConfig ["radare" "rubyBindings"] false;
    luaBindings = getConfig ["radare" "luaBindings"] false;
  };

  ragel = import ../development/tools/parsing/ragel {
    inherit composableDerivation fetchurl transfig texLive;
  };

  remake = import ../development/tools/build-managers/remake {
      inherit fetchurl stdenv;
    };

  # couldn't find the source yet
  seleniumRCBin = import ../development/tools/selenium/remote-control {
    inherit fetchurl stdenv unzip;
    jre = jdk;
  };

  scons = import ../development/tools/build-managers/scons {
    inherit fetchurl stdenv python makeWrapper;
  };

  sloccount = import ../development/tools/misc/sloccount {
    inherit fetchurl stdenv perl;
  };

  sparse = import ../development/tools/analysis/sparse {
    inherit fetchurl stdenv pkgconfig;
  };

  spin = import ../development/tools/analysis/spin {
    inherit fetchurl stdenv flex yacc tk;
  };

  splint = import ../development/tools/analysis/splint {
    inherit fetchurl stdenv flex;
  };

  strace = import ../development/tools/misc/strace {
    inherit fetchurl stdenv;
  };

  swig = import ../development/tools/misc/swig {
    inherit fetchurl stdenv boost;
  };

  swigWithJava = swig;

  swftools = import ../tools/video/swftools {
    inherit fetchurl stdenv x264 zlib libjpeg freetype giflib;
  };

  texinfo49 = import ../development/tools/misc/texinfo/4.9.nix {
    inherit fetchurl stdenv ncurses;
  };

  texinfo = makeOverridable (import ../development/tools/misc/texinfo) {
    inherit fetchurl stdenv ncurses lzma;
  };

  texi2html = import ../development/tools/misc/texi2html {
    inherit fetchurl stdenv perl;
  };

  uisp = import ../development/tools/misc/uisp {
    inherit fetchurl stdenv;
  };

  gdb = import ../development/tools/misc/gdb {
    inherit fetchurl stdenv ncurses gmp mpfr expat texinfo;
    readline = readline5;
  };

  valgrind = import ../development/tools/analysis/valgrind {
    inherit fetchurl stdenv perl gdb;
  };

  xxdiff = builderDefsPackage (import ../development/tools/misc/xxdiff/3.2.nix) {
    flex = flex2535;
    qt = qt3;
    inherit pkgconfig makeWrapper bison python;
    inherit (xlibs) libXext libX11;
  };

  yacc = bison;

  yodl = import ../development/tools/misc/yodl {
    inherit stdenv fetchurl perl;
  };


  ### DEVELOPMENT / LIBRARIES


  a52dec = import ../development/libraries/a52dec {
    inherit fetchurl stdenv;
  };

  aalib = import ../development/libraries/aalib {
    inherit fetchurl stdenv ncurses;
  };

  acl = useFromStdenv "acl"
    (import ../development/libraries/acl {
      inherit stdenv fetchurl gettext attr libtool;
    });

  adns = import ../development/libraries/adns/1.4.nix {
    inherit stdenv fetchurl;
    static = getPkgConfig "adns" "static" (stdenv ? isStatic || stdenv ? isDietLibC);
  };

  agg = import ../development/libraries/agg {
    inherit fetchurl stdenv autoconf automake libtool pkgconfig
      freetype SDL;
    inherit (xlibs) libX11;
  };

  amrnb = import ../development/libraries/amrnb {
    inherit fetchurl stdenv unzip;
  };

  amrwb = import ../development/libraries/amrwb {
    inherit fetchurl stdenv unzip;
  };

  apr = makeOverridable (import ../development/libraries/apr) {
    inherit (pkgsOverriden) fetchurl stdenv;
  };

  aprutil = makeOverridable (import ../development/libraries/apr-util) {
    inherit (pkgsOverriden) fetchurl stdenv apr expat db4;
    bdbSupport = true;
  };

  arts = import ../development/libraries/arts {
    inherit fetchurl stdenv pkgconfig;
    inherit (xlibs) libX11 libXext;
    inherit kdelibs zlib libjpeg libpng perl;
    qt = qt3;
    inherit (gnome) glib;
  };

  aspell = import ../development/libraries/aspell {
    inherit fetchurl stdenv perl;
  };

  aspellDicts = recurseIntoAttrs (import ../development/libraries/aspell/dictionaries.nix {
    inherit fetchurl stdenv aspell which;
  });

  aterm = aterm25;

  aterm242fixes = lowPrio (import ../development/libraries/aterm/2.4.2-fixes.nix {
    inherit fetchurl stdenv;
  });

  aterm25 = makeOverridable (import ../development/libraries/aterm/2.5.nix) {
    inherit fetchurl stdenv;
  };

  aterm28 = lowPrio (import ../development/libraries/aterm/2.8.nix {
    inherit fetchurl stdenv;
  });

  attr = useFromStdenv "attr"
    (import ../development/libraries/attr {
      inherit stdenv fetchurl gettext libtool;
    });

  aubio = import ../development/libraries/aubio {
    inherit fetchurl stdenv pkgconfig fftw libsndfile libsamplerate python
      alsaLib jackaudio;
  };

  axis = import ../development/libraries/axis {
    inherit fetchurl stdenv;
  };

  babl = import ../development/libraries/babl {
    inherit fetchurl stdenv;
  };

  beecrypt = import ../development/libraries/beecrypt {
    inherit fetchurl stdenv m4;
  };

  boehmgc = import ../development/libraries/boehm-gc {
    inherit fetchurl stdenv;
  };

  boolstuff = import ../development/libraries/boolstuff {
    inherit fetchurl stdenv lib pkgconfig;
  };

  boost_1_36_0 = import ../development/libraries/boost/1.36.0.nix {
    inherit fetchurl stdenv icu expat zlib bzip2 python;
  };

  boost = makeOverridable (import ../development/libraries/boost/1.40.0.nix) {
    inherit fetchurl stdenv icu expat zlib bzip2 python;
  };

  # A Boost build with all library variants enabled.  Very large (about 250 MB).
  boostFull = appendToName "full" (boost.override {
    enableDebug = true;
    enableSingleThreaded = true;
    enableStatic = true;
  });

  botan = builderDefsPackage (import ../development/libraries/botan) {
    inherit perl;
  };

  buddy = import ../development/libraries/buddy {
    inherit fetchurl stdenv bison;
  };

  cairo = import ../development/libraries/cairo {
    inherit fetchurl stdenv pkgconfig x11 fontconfig freetype zlib libpng;
    inherit (xlibs) pixman libxcb xcbutil;
  };

  cairomm = import ../development/libraries/cairomm {
    inherit fetchurl stdenv pkgconfig cairo x11 fontconfig freetype libsigcxx;
  };

  ccrtp = import ../development/libraries/ccrtp {
    inherit fetchurl stdenv lib pkgconfig openssl libgcrypt commoncpp2;
  };

  chipmunk = builderDefsPackage (import ../development/libraries/chipmunk) {
    inherit cmake freeglut mesa;
    inherit (xlibs) libX11 xproto inputproto libXi libXmu;
  };

  chmlib = import ../development/libraries/chmlib {
    inherit fetchurl stdenv;
  };

  cil = import ../development/libraries/cil {
    inherit stdenv fetchurl ocaml perl;
  };

  cilaterm = import ../development/libraries/cil-aterm {
    stdenv = overrideInStdenv stdenv [gnumake380];
    inherit fetchurl perl ocaml;
  };

  clanlib = import ../development/libraries/clanlib {
    inherit fetchurl stdenv zlib libpng libjpeg libvorbis libogg mesa;
    inherit (xlibs) libX11 xf86vidmodeproto libXmu libXxf86vm;
  };

  classpath = import ../development/libraries/java/classpath {
    javac = gcj;
    jvm = gcj;
    inherit fetchurl stdenv pkgconfig antlr;
    inherit (gtkLibs) gtk;
    gconf = gnome.GConf;
  };

  clearsilver = import ../development/libraries/clearsilver {
    inherit fetchurl stdenv python;
  };

  clppcre = builderDefsPackage (import ../development/libraries/cl-ppcre) {
  };

  cluceneCore = (import ../development/libraries/clucene-core) {
    inherit fetchurl stdenv;
  };

  commoncpp2 = import ../development/libraries/commoncpp2 {
    inherit stdenv fetchurl lib;
  };

  consolekit = makeOverridable (import ../development/libraries/consolekit) {
    inherit stdenv fetchurl pkgconfig dbus_glib zlib pam policykit expat glib;
    inherit (xlibs) libX11;
  };

  coredumper = import ../development/libraries/coredumper {
    inherit fetchurl stdenv;
  };

  ctl = import ../development/libraries/ctl {
    inherit fetchurl stdenv ilmbase;
  };

  cppunit = import ../development/libraries/cppunit {
    inherit fetchurl stdenv;
  };

  cracklib = import ../development/libraries/cracklib {
    inherit fetchurl stdenv;
  };

  cryptopp = import ../development/libraries/crypto++ {
    inherit fetchurl stdenv unzip libtool;
  };

  cyrus_sasl = import ../development/libraries/cyrus-sasl {
    inherit fetchurl stdenv openssl db4 gettext;
  };

  db4 = db45;

  db44 = import ../development/libraries/db4/db4-4.4.nix {
    inherit fetchurl stdenv;
  };

  db45 = import ../development/libraries/db4/db4-4.5.nix {
    inherit fetchurl stdenv;
  };

  dbus = import ../development/libraries/dbus {
    inherit fetchurl stdenv pkgconfig expat;
    inherit (xlibs) libX11 libICE libSM;
    useX11 = true; # !!! `false' doesn't build
  };

  dbus_glib = makeOverridable (import ../development/libraries/dbus-glib) {
    inherit fetchurl stdenv pkgconfig gettext dbus expat glib;
  };

  dclib = import ../development/libraries/dclib {
    inherit fetchurl stdenv libxml2 openssl bzip2;
  };

  directfb = import ../development/libraries/directfb {
    inherit fetchurl stdenv perl zlib libjpeg freetype
      SDL libpng giflib;
    inherit (xlibs) libX11 libXext xproto xextproto renderproto
      libXrender;
  };

  enchant = makeOverridable (import ../development/libraries/enchant) {
    inherit fetchurl stdenv aspell pkgconfig;
    inherit (gnome) glib;
  };

  exiv2 = import ../development/libraries/exiv2 {
    inherit fetchurl stdenv zlib;
  };

  expat = import ../development/libraries/expat {
    inherit fetchurl stdenv;
  };

  extremetuxracer = builderDefsPackage (import ../games/extremetuxracer) {
    inherit mesa tcl freeglut SDL SDL_mixer pkgconfig
    	libpng gettext intltool;
    inherit (xlibs) libX11 xproto libXi inputproto
    	libXmu libXext xextproto libXt libSM libICE;
  };

  eventlog = import ../development/libraries/eventlog {
    inherit fetchurl stdenv;
  };

  facile = import ../development/libraries/facile {
    inherit fetchurl stdenv;
    # Actually, we don't need this version but we need native-code compilation
    ocaml = ocaml_3_10_0;
  };

  faac = import ../development/libraries/faac {
    inherit fetchurl stdenv autoconf automake libtool;
  };

  faad2 = import ../development/libraries/faad2 {
    inherit fetchurl stdenv;
  };

  fcgi = import ../development/libraries/fcgi {
      inherit fetchurl stdenv;
  };

  ffmpeg = import ../development/libraries/ffmpeg {
    inherit fetchurl stdenv faad2;
  };

  fftw = import ../development/libraries/fftw {
    inherit fetchurl stdenv builderDefs stringsWithDeps;
    singlePrecision = false;
  };

  fftwSinglePrec = import ../development/libraries/fftw {
    inherit fetchurl stdenv builderDefs stringsWithDeps;
    singlePrecision = true;
  };

  fltk11 = (import ../development/libraries/fltk/fltk11.nix) {
    inherit composableDerivation x11 lib pkgconfig freeglut;
    inherit fetchurl stdenv mesa mesaHeaders libpng libjpeg zlib ;
    inherit (xlibs) inputproto libXi libXinerama libXft;
    flags = [ "useNixLibs" "threads" "shared" "gl" ];
  };

  fltk20 = (import ../development/libraries/fltk) {
    inherit composableDerivation x11 lib pkgconfig freeglut;
    inherit fetchurl stdenv mesa mesaHeaders libpng libjpeg zlib ;
    inherit (xlibs) inputproto libXi libXinerama libXft;
    flags = [ "useNixLibs" "threads" "shared" "gl" ];
  };

  fmod = import ../development/libraries/fmod {
    inherit stdenv fetchurl;
  };

  freeimage = import ../development/libraries/freeimage {
    inherit fetchurl stdenv unzip;
  };

  freetts = import ../development/libraries/freetts {
    inherit stdenv fetchurl apacheAnt unzip sharutils lib;
  };

  cfitsio = import ../development/libraries/cfitsio {
    inherit fetchurl stdenv;
  };

  fontconfig = import ../development/libraries/fontconfig {
    inherit fetchurl stdenv freetype expat;
  };

  makeFontsConf = let fontconfig_ = fontconfig; in {fontconfig ? fontconfig_, fontDirectories}:
    import ../development/libraries/fontconfig/make-fonts-conf.nix {
      inherit runCommand libxslt fontconfig fontDirectories;
    };

  freealut = import ../development/libraries/freealut {
    inherit fetchurl stdenv openal;
  };

  freeglut = import ../development/libraries/freeglut {
    inherit fetchurl stdenv x11 mesa;
  };

  freetype = import ../development/libraries/freetype {
    inherit fetchurl stdenv;
  };

  fribidi = import ../development/libraries/fribidi {
    inherit fetchurl stdenv;
  };

  fam = gamin;

  gamin = import ../development/libraries/gamin {
    inherit fetchurl stdenv python pkgconfig glib;
  };

  gav = import ../games/gav {
    inherit fetchurl SDL SDL_image SDL_mixer SDL_net;
    stdenv = overrideGCC stdenv gcc41;
  };

  gdbm = import ../development/libraries/gdbm {
    inherit fetchurl stdenv;
  };

  gdk_pixbuf = import ../development/libraries/gdk-pixbuf {
    inherit fetchurl stdenv libtiff libjpeg libpng;
    inherit (gtkLibs1x) gtk;
  };

  gegl = import ../development/libraries/gegl {
    inherit fetchurl stdenv libpng pkgconfig babl;
    openexr = openexr_1_6_1;
    #  avocodec avformat librsvg
    inherit cairo libjpeg librsvg;
    inherit (gtkLibs) pango glib gtk;
  };

  geoip = builderDefsPackage ../development/libraries/geoip {
    inherit zlib;
  };

  geos = import ../development/libraries/geos {
    inherit fetchurl fetchsvn stdenv autoconf
      automake libtool swig which lib composableDerivation python ruby;
    use_svn = stdenv.system == "x86_64-linux";
  };

  gettext = import ../development/libraries/gettext {
    inherit fetchurl stdenv libiconv;
  };

  gd = import ../development/libraries/gd {
    inherit fetchurl stdenv zlib libpng freetype libjpeg fontconfig;
  };

  gdal = stdenv.mkDerivation {
    name = "gdal-1.6.1-rc1";
    src = fetchurl {
      url = ftp://ftp.remotesensing.org/gdal/gdal-1.6.1-RC1.tar.gz;
      sha256 = "0f7da588yvb1d3l3gk5m0hrqlhg8m4gw93aip3dwkmnawz9r0qcw";
    };
  };

  giblib = import ../development/libraries/giblib {
    inherit fetchurl stdenv x11 imlib2;
  };

  glew = import ../development/libraries/glew {
    inherit fetchurl stdenv mesa x11 libtool;
    inherit (xlibs) libXmu libXi;
  };

  glibc =
    let haveRedHatKernel       = system == "i686-linux" || system == "x86_64-linux";
        haveBrokenRedHatKernel = haveRedHatKernel && getConfig ["brokenRedHatKernel"] false;
    in
    useFromStdenv "glibc" (if haveBrokenRedHatKernel then glibc25 else glibc29);

  glibc25 = import ../development/libraries/glibc-2.5 {
    inherit fetchurl stdenv kernelHeaders;
    installLocales = getPkgConfig "glibc" "locales" false;
  };

  glibc27 = import ../development/libraries/glibc-2.7 {
    inherit fetchurl stdenv kernelHeaders;
    #installLocales = false;
  };

  glibc29 = makeOverridable (import ../development/libraries/glibc-2.9) {
    inherit fetchurl stdenv kernelHeaders;
    installLocales = getPkgConfig "glibc" "locales" false;
  };

  glibc29Cross = cross : makeOverridable (import ../development/libraries/glibc-2.9) {
    inherit stdenv fetchurl cross;
    binutilsCross = binutilsCross cross;
    gccCross = gccCrossStageStatic cross;
    kernelHeaders = kernelHeadersCross cross;
    installLocales = getPkgConfig "glibc" "locales" false;
  };

  glibcCross = cross: glibc29Cross cross;

  eglibc = import ../development/libraries/eglibc {
    inherit fetchsvn stdenv kernelHeaders;
    installLocales = getPkgConfig "glibc" "locales" false;
  };

  glibcLocales = makeOverridable (import ../development/libraries/glibc-2.9/locales.nix) {
    inherit fetchurl stdenv;
  };

  glibcInfo = import ../development/libraries/glibc-2.9/info.nix {
    inherit fetchurl stdenv texinfo perl;
  };

  glibc_multi =
      runCommand "${glibc.name}-multi"
        { glibc64 = glibc;
          glibc32 = (import ./all-packages.nix {system = "i686-linux";}).glibc;
        }
        ''
          ensureDir $out
          ln -s $glibc64/* $out/

          rm $out/lib $out/lib64
          ensureDir $out/lib
          ln -s $glibc64/lib/* $out/lib
          ln -s $glibc32/lib $out/lib/32
          ln -s lib $out/lib64

          rm $out/include
          cp -rs $glibc32/include $out
          chmod -R u+w $out/include
          cp -rsf $glibc64/include $out
        '' # */
        ;

  gmime = import ../development/libraries/gmime {
    inherit fetchurl stdenv pkgconfig zlib glib;
  };

  gmm = import ../development/libraries/gmm {
    inherit fetchurl stdenv;
  };

  gmp = import ../development/libraries/gmp {
    inherit stdenv fetchurl m4;
  };

  # `gmpxx' used to mean "GMP with C++ bindings".  Now `gmp' has C++ bindings
  # by default, so that distinction is obsolete.
  gmpxx = gmp;

  goffice = import ../development/libraries/goffice {
    inherit fetchurl stdenv pkgconfig libgsf libxml2 cairo
      intltool gettext bzip2;
    inherit (gnome) glib gtk libglade libgnomeui pango;
    gconf = gnome.GConf;
    libart = gnome.libart_lgpl;
  };

  goocanvas = import ../development/libraries/goocanvas {
    inherit fetchurl stdenv pkgconfig cairo;
    inherit (gnome) gtk glib;
  };

  #GMP ex-satellite, so better keep it near gmp
  mpfr = import ../development/libraries/mpfr {
    inherit stdenv fetchurl gmp;
  };

  gst_all = recurseIntoAttrs (import ../development/libraries/gstreamer {
    inherit lib stdenv fetchurl perl bison pkgconfig libxml2
      python alsaLib cdparanoia libogg libvorbis libtheora freetype liboil
      libjpeg zlib speex libpng libdv aalib cairo libcaca flac hal libiec61883
      dbus libavc1394 ladspaH taglib pulseaudio gdbm bzip2 which makeOverridable;
    flex = flex2535;
    inherit (xorg) libX11 libXv libXext;
    inherit (gtkLibs) glib pango gtk;
    inherit (gnome) gnomevfs /* <- only passed for the no longer used older versions
             it is deprecated and didn't build on amd64 due to samba dependency */ gtkdoc
	     libsoup;
  });

  gnet = import ../development/libraries/gnet {
    inherit fetchurl stdenv pkgconfig glib;
  };

  gnutls = import ../development/libraries/gnutls {
    inherit fetchurl stdenv libgcrypt zlib lzo libtasn1 guile;
    guileBindings = getConfig ["gnutls" "guile"] true;
  };

  gpgme = import ../development/libraries/gpgme {
    inherit fetchurl stdenv libgpgerror pkgconfig pth gnupg gnupg2 glib;
  };

  # gnu scientific library
  gsl = import ../development/libraries/gsl {
    inherit fetchurl stdenv;
  };

  gtkimageview = import ../development/libraries/gtkimageview {
    inherit fetchurl stdenv pkgconfig;
    inherit (gnome) gtk;
  };

  gtkLibs = recurseIntoAttrs gtkLibs218;

  glib = gtkLibs.glib;

  gtkLibs1x = rec {

    glib = import ../development/libraries/glib/1.2.x.nix {
      inherit fetchurl stdenv;
    };

    gtk = import ../development/libraries/gtk+/1.2.x.nix {
      inherit fetchurl stdenv x11 glib;
    };

  };

  gtkLibs216 = rec {

    glib = import ../development/libraries/glib/2.20.x.nix {
      inherit fetchurl stdenv pkgconfig gettext perl;
    };

    glibmm = import ../development/libraries/glibmm/2.18.x.nix {
      inherit fetchurl stdenv pkgconfig glib libsigcxx;
    };

    atk = import ../development/libraries/atk/1.24.x.nix {
      inherit fetchurl stdenv pkgconfig perl glib;
    };

    pango = import ../development/libraries/pango/1.24.x.nix {
      inherit fetchurl stdenv pkgconfig gettext x11 glib cairo libpng;
    };

    pangomm = import ../development/libraries/pangomm/2.14.x.nix {
      inherit fetchurl stdenv pkgconfig pango glibmm cairomm libpng;
    };

    gtk = import ../development/libraries/gtk+/2.16.x.nix {
      inherit fetchurl stdenv pkgconfig perl jasper x11 glib atk pango
        libtiff libjpeg libpng cairo xlibs;
    };

    gtkmm = import ../development/libraries/gtkmm/2.14.x.nix {
      inherit fetchurl stdenv pkgconfig gtk atk glibmm cairomm pangomm;
    };

  };

  gtkLibs218 = rec {

    glib = import ../development/libraries/glib/2.22.x.nix {
      inherit fetchurl stdenv pkgconfig gettext perl;
    };

    glibmm = import ../development/libraries/glibmm/2.22.x.nix {
      inherit fetchurl stdenv pkgconfig glib libsigcxx;
    };

    atk = import ../development/libraries/atk/1.28.x.nix {
      inherit fetchurl stdenv pkgconfig perl glib;
    };

    pango = import ../development/libraries/pango/1.26.x.nix {
      inherit fetchurl stdenv pkgconfig gettext x11 glib cairo libpng;
    };

    pangomm = import ../development/libraries/pangomm/2.26.x.nix {
      inherit fetchurl stdenv pkgconfig pango glibmm cairomm libpng;
    };

    gtk = import ../development/libraries/gtk+/2.18.x.nix {
      inherit fetchurl stdenv pkgconfig perl jasper glib atk pango
        libtiff libjpeg libpng cairo xlibs cups;
    };

    gtkmm = import ../development/libraries/gtkmm/2.18.x.nix {
      inherit fetchurl stdenv pkgconfig gtk atk glibmm cairomm pangomm;
    };

  };

  gtkmozembedsharp = import ../development/libraries/gtkmozembed-sharp {
    inherit fetchurl stdenv mono pkgconfig monoDLLFixer;
    inherit (gnome) gtk;
    gtksharp = gtksharp2;
  };

  gtksharp1 = import ../development/libraries/gtk-sharp-1 {
    inherit fetchurl stdenv mono pkgconfig libxml2 monoDLLFixer;
    inherit (gnome) gtk glib pango libglade libgtkhtml gtkhtml
              libgnomecanvas libgnomeui libgnomeprint
              libgnomeprintui GConf;
  };

  gtksharp2 = import ../development/libraries/gtk-sharp-2 {
    inherit fetchurl stdenv mono pkgconfig libxml2 monoDLLFixer;
    inherit (gnome) gtk glib pango libglade libgtkhtml gtkhtml
              libgnomecanvas libgnomeui libgnomeprint
              libgnomeprintui GConf gnomepanel;
  };

  gtksourceviewsharp = import ../development/libraries/gtksourceview-sharp {
    inherit fetchurl stdenv mono pkgconfig monoDLLFixer;
    inherit (gnome) gtksourceview;
    gtksharp = gtksharp2;
  };

  gtkspell = import ../development/libraries/gtkspell {
    inherit fetchurl stdenv pkgconfig;
    inherit (gtkLibs) gtk;
    inherit aspell;
  };

  # TODO : Add MIT Kerberos and let admin choose.
  kerberos = heimdal;

  heimdal = import ../development/libraries/kerberos/heimdal.nix {
    inherit fetchurl stdenv readline db4 openssl openldap cyrus_sasl;
  };

  hsqldb = import ../development/libraries/java/hsqldb {
    inherit stdenv fetchurl unzip;
  };

  hwloc = import ../development/libraries/hwloc {
    inherit fetchurl stdenv pkgconfig cairo expat;
  };

  icu = import ../development/libraries/icu {
    inherit fetchurl stdenv;
  };

  id3lib = import ../development/libraries/id3lib {
    inherit fetchurl stdenv;
  };

  ilbc = import ../development/libraries/ilbc {
    inherit stdenv msilbc;
  };

  ilmbase = import ../development/libraries/ilmbase {
    inherit fetchurl stdenv;
  };

  imlib = import ../development/libraries/imlib {
    inherit fetchurl stdenv libjpeg libtiff libungif libpng;
    inherit (xlibs) libX11 libXext xextproto;
  };

  imlib2 = import ../development/libraries/imlib2 {
    inherit fetchurl stdenv x11 libjpeg libtiff libungif libpng bzip2;
  };

  indilib = import ../development/libraries/indilib {
    inherit fetchurl stdenv cfitsio libusb zlib;
  };

  iniparser = import ../development/libraries/iniparser {
    inherit fetchurl stdenv;
  };

  intltool = gnome.intltool;

  isocodes = import ../development/libraries/iso-codes {
    inherit stdenv fetchurl gettext python;
  };

  jamp = builderDefsPackage ../games/jamp {
    inherit mesa SDL SDL_image SDL_mixer;
  };

  jasper = import ../development/libraries/jasper {
    inherit fetchurl stdenv unzip xlibs libjpeg;
  };

  jetty_gwt = import ../development/libraries/java/jetty-gwt {
    inherit stdenv fetchurl;
  };

  jetty_util = import ../development/libraries/java/jetty-util {
    inherit stdenv fetchurl;
  };

  krb5 = import ../development/libraries/kerberos/krb5.nix {
    inherit stdenv fetchurl perl ncurses yacc;
  };

  lablgtk = import ../development/libraries/lablgtk {
    inherit fetchurl stdenv ocaml pkgconfig;
    inherit (gtkLibs) gtk;
    inherit (gnome) libgnomecanvas;
  };

  lcms = import ../development/libraries/lcms {
    inherit fetchurl stdenv;
  };

  lesstif = import ../development/libraries/lesstif {
    inherit fetchurl stdenv x11;
    inherit (xlibs) libXp libXau;
  };

  lesstif93 = import ../development/libraries/lesstif-0.93 {
    inherit fetchurl stdenv x11;
    inherit (xlibs) libXp libXau;
  };

  lib3ds = import ../development/libraries/lib3ds {
    inherit fetchurl stdenv unzip;
  };

  libaal = import ../development/libraries/libaal {
    inherit fetchurl stdenv;
  };

  libao = import ../development/libraries/libao {
    inherit stdenv fetchurl pkgconfig pulseaudio;
  };

  libarchive = import ../development/libraries/libarchive {
    inherit fetchurl stdenv zlib bzip2 e2fsprogs sharutils;
  };

  libassuan = import ../development/libraries/libassuan {
    inherit fetchurl stdenv pth;
  };

  libavc1394 = import ../development/libraries/libavc1394 {
    inherit fetchurl stdenv pkgconfig libraw1394;
  };

  libcaca = import ../development/libraries/libcaca {
    inherit fetchurl stdenv ncurses;
  };

  libcanberra = import ../development/libraries/libcanberra {
    inherit fetchurl stdenv pkgconfig libtool alsaLib pulseaudio libvorbis;
    inherit (gtkLibs) gtk gthread;
    gstreamer = gst_all.gstreamer;
  };

  libcdaudio = import ../development/libraries/libcdaudio {
    inherit fetchurl stdenv;
  };

  libcddb = import ../development/libraries/libcddb {
    inherit fetchurl stdenv;
  };

  libcdio = import ../development/libraries/libcdio {
    inherit fetchurl stdenv libcddb pkgconfig ncurses help2man;
  };

  libcm = import ../development/libraries/libcm {
    inherit fetchurl stdenv pkgconfig xlibs mesa glib;
  };

  libcv = builderDefsPackage (import ../development/libraries/libcv) {
    inherit libtiff libjpeg libpng pkgconfig;
    inherit (gtkLibs) gtk glib;
  };

  libdaemon = import ../development/libraries/libdaemon {
    inherit fetchurl stdenv;
  };

  libdbi = composedArgsAndFun (import ../development/libraries/libdbi/0.8.2.nix) {
    inherit stdenv fetchurl builderDefs;
  };

  libdbiDriversBase = composedArgsAndFun (import ../development/libraries/libdbi-drivers/0.8.2-1.nix) {
    inherit stdenv fetchurl builderDefs libdbi;
  };

  libdbiDrivers = libdbiDriversBase.passthru.function {
    inherit sqlite mysql;
  };

  libdv = import ../development/libraries/libdv {
    inherit fetchurl stdenv lib composableDerivation;
  };

  libdrm = import ../development/libraries/libdrm {
    inherit fetchurl stdenv pkgconfig;
    inherit (xorg) libpthreadstubs;
  };

  libdvdcss = import ../development/libraries/libdvdcss {
    inherit fetchurl stdenv;
  };

  libdvdnav = import ../development/libraries/libdvdnav {
    inherit fetchurl stdenv libdvdread;
  };

  libdvdread = import ../development/libraries/libdvdread {
    inherit fetchurl stdenv libdvdcss;
  };

  libedit = import ../development/libraries/libedit {
    inherit fetchurl stdenv ncurses;
  };

  liblo = import ../development/libraries/liblo {
    inherit fetchurl stdenv;
  };

  libev = builderDefsPackage ../development/libraries/libev {
  };

  libevent = import ../development/libraries/libevent {
    inherit fetchurl stdenv;
  };

  libewf = import ../development/libraries/libewf {
    inherit fetchurl stdenv zlib openssl libuuid;
  };

  libexif = import ../development/libraries/libexif {
    inherit fetchurl stdenv gettext;
  };

  libextractor = composedArgsAndFun (import ../development/libraries/libextractor/0.5.18.nix) {
    inherit fetchurl stdenv builderDefs zlib;
  };

  libffcall = builderDefsPackage (import ../development/libraries/libffcall) {
    inherit fetchcvs;
  };

  libffi = import ../development/libraries/libffi {
    inherit fetchurl stdenv;
  };

  libftdi = import ../development/libraries/libftdi {
    inherit fetchurl stdenv libusb;
  };

  libgcrypt = import ../development/libraries/libgcrypt {
    inherit fetchurl stdenv libgpgerror;
  };

  libgpgerror = import ../development/libraries/libgpg-error {
    inherit fetchurl stdenv;
  };

  libgphoto2 = import ../development/libraries/libgphoto2 {
    inherit fetchurl stdenv pkgconfig libusb libtool libexif libjpeg gettext;
  };

  libgpod = import ../development/libraries/libgpod {
    inherit fetchurl stdenv gettext perl perlXMLParser pkgconfig libxml2 glib;
  };

  libharu = import ../development/libraries/libharu {
    inherit fetchurl stdenv lib zlib libpng;
  };

  libical = import ../development/libraries/libical {
    inherit stdenv fetchurl perl;
  };

  libQGLViewer = import ../development/libraries/libqglviewer {
    inherit fetchurl stdenv;
    inherit qt4;
  };

  libsamplerate = import ../development/libraries/libsamplerate {
    inherit fetchurl stdenv pkgconfig lib;
  };

  libspectre = import ../development/libraries/libspectre {
    inherit fetchurl stdenv;
    ghostscript = ghostscriptX;
  };

  libgsf = import ../development/libraries/libgsf {
    inherit fetchurl stdenv perl perlXMLParser pkgconfig libxml2
      intltool gettext bzip2 python;
    inherit (gnome) glib gnomevfs libbonobo;
  };

  libiconv = import ../development/libraries/libiconv {
    inherit fetchurl stdenv;
  };

  libid3tag = import ../development/libraries/libid3tag {
    inherit fetchurl stdenv zlib;
  };

  libidn = import ../development/libraries/libidn {
    inherit fetchurl stdenv;
  };

  libiec61883 = import ../development/libraries/libiec61883 {
    inherit fetchurl stdenv pkgconfig libraw1394;
  };

  libjingle = import ../development/libraries/libjingle/0.3.11.nix {
    inherit fetchurl stdenv mediastreamer;
  };

  libjpeg = makeOverridable (import ../development/libraries/libjpeg) {
    inherit fetchurl stdenv;
    libtool = libtool_1_5;
  };

  libjpegStatic = lowPrio (appendToName "static" (libjpeg.override {
    static = true;
  }));

  libksba = import ../development/libraries/libksba {
    inherit fetchurl stdenv libgpgerror;
  };

  libmad = import ../development/libraries/libmad {
    inherit fetchurl stdenv;
  };

  libmcs = import ../development/libraries/libmcs {
    inherit fetchurl stdenv pkgconfig libmowgli;
  };

  libmicrohttpd = import ../development/libraries/libmicrohttpd {
    inherit fetchurl stdenv curl;
  };

  libmowgli = import ../development/libraries/libmowgli {
    inherit fetchurl stdenv;
  };

  libmng = import ../development/libraries/libmng {
    inherit fetchurl stdenv lib zlib libpng libjpeg lcms automake autoconf libtool;
  };

  libmpcdec = import ../development/libraries/libmpcdec {
    inherit fetchurl stdenv;
  };

  libmsn = import ../development/libraries/libmsn {
    inherit stdenv fetchurl cmake openssl;
  };

  libmspack = import ../development/libraries/libmspack {
    inherit fetchurl stdenv;
  };

  libnova = import ../development/libraries/libnova {
    inherit fetchurl stdenv;
  };

  libogg = import ../development/libraries/libogg {
    inherit fetchurl stdenv;
  };

  liboil = makeOverridable (import ../development/libraries/liboil) {
    inherit fetchurl stdenv pkgconfig glib;
  };

  liboop = import ../development/libraries/liboop {
    inherit fetchurl stdenv;
  };

  libotr = import ../development/libraries/libotr {
    inherit fetchurl stdenv libgcrypt;
  };

  libpcap = import ../development/libraries/libpcap {
    inherit fetchurl stdenv flex bison;
  };

  libpng = import ../development/libraries/libpng {
    inherit fetchurl stdenv zlib;
  };

  libproxy = import ../development/libraries/libproxy {
    inherit stdenv fetchurl;
  };

  libpseudo = import ../development/libraries/libpseudo {
    inherit fetchurl stdenv pkgconfig ncurses glib;
  };

  libsigcxx = import ../development/libraries/libsigcxx {
    inherit fetchurl stdenv pkgconfig;
  };

  libsigsegv = import ../development/libraries/libsigsegv {
    inherit fetchurl stdenv;
  };

  # To bootstrap SBCL, I need CLisp 2.44.1; it needs libsigsegv 2.5
  libsigsegv_25 =  import ../development/libraries/libsigsegv/2.5.nix {
    inherit fetchurl stdenv;
  };

  libsndfile = import ../development/libraries/libsndfile {
    inherit fetchurl stdenv;
  };

  libtasn1 = import ../development/libraries/libtasn1 {
    inherit fetchurl stdenv;
  };

  libtheora = import ../development/libraries/libtheora {
    inherit fetchurl stdenv libogg libvorbis;
  };

  libtiff = import ../development/libraries/libtiff {
    inherit fetchurl stdenv zlib libjpeg;
  };

  libtommath = import ../development/libraries/libtommath {
    inherit fetchurl stdenv libtool;
  };

  libunistring = import ../development/libraries/libunistring {
    inherit fetchurl stdenv libiconv;
  };

  libupnp = import ../development/libraries/pupnp {
    inherit fetchurl stdenv;
  };

  giflib = import ../development/libraries/giflib {
    inherit fetchurl stdenv;
  };

  libungif = import ../development/libraries/giflib/libungif.nix {
    inherit fetchurl stdenv;
  };

  libusb = import ../development/libraries/libusb {
    inherit fetchurl stdenv;
  };

  libunwind = import ../development/libraries/libunwind {
    inherit fetchurl stdenv;
  };

  libvncserver = builderDefsPackage (import ../development/libraries/libvncserver) {
    inherit libtool libjpeg openssl zlib;
    inherit (xlibs) xproto libX11 damageproto libXdamage
      libXext xextproto fixesproto libXfixes xineramaproto
      libXinerama libXrandr randrproto libXtst;
  };

  libviper = import ../development/libraries/libviper {
    inherit fetchurl stdenv pkgconfig ncurses gpm glib;
  };

  libvterm = import ../development/libraries/libvterm {
    inherit fetchurl stdenv pkgconfig ncurses glib;
  };

  libvorbis = import ../development/libraries/libvorbis {
    inherit fetchurl stdenv libogg;
  };

  libwmf = import ../development/libraries/libwmf {
    inherit fetchurl stdenv pkgconfig imagemagick
      zlib libpng freetype libjpeg libxml2 glib;
  };

  libwpd = import ../development/libraries/libwpd {
    inherit fetchurl stdenv pkgconfig libgsf libxml2 bzip2;
    inherit (gnome) glib;
  };

  libx86 = builderDefsPackage ../development/libraries/libx86 {};

  libxcrypt = import ../development/libraries/libxcrypt {
    inherit fetchurl stdenv;
  };

  libxklavier = import ../development/libraries/libxklavier {
    inherit fetchurl stdenv xkeyboard_config pkgconfig libxml2 isocodes glib;
    inherit (xorg) libX11 libICE libXi libxkbfile;
  };

  libxmi = import ../development/libraries/libxmi {
    inherit fetchurl stdenv libtool;
  };

  libxml2 = makeOverridable (import ../development/libraries/libxml2) {
    inherit fetchurl stdenv zlib python;
    pythonSupport = false;
  };

  libxml2Python = libxml2.override {
    pythonSupport = true;
  };

  libxslt = makeOverridable (import ../development/libraries/libxslt) {
    inherit fetchurl stdenv libxml2;
  };

  libixp_for_wmii = lowPrio (import ../development/libraries/libixp_for_wmii {
    inherit fetchurl stdenv;
  });

  libzip = import ../development/libraries/libzip {
    inherit fetchurl stdenv zlib;
  };

  libzrtpcpp = import ../development/libraries/libzrtpcpp {
    inherit fetchurl stdenv lib commoncpp2 openssl pkgconfig ccrtp;
  };

  lightning = import ../development/libraries/lightning {
    inherit fetchurl stdenv;
  };

  log4cxx = import ../development/libraries/log4cxx {
    inherit fetchurl stdenv automake autoconf libtool cppunit libxml2 boost;
    inherit apr aprutil db45 expat;
  };

  loudmouth = import ../development/libraries/loudmouth {
    inherit fetchurl stdenv libidn openssl pkgconfig zlib glib;
  };

  lzo = import ../development/libraries/lzo {
    inherit fetchurl stdenv;
  };

  # failed to build
  mediastreamer = composedArgsAndFun (import ../development/libraries/mediastreamer/2.2.0-cvs20080207.nix) {
    inherit fetchurl stdenv automake libtool autoconf alsaLib pkgconfig speex
      ortp ffmpeg;
  };

  mesaSupported =
    system == "i686-linux" ||
    system == "x86_64-linux" ||
    system == "i686-darwin";

  mesa = import ../development/libraries/mesa {
    inherit fetchurl stdenv pkgconfig expat x11 xlibs libdrm;
  };

  mesaHeaders = import ../development/libraries/mesa/headers.nix {
    inherit stdenv;
    mesaSrc = mesa.src;
  };

  ming = import ../development/libraries/ming {
    inherit fetchurl stdenv flex bison freetype zlib libpng perl;
  };

  mpeg2dec = import ../development/libraries/mpeg2dec {
    inherit fetchurl stdenv;
  };

  msilbc = import ../development/libraries/msilbc {
    inherit fetchurl stdenv ilbc mediastreamer pkgconfig;
  };

  mpich2 = import ../development/libraries/mpich2 {
    inherit fetchurl stdenv python;
  };

  muparser = import ../development/libraries/muparser {
    inherit fetchurl stdenv;
  };

  ncurses = makeOverridable (composedArgsAndFun (import ../development/libraries/ncurses)) {
    inherit fetchurl stdenv;
    # The "! (stdenv ? cross)" is for the cross-built arm ncurses, which
    # don't build for me in unicode.
    unicode = (system != "i686-cygwin" && ! (stdenv ? cross));
  };

  neon = neon026;

  neon026 = import ../development/libraries/neon/0.26.nix {
    inherit fetchurl stdenv libxml2 zlib openssl;
    compressionSupport = true;
    sslSupport = true;
  };

  neon028 = import ../development/libraries/neon/0.28.nix {
    inherit fetchurl stdenv libxml2 zlib openssl;
    compressionSupport = true;
    sslSupport = true;
  };

  nethack = builderDefsPackage (import ../games/nethack) {
    inherit ncurses flex bison;
  };

  nettle = import ../development/libraries/nettle {
    inherit fetchurl stdenv gmp gnum4;
  };

  nspr = import ../development/libraries/nspr {
    inherit fetchurl stdenv;
  };

  nss = import ../development/libraries/nss {
    inherit fetchurl stdenv nspr perl zlib;
  };

  ode = builderDefsPackage (import ../development/libraries/ode) {
  };

  openal = import ../development/libraries/openal {
    inherit fetchurl stdenv cmake alsaLib;
  };

  # added because I hope that it has been easier to compile on x86 (for blender)
  openalSoft = import ../development/libraries/openalSoft {
    inherit fetchurl stdenv alsaLib libtool cmake;
  };

  openbabel = import ../development/libraries/openbabel {
    inherit fetchurl stdenv zlib libxml2;
  };

  opencascade = import ../development/libraries/opencascade {
    inherit fetchurl stdenv mesa qt4 tcl tk;
  };

  # this ctl version is needed by openexr_viewers
  openexr_ctl = import ../development/libraries/openexr_ctl {
    inherit fetchurl stdenv ilmbase ctl;
    openexr = openexr_1_6_1;
  };

  openexr_1_6_1 = import ../development/libraries/openexr {
    inherit fetchurl stdenv ilmbase zlib pkgconfig lib;
    version = "1.6.1";
    # optional features:
    inherit ctl;
  };

  # This older version is needed by blender (it complains about missing half.h )
  openexr_1_4_0 = import ../development/libraries/openexr {
    inherit fetchurl stdenv ilmbase zlib pkgconfig lib;
    version = "1.4.0";
  };

  openldap = import ../development/libraries/openldap {
    inherit fetchurl stdenv openssl cyrus_sasl db4 groff;
  };

  openlierox = builderDefsPackage ../games/openlierox {
    inherit (xlibs) libX11 xproto;
    inherit gd SDL SDL_image SDL_mixer zlib libxml2
      pkgconfig;
  };

  openssl = makeOverridable (import ../development/libraries/openssl) {
    fetchurl = fetchurlBoot;
    inherit stdenv perl;
  };

  ortp = import ../development/libraries/ortp {
    inherit fetchurl stdenv;
  };

  pangoxsl = import ../development/libraries/pangoxsl {
    inherit fetchurl stdenv pkgconfig;
    inherit (gtkLibs) glib pango;
  };

  pcre = makeOverridable (import ../development/libraries/pcre) {
    inherit fetchurl stdenv;
    unicodeSupport = getConfig ["pcre" "unicode"] false;
    cplusplusSupport = !stdenv ? isDietLibC;
  };

  physfs = import ../development/libraries/physfs {
    inherit fetchurl stdenv cmake;
  };

  plib = import ../development/libraries/plib {
    inherit fetchurl stdenv mesa freeglut SDL;
    inherit (xlibs) libXi libSM libXmu libXext libX11;
  };

  polkit = import ../development/libraries/polkit {
    inherit stdenv fetchurl pkgconfig eggdbus expat pam intltool gettext glib;
  };

  policykit = makeOverridable (import ../development/libraries/policykit) {
    inherit stdenv fetchurl pkgconfig dbus dbus_glib expat pam
      intltool gettext libxslt docbook_xsl glib;
  };

  poppler = makeOverridable (import ../development/libraries/poppler) {
    inherit fetchurl stdenv cairo freetype fontconfig zlib libjpeg pkgconfig;
    inherit (gtkLibs) glib gtk;
    qt4Support = false;
  };

  popplerQt44 = poppler.override {
    qt4Support = true;
    qt4 = qt44;
  };

  popplerQt45 = poppler.override {
    qt4Support = true;
    qt4 = qt45;
  };

  popt = import ../development/libraries/popt {
    inherit fetchurl stdenv;
  };

  proj = import ../development/libraries/proj.4 {
    inherit fetchurl stdenv;
  };

  pth = import ../development/libraries/pth {
    inherit fetchurl stdenv;
  };

  qt3 = makeOverridable (import ../development/libraries/qt-3) {
    inherit fetchurl stdenv x11 zlib libjpeg libpng which mysql mesa;
    inherit (xlibs) xextproto libXft libXrender libXrandr randrproto
      libXmu libXinerama libXcursor;
    openglSupport = mesaSupported;
    mysqlSupport = getConfig ["qt" "mysql"] false;
  };

  qt3mysql = qt3.override {
    mysqlSupport = true;
  };

  qt4 = qt44;

  qt44 = import ../development/libraries/qt-4.4 {
    inherit fetchurl stdenv fetchsvn zlib libjpeg libpng which mysql mesa openssl cups dbus
      fontconfig freetype pkgconfig libtiff;
    inherit (xlibs) xextproto libXft libXrender libXrandr randrproto
      libXmu libXinerama xineramaproto libXcursor libICE libSM libX11 libXext
      inputproto fixesproto libXfixes;
    inherit (gnome) glib;
  };

  qt45 = import ../development/libraries/qt-4.5 {
    inherit fetchurl stdenv lib zlib libjpeg libpng which mysql mesa openssl cups dbus
      fontconfig freetype pkgconfig libtiff;
    inherit (xlibs) xextproto libXft libXrender libXrandr randrproto
      libXmu libXinerama xineramaproto libXcursor libXext
      inputproto fixesproto libXfixes;
    inherit (gnome) glib;
  };

  qtscriptgenerator = import ../development/libraries/qtscriptgenerator {
    inherit stdenv fetchurl;
    qt4 = qt45;
  };

  readline = readline6;

  readline4 = import ../development/libraries/readline/readline4.nix {
    inherit fetchurl stdenv ncurses;
  };

  readline5 = import ../development/libraries/readline/readline5.nix {
    inherit fetchurl stdenv ncurses;
  };

  readline6 = import ../development/libraries/readline/readline6.nix {
    inherit fetchurl stdenv ncurses;
  };

  librdf_raptor = import ../development/libraries/librdf/raptor.nix {
    inherit fetchurl stdenv lib libxml2 curl;
  };
  librdf_rasqal = import ../development/libraries/librdf/rasqal.nix {
    inherit fetchurl stdenv lib pcre libxml2 gmp librdf_raptor;
  };
  librdf = import ../development/libraries/librdf {
    inherit fetchurl stdenv lib pkgconfig librdf_raptor ladspaH openssl zlib;
  };

  # Also known as librdf, includes raptor and rasqal
  redland = composedArgsAndFun (import ../development/libraries/redland/1.0.9.nix) {
    inherit fetchurl stdenv openssl libxml2 pkgconfig perl postgresql sqlite
      mysql libxslt curl pcre librdf_rasqal librdf_raptor;
    bdb = db4;
  };

  redland_1_0_8 = composedArgsAndFun (import ../development/libraries/redland/1.0.8.nix) {
    inherit fetchurl stdenv openssl libxml2 pkgconfig perl postgresql sqlite
      mysql libxslt curl pcre librdf_rasqal librdf_raptor;
    bdb = db4;
  };

  rhino = import ../development/libraries/java/rhino {
    inherit fetchurl stdenv unzip;
    ant = apacheAntGcj;
    javac = gcj;
    jvm = gcj;
  };

  rte = import ../development/libraries/rte {
    inherit fetchurl stdenv;
  };

  rubberband = import ../development/libraries/rubberband {
    inherit fetchurl stdenv lib pkgconfig libsamplerate libsndfile ladspaH;
    fftw = fftwSinglePrec;
    inherit (vamp) vampSDK;
  };

  schroedinger = import ../development/libraries/schroedinger {
    inherit fetchurl stdenv liboil pkgconfig;
  };

  SDL = makeOverridable (import ../development/libraries/SDL) {
    inherit fetchurl stdenv pkgconfig x11 mesa alsaLib pulseaudio;
    inherit (xlibs) libXrandr;
    openglSupport = mesaSupported;
    alsaSupport = true;
    pulseaudioSupport = false; # better go through ALSA
  };

  SDL_image = import ../development/libraries/SDL_image {
    inherit fetchurl stdenv SDL libjpeg libungif libtiff libpng;
    inherit (xlibs) libXpm;
  };

  SDL_mixer = import ../development/libraries/SDL_mixer {
    inherit fetchurl stdenv SDL libogg libvorbis;
  };

  SDL_net = import ../development/libraries/SDL_net {
    inherit fetchurl stdenv SDL;
  };

  SDL_ttf = import ../development/libraries/SDL_ttf {
    inherit fetchurl stdenv SDL freetype;
  };

  slang = import ../development/libraries/slang {
    inherit fetchurl stdenv ncurses pcre libpng zlib readline;
  };

  slibGuile = import ../development/libraries/slib {
    inherit fetchurl stdenv unzip texinfo;
    scheme = guile;
  };

  snack = import ../development/libraries/snack {
    inherit fetchurl stdenv tcl tk pkgconfig x11;
        # optional
    inherit alsaLib vorbisTools python;
  };

  speex = import ../development/libraries/speex {
    inherit fetchurl stdenv libogg;
  };

  sqlite = import ../development/libraries/sqlite {
    inherit fetchurl stdenv readline tcl;
  };

  stlport =  import ../development/libraries/stlport {
    inherit fetchurl stdenv;
  };

  t1lib = import ../development/libraries/t1lib {
    inherit fetchurl stdenv x11;
    inherit (xlibs) libXaw libXpm;
  };

  taglib = import ../development/libraries/taglib {
    inherit fetchurl stdenv zlib;
  };

  taglib_extras = import ../development/libraries/taglib-extras {
    inherit stdenv fetchurl cmake taglib;
  };

  tapioca_qt = import ../development/libraries/tapioca-qt {
    inherit stdenv fetchurl cmake qt4 telepathy_qt;
  };

  tecla = import ../development/libraries/tecla {
    inherit fetchurl stdenv;
  };

  telepathy_gabble = import ../development/libraries/telepathy-gabble {
    inherit fetchurl stdenv pkgconfig libxslt telepathy_glib loudmouth;
  };

  telepathy_glib = import ../development/libraries/telepathy-glib {
    inherit fetchurl stdenv dbus_glib pkgconfig libxslt python glib;
  };

  telepathy_qt = import ../development/libraries/telepathy-qt {
    inherit stdenv fetchurl cmake qt4;
  };

  tk = import ../development/libraries/tk/8.5.7.nix {
    inherit fetchurl stdenv tcl x11;
  };

  unixODBC = import ../development/libraries/unixODBC {
    inherit fetchurl stdenv;
  };

  unixODBCDrivers = recurseIntoAttrs (import ../development/libraries/unixODBCDrivers {
    inherit fetchurl stdenv unixODBC glibc libtool openssl zlib;
    inherit postgresql mysql sqlite;
  });

  vamp = import ../development/libraries/audio/vamp {
    inherit fetchurl stdenv lib pkgconfig libsndfile;
  };

  vtk = import ../development/libraries/vtk {
    inherit stdenv fetchurl cmake mesa;
    inherit (xlibs) libX11 xproto libXt;
  };

  vxl = import ../development/libraries/vxl {
   inherit fetchurl stdenv cmake unzip libtiff expat zlib libpng libjpeg;
  };

  webkit = builderDefsPackage (import ../development/libraries/webkit) {
    inherit (gnome28) gtkdoc libsoup;
    inherit (gtkLibs) gtk atk pango glib;
    inherit freetype fontconfig gettext gperf curl
      libjpeg libtiff libpng libxml2 libxslt sqlite
      icu cairo perl intltool automake libtool
      pkgconfig autoconf bison libproxy enchant;
    inherit (gst_all) gstreamer gstPluginsBase gstFfmpeg
      gstPluginsGood;
    flex = flex2535;
    inherit (xlibs) libXt;
  };

  wxGTK = wxGTK28;

  wxGTK26 = import ../development/libraries/wxGTK-2.6 {
    inherit fetchurl stdenv pkgconfig;
    inherit (gtkLibs216) gtk;
    inherit (xlibs) libXinerama libSM libXxf86vm xf86vidmodeproto;
  };

  wxGTK28 = makeOverridable (import ../development/libraries/wxGTK-2.8) {
    inherit fetchurl stdenv pkgconfig mesa;
    inherit (gtkLibs216) gtk;
    inherit (xlibs) libXinerama libSM libXxf86vm xf86vidmodeproto;
  };

  wtk = import ../development/libraries/wtk {
      inherit fetchurl stdenv unzip xlibs;
    };

  x264 = import ../development/libraries/x264 {
    inherit fetchurl stdenv;
  };

  xapian = makeOverridable (import ../development/libraries/xapian) {
    inherit fetchurl stdenv zlib;
  };

  xapianBindings = (import ../development/libraries/xapian/bindings/1.0.14.nix) {
    inherit fetchurl stdenv xapian composableDerivation pkgconfig;
    inherit ruby perl php tcl python; # TODO perl php Java, tcl, C#, python
  };

  Xaw3d = import ../development/libraries/Xaw3d {
    inherit fetchurl stdenv x11 bison;
    flex = flex2533;
    inherit (xlibs) imake gccmakedep libXmu libXpm libXp;
  };

  xineLib = import ../development/libraries/xine-lib {
    inherit fetchurl stdenv zlib libdvdcss alsaLib pkgconfig mesa aalib
      libvorbis libtheora speex xlibs perl ffmpeg;
  };

  xautolock = import ../misc/screensavers/xautolock {
    inherit fetchurl stdenv x11;
    inherit (xorg) imake;
    inherit (xlibs) libXScrnSaver scrnsaverproto;
  };

  xercesJava = import ../development/libraries/java/xerces {
    inherit fetchurl stdenv;
    ant   = apacheAntGcj;  # for bootstrap purposes
    javac = gcj;
    jvm   = gcj;
  };

  xlibsWrapper = import ../development/libraries/xlibs-wrapper {
    inherit stdenv;
    packages = [
      freetype fontconfig xlibs.xproto xlibs.libX11 xlibs.libXt
      xlibs.libXft xlibs.libXext xlibs.libSM xlibs.libICE
      xlibs.xextproto
    ];
  };

  zangband = builderDefsPackage (import ../games/zangband) {
    inherit ncurses flex bison autoconf automake m4 coreutils;
  };

  zlib = makeOverridable (import ../development/libraries/zlib) {
    fetchurl = fetchurlBoot;
    inherit stdenv;
  };

  zlibStatic = lowPrio (appendToName "static" (import ../development/libraries/zlib {
    inherit fetchurl stdenv;
    static = true;
  }));

  zvbi = import ../development/libraries/zvbi {
    inherit fetchurl stdenv libpng x11;
    pngSupport = true;
  };


  ### DEVELOPMENT / LIBRARIES / JAVA


  atermjava = import ../development/libraries/java/aterm {
    inherit fetchurl sharedobjects jjtraveler jdk;
    stdenv = overrideInStdenv stdenv [gnumake380];
  };

  commonsFileUpload = import ../development/libraries/java/jakarta-commons/file-upload {
    inherit stdenv fetchurl;
  };

  fastjar = import ../development/tools/java/fastjar {
    inherit fetchurl stdenv zlib;
  };

  httpunit = import ../development/libraries/java/httpunit {
    inherit stdenv fetchurl unzip;
  };

  gwtdragdrop = import ../development/libraries/java/gwt-dragdrop {
    inherit stdenv fetchurl;
  };

  gwtwidgets = import ../development/libraries/java/gwt-widgets {
    inherit stdenv fetchurl;
  };

  jakartabcel = import ../development/libraries/java/jakarta-bcel {
    regexp = jakartaregexp;
    inherit fetchurl stdenv;
  };

  jakartaregexp = import ../development/libraries/java/jakarta-regexp {
    inherit fetchurl stdenv;
  };

  javaCup = import ../development/libraries/java/cup {
    inherit stdenv fetchurl jdk;
  };

  javasvn = import ../development/libraries/java/javasvn {
    inherit stdenv fetchurl unzip;
  };

  jclasslib = import ../development/tools/java/jclasslib {
    inherit fetchurl stdenv xpf jre;
    ant = apacheAnt14;
  };

  jdom = import ../development/libraries/java/jdom {
    inherit stdenv fetchurl;
  };

  jflex = import ../development/libraries/java/jflex {
    inherit stdenv fetchurl;
  };

  jjtraveler = import ../development/libraries/java/jjtraveler {
    inherit fetchurl jdk;
    stdenv = overrideInStdenv stdenv [gnumake380];
  };

  junit = import ../development/libraries/java/junit {
    inherit stdenv fetchurl unzip;
  };

  lucene = import ../development/libraries/java/lucene {
    inherit stdenv fetchurl;
  };

  mockobjects = import ../development/libraries/java/mockobjects {
    inherit stdenv fetchurl;
  };

  saxon = import ../development/libraries/java/saxon {
    inherit fetchurl stdenv unzip;
  };

  saxonb = import ../development/libraries/java/saxon/default8.nix {
    inherit fetchurl stdenv unzip jre;
  };

  sharedobjects = import ../development/libraries/java/shared-objects {
    inherit fetchurl jdk;
    stdenv = overrideInStdenv stdenv [gnumake380];
  };

  smack = import ../development/libraries/java/smack {
    inherit stdenv fetchurl;
  };

  swt = import ../development/libraries/java/swt {
    inherit stdenv fetchurl unzip jdk pkgconfig;
    inherit (gtkLibs) gtk;
    inherit (xlibs) libXtst;
  };

  xalanj = xalanJava;
  xalanJava = import ../development/libraries/java/xalanj {
    inherit fetchurl stdenv;
    ant    = apacheAntGcj;  # for bootstrap purposes
    javac  = gcj;
    jvm    = gcj;
    xerces = xercesJava;
  };

  zziplib = import ../development/libraries/zziplib {
    inherit fetchurl stdenv perl python zip xmlto zlib;
  };


  ### DEVELOPMENT / PERL MODULES

  buildPerlPackage = import ../development/perl-modules/generic perl;

  perlPackages = recurseIntoAttrs (import ./perl-packages.nix {
    inherit pkgs;
  });

  perlXMLParser = perlPackages.XMLParser;


  ### DEVELOPMENT / PYTHON MODULES

  buildPythonPackage =
    import ../development/python-modules/generic {
      inherit python setuptools makeWrapper lib;
    };

  pythonPackages = recurseIntoAttrs (import ./python-packages.nix {
    inherit pkgs;
  });

  foursuite = import ../development/python-modules/4suite {
    inherit fetchurl stdenv python;
  };

  bsddb3 = import ../development/python-modules/bsddb3 {
    inherit fetchurl stdenv python db4;
  };

  flup = import ../development/python-modules/flup {
    inherit fetchurl stdenv;
    python = python25;
    setuptools = setuptools.passthru.function {python = python25;};
  };

  numeric = import ../development/python-modules/numeric {
    inherit fetchurl stdenv python;
  };

  pil = import ../development/python-modules/pil {
    inherit fetchurl stdenv python zlib libjpeg freetype;
  };

  psyco = import ../development/python-modules/psyco {
      inherit fetchurl stdenv python;
    };

  pycairo = import ../development/python-modules/pycairo {
    inherit fetchurl stdenv python pkgconfig cairo x11;
  };

  pycrypto = import ../development/python-modules/pycrypto {
    inherit fetchurl stdenv python gmp;
  };

  pycups = import ../development/python-modules/pycups {
    inherit stdenv fetchurl python cups;
  };

  pygame = import ../development/python-modules/pygame {
    inherit fetchurl stdenv python pkgconfig SDL SDL_image
      SDL_mixer SDL_ttf numeric;
  };

  pygobject = import ../development/python-modules/pygobject {
    inherit fetchurl stdenv python pkgconfig glib;
  };

  pygtk = import ../development/python-modules/pygtk {
    inherit fetchurl stdenv python pkgconfig pygobject pycairo;
    inherit (gtkLibs) glib gtk;
  };

  pyGtkGlade = import ../development/python-modules/pygtk {
    inherit fetchurl stdenv python pkgconfig pygobject pycairo;
    inherit (gtkLibs) glib gtk;
    inherit (gnome) libglade;
  };

  pyopengl = import ../development/python-modules/pyopengl {
    inherit fetchurl stdenv setuptools mesa freeglut pil python;
  };

  pyopenssl = builderDefsPackage (import ../development/python-modules/pyopenssl) {
    inherit python openssl;
  };

  pythonSip = builderDefsPackage (import ../development/python-modules/python-sip/4.7.4.nix) {
    inherit python;
  };

  rhpl = import ../development/python-modules/rhpl {
    inherit stdenv fetchurl rpm cpio python wirelesstools gettext;
  };

  sip = import ../development/python-modules/python-sip {
    inherit stdenv fetchurl lib python;
  };

  pyqt = builderDefsPackage (import ../development/python-modules/pyqt/4.3.3.nix) {
    inherit pkgconfig python pythonSip glib;
    inherit (xlibs) libX11 libXext;
    qt = qt4;
  };

  pyqt4 = import ../development/python-modules/pyqt {
    inherit stdenv fetchurl lib python sip;
    qt4 = qt45;
  };

  pyx = import ../development/python-modules/pyx {
    inherit fetchurl stdenv python makeWrapper;
  };

  pyxml = import ../development/python-modules/pyxml {
    inherit fetchurl stdenv python makeWrapper;
  };

  setuptools = builderDefsPackage (import ../development/python-modules/setuptools) {
    inherit python makeWrapper;
  };

  wxPython = wxPython26;

  wxPython26 = import ../development/python-modules/wxPython/2.6.nix {
    inherit fetchurl stdenv pkgconfig python;
    wxGTK = wxGTK26;
  };

  wxPython28 = import ../development/python-modules/wxPython/2.8.nix {
    inherit fetchurl stdenv pkgconfig python;
    inherit wxGTK;
  };

  twisted = pythonPackages.twisted;

  ZopeInterface = import ../development/python-modules/ZopeInterface {
    inherit fetchurl stdenv python;
  };

  zope = import ../development/python-modules/zope {
    inherit fetchurl stdenv;
    python = python24;
  };

  ### SERVERS


  apacheHttpd = makeOverridable (import ../servers/http/apache-httpd) {
    inherit (pkgsOverriden) fetchurl stdenv perl openssl zlib apr aprutil pcre;
    sslSupport = true;
  };

  sabnzbd = import ../servers/sabnzbd {
    inherit fetchurl stdenv python cheetahTemplate makeWrapper par2cmdline unzip unrar;
  };

  bind = builderDefsPackage (import ../servers/dns/bind/9.5.0.nix) {
    inherit openssl libtool;
  };

  dico = import ../servers/dico {
    inherit fetchurl stdenv libtool gettext zlib readline guile python;
  };

  dict = composedArgsAndFun (import ../servers/dict/1.9.15.nix) {
    inherit builderDefs which bison;
    flex=flex2534;
  };

  dictdDBs = recurseIntoAttrs (import ../servers/dict/dictd-db.nix {
    inherit builderDefs;
  });

  dictDBCollector = import ../servers/dict/dictd-db-collector.nix {
    inherit stdenv lib dict;
  };

  dovecot = import ../servers/mail/dovecot {
    inherit fetchurl stdenv openssl pam;
  };
  dovecot_1_1_1 = import ../servers/mail/dovecot/1.1.1.nix {
    inherit fetchurl stdenv openssl pam;
  };

  ejabberd = import ../servers/xmpp/ejabberd {
    inherit fetchurl stdenv expat erlang zlib openssl pam lib;
  };

  couchdb = import ../servers/http/couchdb {
    inherit fetchurl stdenv erlang spidermonkey icu getopt; 
  };

  fingerd_bsd = import ../servers/fingerd/bsd-fingerd {
    inherit fetchurl stdenv;
  };

  ircdHybrid = import ../servers/irc/ircd-hybrid {
    inherit fetchurl stdenv openssl zlib;
  };

  jboss = import ../servers/http/jboss {
    inherit fetchurl stdenv unzip jdk lib;
  };

  jboss_mysql_jdbc = import ../servers/http/jboss/jdbc/mysql {
    inherit stdenv jboss mysql_jdbc;
  };

  jetty = import ../servers/http/jetty {
    inherit fetchurl stdenv unzip;
  };

  jetty61 = import ../servers/http/jetty/6.1 {
    inherit fetchurl stdenv unzip;
  };

  lighttpd = import ../servers/http/lighttpd {
    inherit fetchurl stdenv pcre libxml2 zlib attr bzip2;
  };

  mod_python = makeOverridable (import ../servers/http/apache-modules/mod_python) {
    inherit (pkgsOverriden) fetchurl stdenv apacheHttpd python;
  };

  myserver = import ../servers/http/myserver {
    inherit fetchurl stdenv libgcrypt libevent libidn gnutls libxml2
      zlib texinfo cppunit;
  };

  nginx = builderDefsPackage (import ../servers/http/nginx) {
    inherit openssl pcre zlib libxml2 libxslt;
  };

  postfix = import ../servers/mail/postfix {
    inherit fetchurl stdenv db4 openssl cyrus_sasl glibc;
  };

  pulseaudio = makeOverridable (import ../servers/pulseaudio) {
    inherit fetchurl stdenv pkgconfig gnum4 gdbm
      dbus hal avahi liboil libsamplerate libsndfile speex
      intltool gettext glib;
    inherit (xlibs) libX11 libICE libSM;
    inherit alsaLib;    # Needs ALSA >= 1.0.17.
    gconf = gnome.GConf;

    # Work around Libtool 1.5 interaction with Ltdl 2.x
    # ("undefined reference to lt__PROGRAM__LTX_preloaded_symbols").
    libtool = libtool_1_5;
  };

  tomcat_connectors = import ../servers/http/apache-modules/tomcat-connectors {
    inherit fetchurl stdenv apacheHttpd jdk;
  };

  portmap = makeOverridable (import ../servers/portmap) {
    inherit fetchurl stdenv lib tcpWrapper;
  };

  monetdb = import ../servers/sql/monetdb {
    inherit composableDerivation getConfig;
    inherit fetchurl stdenv pcre openssl readline libxml2 geos apacheAnt jdk5;
  };

  mysql4 = import ../servers/sql/mysql {
    inherit fetchurl stdenv ncurses zlib perl;
    ps = procps; /* !!! Linux only */
  };

  mysql5 = import ../servers/sql/mysql5 {
    inherit fetchurl stdenv ncurses zlib perl openssl;
    ps = procps; /* !!! Linux only */
  };

  mysql = mysql5;

  mysql_jdbc = import ../servers/sql/mysql/jdbc {
    inherit fetchurl stdenv ant;
  };

  nagios = import ../servers/monitoring/nagios {
    inherit fetchurl stdenv perl gd libpng zlib;
    gdSupport = true;
  };

  nagiosPluginsOfficial = import ../servers/monitoring/nagios/plugins/official {
    inherit fetchurl stdenv openssh;
  };

  openfire = composedArgsAndFun (import ../servers/xmpp/openfire) {
    inherit builderDefs jre;
  };

  postgresql = postgresql83;

  postgresql83 = import ../servers/sql/postgresql/8.3.x.nix {
    inherit fetchurl stdenv readline ncurses zlib;
  };

  postgresql84 = import ../servers/sql/postgresql/8.4.x.nix {
    inherit fetchurl stdenv readline ncurses zlib;
  };

  postgresql_jdbc = import ../servers/sql/postgresql/jdbc {
    inherit fetchurl stdenv ant;
  };

  pyIRCt = builderDefsPackage (import ../servers/xmpp/pyIRCt) {
    inherit xmpppy pythonIRClib python makeWrapper;
  };

  pyMAILt = builderDefsPackage (import ../servers/xmpp/pyMAILt) {
    inherit xmpppy python makeWrapper fetchcvs;
  };

  samba = makeOverridable (import ../servers/samba) {
    inherit stdenv fetchurl readline openldap pam kerberos popt iniparser
  libunwind acl fam;
  };

  squids = recurseIntoAttrs( import ../servers/squid/squids.nix {
    inherit fetchurl stdenv perl lib composableDerivation;
  });
  squid = squids.squid3Beta; # has ipv6 support

  tomcat5 = import ../servers/http/tomcat {
    inherit fetchurl stdenv jdk;
  };

  tomcat6 = import ../servers/http/tomcat/6.0.nix {
    inherit fetchurl stdenv jdk;
  };

  tomcat_mysql_jdbc = import ../servers/http/tomcat/jdbc/mysql {
    inherit stdenv tomcat6 mysql_jdbc;
  };

  axis2 = import ../servers/http/tomcat/axis2 {
    inherit fetchurl stdenv jdk apacheAnt unzip;
  };

  vsftpd = import ../servers/ftp/vsftpd {
    inherit fetchurl openssl stdenv libcap pam;
  };

  xinetd = import ../servers/xinetd {
    inherit fetchurl stdenv;
  };

  xorg = recurseIntoAttrs (import ../servers/x11/xorg/default.nix {
    inherit fetchurl fetchsvn stdenv pkgconfig freetype fontconfig
      libxslt expat libdrm libpng zlib perl mesa mesaHeaders
      xkeyboard_config dbus hal libuuid openssl gperf m4
      automake autoconf libtool;

    # !!! pythonBase is use instead of python because this cause an infinite
    # !!! recursion when the flag python.full is set to true.  Packages
    # !!! contained in the loop are python, tk, xlibs-wrapper, libX11,
    # !!! libxcd (and xcb-proto).
    python =  pythonBase;
  });

  xorgReplacements = composedArgsAndFun (import ../servers/x11/xorg/replacements.nix) {
    inherit fetchurl stdenv automake autoconf libtool xorg composedArgsAndFun;
  };

  xorgVideoUnichrome = import ../servers/x11/xorg/unichrome/default.nix {
    inherit stdenv fetchgit pkgconfig libdrm mesa automake autoconf libtool;
    inherit (xorg) fontsproto libpciaccess randrproto renderproto videoproto
      libX11 xextproto xf86driproto xorgserver xproto libXvMC glproto
      libXext utilmacros;
  };

  zabbixAgent = import ../servers/monitoring/zabbix {
    inherit fetchurl stdenv;
    enableServer = false;
  };

  zabbixServer = import ../servers/monitoring/zabbix {
    inherit fetchurl stdenv postgresql curl;
    enableServer = true;
  };


  ### OS-SPECIFIC

  autofs5 = import ../os-specific/linux/autofs/autofs-v5.nix {
    inherit bleedingEdgeRepos fetchurl stdenv flex bison kernelHeaders;
  };

  _915resolution = import ../os-specific/linux/915resolution {
    inherit fetchurl stdenv;
  };

  nfsUtils = import ../os-specific/linux/nfs-utils {
    inherit fetchurl stdenv tcpWrapper libuuid;
  };

  acpi = import ../os-specific/linux/acpi {
    inherit fetchurl stdenv;
  };

  acpid = import ../os-specific/linux/acpid {
    inherit fetchurl stdenv;
  };

  acpitool = import ../os-specific/linux/acpitool {
    inherit fetchurl stdenv;
  };

  alsaLib = import ../os-specific/linux/alsa-lib {
    inherit stdenv fetchurl;
  };

  alsaPlugins = import ../os-specific/linux/alsa-plugins {
    inherit fetchurl stdenv lib pkgconfig alsaLib pulseaudio jackaudio;
  };
  alsaPluginWrapper = import ../os-specific/linux/alsa-plugins/wrapper.nix {
    inherit stdenv alsaPlugins writeScriptBin;
  };

  alsaUtils = import ../os-specific/linux/alsa-utils {
    inherit stdenv fetchurl alsaLib gettext ncurses;
  };

  bluez = import ../os-specific/linux/bluez {
    inherit fetchurl stdenv pkgconfig dbus libusb alsaLib glib;
  };

  bridge_utils = import ../os-specific/linux/bridge_utils {
    inherit fetchurl stdenv autoconf automake;
  };

  btrfsProgs = builderDefsPackage (import ../os-specific/linux/btrfsprogs) {
    inherit libuuid zlib acl;
  };

  cpufrequtils = (
    import ../os-specific/linux/cpufrequtils {
    inherit fetchurl stdenv libtool gettext;
    glibc = stdenv.gcc.libc;
    kernelHeaders = stdenv.gcc.libc.kernelHeaders;
  });

  cryopid = import ../os-specific/linux/cryopid {
    inherit fetchurl stdenv zlibStatic;
  };

  cryptsetup = import ../os-specific/linux/cryptsetup {
    inherit stdenv fetchurl libuuid popt devicemapper udev;
  };

  cramfsswap = import ../os-specific/linux/cramfsswap {
    inherit fetchurl stdenv zlib;
  };

  davfs2 = import ../os-specific/linux/davfs2 {
    inherit fetchurl stdenv zlib;
    neon = neon028;
  };

  devicemapper = import ../os-specific/linux/device-mapper {
    inherit fetchurl stdenv;
  };

  dmidecode = import ../os-specific/linux/dmidecode {
    inherit fetchurl stdenv;
  };

  dietlibc = import ../os-specific/linux/dietlibc {
    inherit fetchurl glibc;
    # Dietlibc 0.30 doesn't compile on PPC with GCC 4.1, bus GCC 3.4 works.
    stdenv = if stdenv.system == "powerpc-linux" then overrideGCC stdenv gcc34 else stdenv;
  };

  directvnc = builderDefsPackage ../os-specific/linux/directvnc {
    inherit libjpeg pkgconfig zlib directfb;
    inherit (xlibs) xproto;
  };

  dmraid = builderDefsPackage ../os-specific/linux/dmraid {
    inherit devicemapper;
  };

  libuuid = if stdenv.system != "i686-darwin" then utillinuxng else null;

  e2fsprogs = import ../os-specific/linux/e2fsprogs {
    inherit fetchurl stdenv pkgconfig libuuid;
  };

  e3cfsprogs = import ../os-specific/linux/e3cfsprogs {
    inherit stdenv fetchurl gettext;
  };

  eject = import ../os-specific/linux/eject {
    inherit fetchurl stdenv gettext;
  };

  fbterm = builderDefsPackage (import ../os-specific/linux/fbterm) {
    inherit fontconfig gpm freetype pkgconfig ncurses;
  };

  fuse = import ../os-specific/linux/fuse {
    inherit fetchurl stdenv utillinux;
  };

  fxload = import ../os-specific/linux/fxload {
    inherit fetchurl stdenv;
  };

  genext2fs = import ../os-specific/linux/genext2fs {
    inherit fetchurl stdenv;
  };

  gpm = import ../servers/gpm {
    inherit fetchurl stdenv ncurses bison;
    flex = flex2535;
  };

  hal = makeOverridable (import ../os-specific/linux/hal) {
    inherit fetchurl stdenv pkgconfig python pciutils usbutils expat
      libusb dbus dbus_glib libuuid perl perlXMLParser
      gettext zlib eject libsmbios udev gperf dmidecode utillinuxng
      consolekit policykit pmutils glib;
  };

  halevt = import ../os-specific/linux/hal/hal-evt.nix {
    inherit fetchurl stdenv lib libxml2 pkgconfig boolstuff hal dbus_glib;
  };

  hal_info = import ../os-specific/linux/hal/info.nix {
    inherit fetchurl stdenv pkgconfig;
  };

  hal_info_synaptics = import ../os-specific/linux/hal/synaptics.nix {
    inherit stdenv;
  };

  hdparm = import ../os-specific/linux/hdparm {
    inherit fetchurl stdenv;
  };

  hibernate = import ../os-specific/linux/hibernate {
    inherit fetchurl stdenv gawk;
  };

  htop = import ../os-specific/linux/htop {
    inherit fetchurl stdenv ncurses;
  };

  hwdata = import ../os-specific/linux/hwdata {
    inherit fetchurl stdenv;
  };

  ifplugd = import ../os-specific/linux/ifplugd {
    inherit fetchurl stdenv pkgconfig libdaemon;
  };

  iproute = import ../os-specific/linux/iproute {
    inherit fetchurl stdenv flex bison db4;
  };

  iputils = (
    import ../os-specific/linux/iputils {
    inherit fetchurl stdenv;
    glibc = stdenv.gcc.libc;
    kernelHeaders = stdenv.gcc.libc.kernelHeaders;
  });

  iptables = import ../os-specific/linux/iptables {
    inherit fetchurl stdenv;
  };

  ipw2200fw = import ../os-specific/linux/firmware/ipw2200 {
    inherit fetchurl stdenv;
  };

  iwlwifi3945ucode = import ../os-specific/linux/firmware/iwlwifi-3945-ucode {
    inherit fetchurl stdenv;
  };

  iwlwifi4965ucodeV1 = import ../os-specific/linux/firmware/iwlwifi-4965-ucode {
    inherit fetchurl stdenv;
  };

  iwlwifi4965ucodeV2 = import ../os-specific/linux/firmware/iwlwifi-4965-ucode/version-2.nix {
    inherit fetchurl stdenv;
  };

  iwlwifi5000ucode = import ../os-specific/linux/firmware/iwlwifi-5000-ucode {
    inherit fetchurl stdenv;
  };

  jfsrec = import ../os-specific/linux/jfsrec {
    inherit fetchurl stdenv boost;
  };

  jfsutils = import ../os-specific/linux/jfsutils/default.nix {
    inherit fetchurl stdenv libuuid;
  };

  kbd = import ../os-specific/linux/kbd {
    inherit fetchurl stdenv bison flex;
  };

  kernelHeaders = kernelHeaders_2_6_28;

  kernelHeadersCross = cross : import ../os-specific/linux/kernel-headers/2.6.28.nix {
    inherit stdenv fetchurl cross perl;
  };

  kernelHeaders_2_6_18 = import ../os-specific/linux/kernel-headers/2.6.18.5.nix {
    inherit fetchurl stdenv unifdef;
  };

  kernelHeaders_2_6_23 = import ../os-specific/linux/kernel-headers/2.6.23.16.nix {
    inherit fetchurl stdenv;
  };

  kernelHeaders_2_6_26 = import ../os-specific/linux/kernel-headers/2.6.26.2.nix {
    inherit fetchurl stdenv;
  };

  kernelHeaders_2_6_27 = import ../os-specific/linux/kernel-headers/2.6.27.8.nix {
    inherit fetchurl stdenv;
  };

  kernelHeaders_2_6_28 = import ../os-specific/linux/kernel-headers/2.6.28.nix {
    inherit fetchurl stdenv perl;
  };

  kernelHeadersArm = import ../os-specific/linux/kernel-headers-cross {
    inherit fetchurl stdenv;
    cross = "arm-linux";
  };

  kernelHeadersMips = import ../os-specific/linux/kernel-headers-cross {
    inherit fetchurl stdenv;
    cross = "mips-linux";
  };

  kernelHeadersSparc = import ../os-specific/linux/kernel-headers-cross {
    inherit fetchurl stdenv;
    cross = "sparc-linux";
  };

  kernel_2_6_25 = import ../os-specific/linux/kernel/linux-2.6.25.nix {
    inherit fetchurl stdenv perl mktemp module_init_tools;
    kernelPatches = [
      { name = "fbcondecor-0.9.4-2.6.25-rc6";
        patch = fetchurl {
          url = http://dev.gentoo.org/~spock/projects/fbcondecor/archive/fbcondecor-0.9.4-2.6.25-rc6.patch;
          sha256 = "1wm94n7f0qyb8xvafip15r158z5pzw7zb7q8hrgddb092c6ibmq8";
        };
        extraConfig = "CONFIG_FB_CON_DECOR=y";
        features = { fbConDecor = true; };
      }
      { name = "sec_perm-2.6.24";
        patch = ../os-specific/linux/kernel/sec_perm-2.6.24.patch;
        features = { secPermPatch = true; };
      }
    ];
    extraConfig =
      lib.optional (getConfig ["kernel" "timer_stats"] false) "CONFIG_TIMER_STATS=y" ++
      lib.optional (getConfig ["kernel" "no_irqbalance"] false) "# CONFIG_IRQBALANCE is not set" ++
      [(getConfig ["kernel" "addConfig"] "")];
  };

  kernel_2_6_26 = import ../os-specific/linux/kernel/linux-2.6.26.nix {
    inherit fetchurl stdenv perl mktemp module_init_tools;
    kernelPatches = [
      { name = "fbcondecor-0.9.4-2.6.25-rc6";
        patch = fetchurl {
          url = http://dev.gentoo.org/~spock/projects/fbcondecor/archive/fbcondecor-0.9.4-2.6.25-rc6.patch;
          sha256 = "1wm94n7f0qyb8xvafip15r158z5pzw7zb7q8hrgddb092c6ibmq8";
        };
        extraConfig = "CONFIG_FB_CON_DECOR=y";
        features = { fbConDecor = true; };
      }
      { name = "sec_perm-2.6.24";
        patch = ../os-specific/linux/kernel/sec_perm-2.6.24.patch;
        features = { secPermPatch = true; };
      }
    ];
    extraConfig =
      lib.optional (getConfig ["kernel" "no_irqbalance"] false) "# CONFIG_IRQBALANCE is not set" ++
      [(getConfig ["kernel" "addConfig"] "")];
  };

  kernel_2_6_27 = import ../os-specific/linux/kernel/linux-2.6.27.nix {
    inherit fetchurl stdenv perl mktemp module_init_tools;
    kernelPatches = [
      { name = "fbcondecor-0.9.4-2.6.27";
        patch = fetchurl {
          url = http://dev.gentoo.org/~spock/projects/fbcondecor/archive/fbcondecor-0.9.4-2.6.27.patch;
          sha256 = "170l9l5fvbgjrr4klqcwbgjg4kwvrrhjpmgbfpqj0scq0s4q4vk6";
        };
        extraConfig = "CONFIG_FB_CON_DECOR=y";
        features = { fbConDecor = true; };
      }
      { name = "sec_perm-2.6.24";
        patch = ../os-specific/linux/kernel/sec_perm-2.6.24.patch;
        features = { secPermPatch = true; };
      }
    ];
    extraConfig =
      lib.optional (getConfig ["kernel" "no_irqbalance"] false) "# CONFIG_IRQBALANCE is not set" ++
      [(getConfig ["kernel" "addConfig"] "")];
  };

  kernel_2_6_28 = makeOverridable (import ../os-specific/linux/kernel/linux-2.6.28.nix) {
    inherit fetchurl stdenv perl mktemp module_init_tools;
    kernelPatches = [
      { name = "fbcondecor-0.9.5-2.6.28";
        patch = fetchurl {
          url = http://dev.gentoo.org/~spock/projects/fbcondecor/archive/fbcondecor-0.9.5-2.6.28.patch;
          sha256 = "105q2dwrwi863r7nhlrvljim37aqv67mjc3lgg529jzqgny3fjds";
        };
        extraConfig = "CONFIG_FB_CON_DECOR=y";
        features = { fbConDecor = true; };
      }
      { name = "sec_perm-2.6.24";
        patch = ../os-specific/linux/kernel/sec_perm-2.6.24.patch;
        features = { secPermPatch = true; };
      }
      { # http://patchwork.kernel.org/patch/19495/
        name = "ext4-softlockups-fix";
        patch = fetchurl {
          url = http://patchwork.kernel.org/patch/19495/raw;
          sha256 = "0vqcj9qs7jajlvmwm97z8cljr4vb277aqhsjqrakbxfdiwlhrzzf";
        };
      }
    ];
    extraConfig =
      lib.optional (getConfig ["kernel" "no_irqbalance"] false) "# CONFIG_IRQBALANCE is not set" ++
      [(getConfig ["kernel" "addConfig"] "")];
  };

  kernel_2_6_29 = makeOverridable (import ../os-specific/linux/kernel/linux-2.6.29.nix) {
    inherit fetchurl stdenv perl mktemp module_init_tools;
    kernelPatches = [
      { name = "fbcondecor-0.9.5-2.6.28";
        patch = fetchurl {
          url = http://dev.gentoo.org/~spock/projects/fbcondecor/archive/fbcondecor-0.9.6-2.6.29.2.patch;
          sha256 = "1yppvji13sgnql62h4wmskzl9l198pp1pbixpbymji7mr4a0ylx1";
        };
        extraConfig = "CONFIG_FB_CON_DECOR=y";
        features = { fbConDecor = true; };
      }
      { name = "sec_perm-2.6.24";
        patch = ../os-specific/linux/kernel/sec_perm-2.6.24.patch;
        features = { secPermPatch = true; };
      }
    ];
  };

  kernel_2_6_31 = makeOverridable (import ../os-specific/linux/kernel/linux-2.6.31.nix) {
    inherit fetchurl stdenv perl mktemp module_init_tools platform;
    kernelPatches = [];
  };

  kernel_2_6_31_zen5 = makeOverridable (import ../os-specific/linux/zen-kernel/2.6.31-zen5.nix) {
    inherit fetchurl stdenv perl mktemp module_init_tools
      lib builderDefs;
    inherit platform;
  };

  kernel_2_6_31_zen5_bfs = kernel_2_6_31_zen5.override {
    ckSched = true;
  };

  kernel_2_6_31_zen7 = makeOverridable (import ../os-specific/linux/zen-kernel/zen-stable.nix) {
    inherit fetchurl stdenv perl mktemp module_init_tools
      lib builderDefs;
  };

  kernel_2_6_31_zen7_bfs = kernel_2_6_31_zen7.override {
    ckSched = true;
  };

  kernel_2_6_31_zen = kernel_2_6_31_zen7;
  kernel_2_6_31_zen_bfs = kernel_2_6_31_zen7_bfs;

  /* Kernel modules are inherently tied to a specific kernel.  So
     rather than provide specific instances of those packages for a
     specific kernel, we have a function that builds those packages
     for a specific kernel.  This function can then be called for
     whatever kernel you're using. */

  kernelPackagesFor = kernel: rec {

    inherit kernel;

    aufs = import ../os-specific/linux/aufs {
      inherit fetchurl stdenv kernel;
    };

    # Currently it is broken
    # Build requires exporting some symbols from kernel
    # Go to package homepage to learn about the needed
    # patch. Feel free to take over the package.
    aufs2 = import ../os-specific/linux/aufs2 {
      inherit fetchgit stdenv kernel perl;
    };

    aufs2Utils = if lib.attrByPath ["features" "aufs"] false kernel then
      builderDefsPackage ../os-specific/linux/aufs2-utils {
        inherit kernel;
      }
    else null;

    exmap = import ../os-specific/linux/exmap {
      inherit fetchurl stdenv kernel boost pcre pkgconfig;
      inherit (gtkLibs) gtkmm;
    };

    iwlwifi = import ../os-specific/linux/iwlwifi {
      inherit fetchurl stdenv kernel;
    };

    iwlwifi4965ucode =
      (if (builtins.compareVersions kernel.version "2.6.27" == 0)
          || (builtins.compareVersions kernel.version "2.6.27" == 1)
       then iwlwifi4965ucodeV2
       else iwlwifi4965ucodeV1);

    atheros = composedArgsAndFun (import ../os-specific/linux/atheros/0.9.4.nix) {
      inherit fetchurl stdenv builderDefs kernel lib;
    };

    nvidia_x11 = import ../os-specific/linux/nvidia-x11 {
      inherit stdenv fetchurl kernel xlibs gtkLibs zlib;
    };

    nvidia_x11_legacy = import ../os-specific/linux/nvidia-x11/legacy.nix {
      inherit stdenv fetchurl kernel xlibs gtkLibs zlib;
    };

    wis_go7007 = import ../os-specific/linux/wis-go7007 {
      inherit fetchurl stdenv kernel ncurses fxload;
    };

    kqemu = import ../os-specific/linux/kqemu/1.4.0pre1.nix {
      inherit fetchurl stdenv kernel perl;
    };

    splashutils =
      # Splashutils 1.3 is broken, so disable splash on older kernels.
      if kernel.features ? fbSplash then /* splashutils_13 */ null else
      if kernel.features ? fbConDecor then splashutils_15 else
      null;

    ext3cowtools = import ../os-specific/linux/ext3cow-tools {
      inherit stdenv fetchurl;
      kernel_ext3cowpatched = kernel;
    };

    /* compiles but has to be integrated into the kernel somehow
      Let's have it uncommented and finish it..
    */
    ndiswrapper = import ../os-specific/linux/ndiswrapper {
      inherit fetchurl stdenv;
      inherit kernel perl;
    };

    ov511 = import ../os-specific/linux/ov511 {
      inherit fetchurl kernel;
      stdenv = overrideGCC stdenv gcc34;
    };

    # State Nix
    snix = import ../tools/package-management/snix {
      inherit fetchurl stdenv perl curl bzip2 openssl bison;
      inherit libtool automake autoconf docbook5 docbook5_xsl libxslt docbook_xml_dtd_43 w3m;

      aterm = aterm242fixes;
      db4 = db45;

      flex = flex2533;

      inherit ext3cowtools e3cfsprogs rsync;
      ext3cow_kernel = kernel;
    };

    sysprof = import ../development/tools/profiling/sysprof {
      inherit fetchurl stdenv binutils pkgconfig kernel;
      inherit (gnome) gtk glib pango libglade;
    };

    virtualbox = import ../applications/virtualization/virtualbox {
      stdenv = stdenv_32bit;
      inherit fetchurl lib iasl dev86 libxslt libxml2 SDL hal
          libcap libpng zlib kernel python which alsaLib curl glib;
      qt4 = qt45;
      inherit (xlibs) xproto libX11 libXext libXcursor;
      inherit (gnome) libIDL;
    };

    virtualboxGuestAdditions = import ../applications/virtualization/virtualbox/guest-additions {
      inherit stdenv fetchurl lib patchelf cdrkit kernel;
      inherit (xlibs) libX11 libXt libXext libXmu libXcomposite libXfixes;
    };
  };

  # Build the kernel modules for the some of the kernels.
  kernelPackages_2_6_25 = recurseIntoAttrs (kernelPackagesFor kernel_2_6_25);
  kernelPackages_2_6_26 = recurseIntoAttrs (kernelPackagesFor kernel_2_6_26);
  kernelPackages_2_6_27 = recurseIntoAttrs (kernelPackagesFor kernel_2_6_27);
  kernelPackages_2_6_28 = recurseIntoAttrs (kernelPackagesFor kernel_2_6_28);
  kernelPackages_2_6_29 = recurseIntoAttrs (kernelPackagesFor kernel_2_6_29);
  kernelPackages_2_6_31_zen5 = recurseIntoAttrs (kernelPackagesFor kernel_2_6_31_zen5);
  kernelPackages_2_6_31_zen = recurseIntoAttrs (kernelPackagesFor kernel_2_6_31_zen);
  kernelPackages_2_6_31_zen_bfs = recurseIntoAttrs (kernelPackagesFor kernel_2_6_31_zen_bfs);
  kernelPackages_2_6_31 = recurseIntoAttrs (kernelPackagesFor kernel_2_6_31);

  # The current default kernel / kernel modules.
  kernelPackages = kernelPackages_2_6_28;

  customKernel = composedArgsAndFun (lib.sumTwoArgs (import ../os-specific/linux/kernel/generic.nix) {
    inherit fetchurl stdenv perl mktemp module_init_tools;
  });

  libselinux = import ../os-specific/linux/libselinux {
    inherit fetchurl stdenv libsepol;
  };

  libraw1394 = import ../development/libraries/libraw1394 {
    inherit fetchurl stdenv;
  };

  libsexy = import ../development/libraries/libsexy {
    inherit stdenv fetchurl pkgconfig libxml2;
    inherit (gtkLibs) glib gtk pango;
  };

  librsvg = gnome.librsvg;

  libsepol = import ../os-specific/linux/libsepol {
    inherit fetchurl stdenv;
  };

  libsmbios = import ../os-specific/linux/libsmbios {
    inherit fetchurl stdenv pkgconfig libxml2 perl;
  };

  lm_sensors = import ../os-specific/linux/lm_sensors {
    inherit fetchurl stdenv bison flex perl;
  };

  klibc = makeOverridable (import ../os-specific/linux/klibc) {
    inherit fetchurl stdenv perl bison mktemp;
    kernelHeaders = glibc.kernelHeaders;
  };

  # Old version; needed in vmtools for insmod.  Should use
  # module_init_tools instead.
  klibc_15 = makeOverridable (import ../os-specific/linux/klibc/1.5.nix) {
    inherit fetchurl stdenv perl bison mktemp;
    kernelHeaders = glibc.kernelHeaders;
  };

  klibcShrunk = makeOverridable (import ../os-specific/linux/klibc/shrunk.nix) {
    inherit stdenv klibc;
  };

  kvm = kvm76;

  kvm76 = import ../os-specific/linux/kvm/76.nix {
    inherit fetchurl stdenv zlib e2fsprogs SDL alsaLib pkgconfig rsync;
    inherit (glibc) kernelHeaders;
  };

  kvm86 = import ../os-specific/linux/kvm/86.nix {
    inherit fetchurl stdenv zlib SDL alsaLib pkgconfig pciutils;
    inherit (glibc) kernelHeaders;
  };

  kvm88 = import ../os-specific/linux/kvm/88.nix {
    inherit fetchurl stdenv zlib SDL alsaLib pkgconfig pciutils;
    inherit (glibc) kernelHeaders;
  };

  libcap = import ../os-specific/linux/libcap {
    inherit fetchurl stdenv attr;
  };

  libnscd = import ../os-specific/linux/libnscd {
    inherit fetchurl stdenv;
  };

  libnotify = import ../development/libraries/libnotify {
    inherit stdenv fetchurl pkgconfig dbus dbus_glib;
    inherit (gtkLibs) gtk glib;
  };

  libvolume_id = import ../os-specific/linux/libvolume_id {
    inherit fetchurl stdenv;
  };

  lvm2 = import ../os-specific/linux/lvm2 {
    inherit fetchurl stdenv devicemapper;
  };

  mdadm = import ../os-specific/linux/mdadm {
    inherit fetchurl stdenv groff;
  };

  mingetty = import ../os-specific/linux/mingetty {
    inherit fetchurl stdenv;
  };

  module_init_tools = import ../os-specific/linux/module-init-tools {
    inherit fetchurl stdenv;
  };

  mount_cifs = import ../os-specific/linux/mount-cifs {
    inherit fetchurl stdenv;
  };

  aggregateModules = modules:
    import ../os-specific/linux/module-init-tools/aggregator.nix {
      inherit stdenv module_init_tools modules buildEnv;
    };

  modutils = import ../os-specific/linux/modutils {
    inherit fetchurl bison flex;
    stdenv = overrideGCC stdenv gcc34;
  };

  nettools = import ../os-specific/linux/net-tools {
    inherit fetchurl stdenv;
  };

  neverball = import ../games/neverball {
    inherit stdenv fetchurl SDL mesa libpng libjpeg SDL_ttf libvorbis
      gettext physfs;
  };

  numactl = import ../os-specific/linux/numactl {
    inherit fetchurl stdenv;
  };

  gw6c = builderDefsPackage (import ../os-specific/linux/gw6c) {
    inherit fetchurl stdenv nettools openssl procps iproute;
  };

  nss_ldap = import ../os-specific/linux/nss_ldap {
    inherit fetchurl stdenv openldap;
  };

  pam = import ../os-specific/linux/pam {
    inherit stdenv fetchurl cracklib flex;
  };

  pam_console = import ../os-specific/linux/pam_console {
    inherit stdenv fetchurl pam autoconf automake pkgconfig bison glib;
    libtool = libtool_1_5;
    flex = if stdenv.system == "i686-linux" then flex else flex2533;
  };

  pam_devperm = import ../os-specific/linux/pam_devperm {
    inherit stdenv fetchurl pam;
  };

  pam_ldap = import ../os-specific/linux/pam_ldap {
    inherit stdenv fetchurl pam openldap;
  };

  pam_login = import ../os-specific/linux/pam_login {
    inherit stdenv fetchurl pam;
  };

  pam_unix2 = import ../os-specific/linux/pam_unix2 {
    inherit stdenv fetchurl pam;
  };

  pcmciaUtils = composedArgsAndFun (import ../os-specific/linux/pcmciautils) {
    inherit stdenv fetchurl udev yacc flex;
    inherit sysfsutils module_init_tools;

    firmware = getConfig ["pcmciaUtils" "firmware"] [];
    config = getConfig ["pcmciaUtils" "config"] null;
    inherit lib;
  };

  pmutils = import ../os-specific/linux/pm-utils {
    inherit fetchurl stdenv;
  };

  powertop = import ../os-specific/linux/powertop {
    inherit fetchurl stdenv ncurses gettext;
  };

  procps = import ../os-specific/linux/procps {
    inherit fetchurl stdenv ncurses;
  };

  pwdutils = import ../os-specific/linux/pwdutils {
    inherit fetchurl stdenv pam openssl libnscd;
  };

  qemu_kvm = import ../os-specific/linux/qemu-kvm {
    inherit fetchurl stdenv zlib SDL alsaLib pkgconfig pciutils;
  };

  reiserfsprogs = import ../os-specific/linux/reiserfsprogs {
    inherit fetchurl stdenv;
  };

  reiser4progs = import ../os-specific/linux/reiser4progs {
    inherit fetchurl stdenv libaal;
  };

  radeontools = import ../os-specific/linux/radeontools {
    inherit pciutils;
    inherit fetchurl stdenv;
  };

  rt73fw = import ../os-specific/linux/firmware/rt73 {
    inherit fetchurl stdenv unzip;
  };

  sdparm = import ../os-specific/linux/sdparm {
    inherit fetchurl stdenv;
  };

  shadowutils = import ../os-specific/linux/shadow {
    inherit fetchurl stdenv;
  };

  splashutils_13 = import ../os-specific/linux/splashutils/1.3.nix {
    inherit fetchurl stdenv klibc;
    zlib = zlibStatic;
    libjpeg = libjpegStatic;
  };

  splashutils_15 = import ../os-specific/linux/splashutils/1.5.nix {
    inherit fetchurl stdenv klibc;
    zlib = zlibStatic;
    libjpeg = libjpegStatic;
  };

  squashfsTools = import ../os-specific/linux/squashfs {
    inherit fetchurl stdenv zlib;
  };

  statifier = builderDefsPackage (import ../os-specific/linux/statifier) {
  };

  sysfsutils = import ../os-specific/linux/sysfsutils {
    inherit fetchurl stdenv;
  };

  # Provided with sysfsutils.
  libsysfs = sysfsutils;
  systool = sysfsutils;

  sysklogd = import ../os-specific/linux/sysklogd {
    inherit fetchurl stdenv;
  };

  syslinux = import ../os-specific/linux/syslinux {
    inherit fetchurl stdenv nasm perl;
  };

  sysstat = import ../os-specific/linux/sysstat {
    inherit fetchurl stdenv gettext;
  };

  sysvinit = import ../os-specific/linux/sysvinit {
    inherit fetchurl stdenv;
  };

  sysvtools = import ../os-specific/linux/sysvinit {
    inherit fetchurl stdenv;
    withoutInitTools = true;
  };

  # FIXME: `tcp-wrapper' is actually not OS-specific.
  tcpWrapper = import ../os-specific/linux/tcp-wrapper {
    inherit fetchurl stdenv;
  };

  trackballs = import ../games/trackballs {
    inherit stdenv fetchurl SDL mesa SDL_ttf gettext zlib SDL_mixer SDL_image guile;
    debug = false;
  };

  tunctl = import ../os-specific/linux/tunctl {
    inherit stdenv fetchurl;
  };

  /*tuxracer = builderDefsPackage (import ../games/tuxracer) {
    inherit mesa tcl freeglut;
    inherit (xlibs) libX11 xproto;
  };*/

  uboot = makeOverridable (import ../misc/uboot) {
    inherit fetchurl stdenv unzip;
  };

  uclibc = import ../os-specific/linux/uclibc {
    inherit fetchurl stdenv kernelHeaders;
  };

  udev = makeOverridable (import ../os-specific/linux/udev) {
    inherit fetchurl stdenv gperf pkgconfig acl libusb usbutils pciutils glib;
  };

  uml = import ../os-specific/linux/kernel/linux-2.6.20.nix {
    inherit fetchurl stdenv perl mktemp module_init_tools;
    userModeLinux = true;
  };

  umlutilities = import ../os-specific/linux/uml-utilities {
    inherit fetchurl kernelHeaders stdenv readline lib;
    tunctl = true; mconsole = true;
  };

  upstart = import ../os-specific/linux/upstart {
    inherit fetchurl stdenv;
  };

  upstart06 = import ../os-specific/linux/upstart/0.6.nix {
    inherit fetchurl stdenv pkgconfig dbus expat;
  };

  upstartJobControl = import ../os-specific/linux/upstart/jobcontrol.nix {
    inherit stdenv;
  };

  usbutils = import ../os-specific/linux/usbutils {
    inherit fetchurl stdenv pkgconfig libusb;
  };

  utillinux = utillinuxng;

  utillinuxCurses = utillinuxngCurses;

  utillinuxng = makeOverridable (import ../os-specific/linux/util-linux-ng) {
    inherit fetchurl stdenv;
  };

  utillinuxngCurses = utillinuxng.override {
    inherit ncurses;
  };

  wesnoth = import ../games/wesnoth {
    inherit fetchurl stdenv SDL SDL_image SDL_mixer SDL_net gettext zlib boost freetype;
  };

  wirelesstools = import ../os-specific/linux/wireless-tools {
    inherit fetchurl stdenv;
  };

  wpa_supplicant = import ../os-specific/linux/wpa_supplicant {
    inherit fetchurl stdenv openssl;
  };

  wpa_supplicant_gui_qt4 = import ../os-specific/linux/wpa_supplicant/gui-qt4.nix {
    inherit fetchurl stdenv qt4 imagemagick inkscape;
  };

  xfsprogs = import ../os-specific/linux/xfsprogs/default.nix {
    inherit fetchurl stdenv libtool gettext libuuid;
  };

  xmoto = builderDefsPackage (import ../games/xmoto) {
    inherit chipmunk sqlite curl zlib bzip2 libjpeg libpng
      freeglut mesa SDL SDL_mixer SDL_image SDL_net SDL_ttf
      lua5 ode;
  };

  xorg_sys_opengl = import ../os-specific/linux/opengl/xorg-sys {
    inherit stdenv xlibs expat libdrm;
  };

  zd1211fw = import ../os-specific/linux/firmware/zd1211 {
    inherit stdenv fetchurl;
  };

  ### DATA

  arkpandora_ttf = builderDefsPackage (import ../data/fonts/arkpandora) {
  };

  bakoma_ttf = import ../data/fonts/bakoma-ttf {
    inherit fetchurl stdenv;
  };

  corefonts = import ../data/fonts/corefonts {
    inherit fetchurl stdenv cabextract;
  };

  wrapFonts = paths : ((import ../data/fonts/fontWrap) {
    inherit fetchurl stdenv builderDefs paths ttmkfdir;
    inherit (xorg) mkfontdir mkfontscale;
  });

  clearlyU = composedArgsAndFun (import ../data/fonts/clearlyU/1.9.nix) {
    inherit builderDefs;
    inherit (xorg) mkfontdir mkfontscale;
  };

  dejavu_fonts = import ../data/fonts/dejavu-fonts {
    inherit fetchurl stdenv fontforge perl fontconfig;
    inherit (perlPackages) FontTTF;
  };

  docbook5 = import ../data/sgml+xml/schemas/docbook-5.0 {
    inherit fetchurl stdenv unzip;
  };

  docbook_xml_dtd_412 = import ../data/sgml+xml/schemas/xml-dtd/docbook/4.1.2.nix {
    inherit fetchurl stdenv unzip;
  };

  docbook_xml_dtd_42 = import ../data/sgml+xml/schemas/xml-dtd/docbook/4.2.nix {
    inherit fetchurl stdenv unzip;
  };

  docbook_xml_dtd_43 = import ../data/sgml+xml/schemas/xml-dtd/docbook/4.3.nix {
    inherit fetchurl stdenv unzip;
  };

  docbook_xml_dtd_45 = import ../data/sgml+xml/schemas/xml-dtd/docbook/4.5.nix {
    inherit fetchurl stdenv unzip;
  };

  docbook_xml_ebnf_dtd = import ../data/sgml+xml/schemas/xml-dtd/docbook-ebnf {
    inherit fetchurl stdenv unzip;
  };

  docbook_xml_xslt = docbook_xsl;

  docbook_xsl = import ../data/sgml+xml/stylesheets/xslt/docbook-xsl {
    inherit fetchurl stdenv;
  };

  docbook5_xsl = docbook_xsl_ns;

  docbook_xsl_ns = import ../data/sgml+xml/stylesheets/xslt/docbook-xsl-ns {
    inherit fetchurl stdenv;
  };

  junicode = composedArgsAndFun (import ../data/fonts/junicode/0.6.15.nix) {
    inherit builderDefs fontforge unzip;
    inherit (xorg) mkfontdir mkfontscale;
  };

  freefont_ttf = import ../data/fonts/freefont-ttf {
    inherit fetchurl stdenv;
  };

  liberation_ttf = import ../data/fonts/redhat-liberation-fonts {
    inherit fetchurl stdenv;
  };

  libertine = builderDefsPackage (import ../data/fonts/libertine/2.7.nix) {
    inherit fontforge;
  };
  libertineBin = builderDefsPackage (import ../data/fonts/libertine/2.7.bin.nix) {
  };

  lmodern = import ../data/fonts/lmodern {
    inherit fetchurl stdenv;
  };

  manpages = import ../data/documentation/man-pages {
    inherit fetchurl stdenv;
  };

  miscfiles = import ../data/misc/miscfiles {
    inherit fetchurl stdenv;
  };

  mph_2b_damase = import ../data/fonts/mph-2b-damase {
    inherit fetchurl stdenv unzip;
  };

  pthreadmanpages = lowPrio (import ../data/documentation/pthread-man-pages {
    inherit fetchurl stdenv perl;
  });

  shared_mime_info = import ../data/misc/shared-mime-info {
    inherit fetchurl stdenv pkgconfig gettext
      intltool perl perlXMLParser libxml2 glib;
  };

  stdmanpages = import ../data/documentation/std-man-pages {
    inherit fetchurl stdenv;
  };

  iana_etc = import ../data/misc/iana-etc {
    inherit fetchurl stdenv;
  };

  popplerData = import ../data/misc/poppler-data {
    inherit fetchurl stdenv;
  };

  r3rs = import ../data/documentation/rnrs/r3rs.nix {
    inherit fetchurl stdenv texinfo;
  };

  r4rs = import ../data/documentation/rnrs/r4rs.nix {
    inherit fetchurl stdenv texinfo;
  };

  r5rs = import ../data/documentation/rnrs/r5rs.nix {
    inherit fetchurl stdenv texinfo;
  };

  themes = name: import (../data/misc/themes + ("/" + name + ".nix")) {
    inherit fetchurl;
  };

  ttf_bitstream_vera = import ../data/fonts/ttf-bitstream-vera {
    inherit fetchurl stdenv;
  };

  ucsFonts = import ../data/fonts/ucs-fonts {
    inherit fetchurl stdenv wrapFonts;
  };

  unifont = import ../data/fonts/unifont {
    inherit debPackage perl;
    inherit (xorg) mkfontdir mkfontscale bdftopcf fontutil;
  };

  vistafonts = import ../data/fonts/vista-fonts {
    inherit fetchurl stdenv cabextract;
  };

  wqy_zenhei = composedArgsAndFun (import ../data/fonts/wqy_zenhei/0.4.23-1.nix) {
    inherit builderDefs;
  };

  xhtml1 = import ../data/sgml+xml/schemas/xml-dtd/xhtml1 {
    inherit fetchurl stdenv libxml2;
  };

  xkeyboard_config = import ../data/misc/xkeyboard-config {
    inherit fetchurl stdenv perl perlXMLParser gettext intltool;
    inherit (xlibs) xkbcomp;
  };


  ### APPLICATIONS


  aangifte2005 = import ../applications/taxes/aangifte-2005 {
    inherit stdenv fetchurl;
    inherit (xlibs) libX11 libXext;
  };

  aangifte2006 = import ../applications/taxes/aangifte-2006 {
    inherit stdenv fetchurl;
    inherit (xlibs) libX11 libXext;
  };

  aangifte2007 = import ../applications/taxes/aangifte-2007 {
    inherit stdenv fetchurl;
    inherit (xlibs) libX11 libXext libSM;
  };

  aangifte2008 = import ../applications/taxes/aangifte-2008 {
    inherit stdenv fetchurl;
    inherit (xlibs) libX11 libXext libSM;
  };

  abcde = import ../applications/audio/abcde {
    inherit fetchurl stdenv libcdio cddiscid wget bash vorbisTools
            makeWrapper;
  };

  abiword = import ../applications/office/abiword {
    inherit fetchurl stdenv pkgconfig fribidi libpng popt libgsf enchant wv;
    inherit (gtkLibs) gtk;
    inherit (gnome) libglade libgnomeprint libgnomeprintui libgnomecanvas;
  };

  adobeReader = import ../applications/misc/adobe-reader {
    inherit fetchurl stdenv zlib libxml2 cups;
    inherit (xlibs) libX11;
    inherit (gtkLibs) glib pango atk gtk;
  };

  amsn = import ../applications/networking/instant-messengers/amsn {
    inherit fetchurl stdenv which tcl tk x11;
    libstdcpp = gcc33.gcc;
  };

  ardour = import ../applications/audio/ardour {
    inherit fetchurl stdenv lib pkgconfig scons boost redland librdf_raptor
      librdf_rasqal jackaudio flac libsamplerate alsaLib libxml2 libxslt
      libsndfile libsigcxx libusb cairomm librdf liblo fftw fftwSinglePrec
      aubio libmad;
    inherit (gtkLibs) glib pango gtk glibmm gtkmm;
    inherit (gnome) libgnomecanvas;
  };

  audacious = import ../applications/audio/audacious/player.nix {
    inherit fetchurl stdenv pkgconfig libmowgli libmcs gettext xlibs dbus_glib;
    inherit (gnome) libglade;
    inherit (gtkLibs) glib gtk;
  };

  audacious_plugins = import ../applications/audio/audacious/plugins.nix {
    inherit fetchurl stdenv pkgconfig audacious dbus_glib gettext
      libmad xlibs alsaLib taglib libmpcdec libogg libvorbis
      libcdio libcddb libxml2;
  };

  audacity = import ../applications/audio/audacity {
    inherit fetchurl stdenv gettext pkgconfig zlib perl intltool libogg
      libvorbis libmad;
    inherit (gtkLibs) gtk glib;
    inherit wxGTK;
  };

  aumix = import ../applications/audio/aumix {
    inherit fetchurl stdenv ncurses pkgconfig gettext;
    inherit (gtkLibs) gtk;
    gtkGUI = false;
  };

  autopanosiftc = import ../applications/graphics/autopanosiftc {
    inherit fetchurl stdenv cmake libpng libtiff libjpeg panotools libxml2;
  };

  batik = import ../applications/graphics/batik {
    inherit fetchurl stdenv unzip;
  };

  bazaar = import ../applications/version-management/bazaar {
    inherit fetchurl stdenv makeWrapper;
    python = pythonFull;
  };

  bazaarTools = builderDefsPackage (import ../applications/version-management/bazaar/tools.nix) {
    inherit bazaar;
  };

  beast = import ../applications/audio/beast {
# stdenv = overrideGCC stdenv gcc34;
    inherit stdenv fetchurl zlib guile pkgconfig intltool libogg libvorbis python libxml2 bash perl gettext;
    inherit (bleedingEdgeRepos) sourceByName;
    inherit (gtkLibs) gtk glib;
    inherit (gnome) libgnomecanvas libart_lgpl;
    inherit automake autoconf;
  };

  bitlbee = import ../applications/networking/instant-messengers/bitlbee {
    inherit fetchurl stdenv gnutls pkgconfig glib;
  };

  bitlbeeOtr = import ../applications/networking/instant-messengers/bitlbee-otr {
    inherit fetchbzr stdenv gnutls pkgconfig libotr libgcrypt
      libxslt xmlto docbook_xsl docbook_xml_dtd_42 perl glib;
  };

  # commented out because it's using the new configuration style proposal which is unstable
  #biew = import ../applications/misc/biew {
  #  inherit lib stdenv fetchurl ncurses;
  #};

  # only to be able to compile blender - I couldn't compile the default openal software
  # Perhaps this can be removed - don't know which one openal{,soft} is better
  freealut_soft = import ../development/libraries/freealut {
    inherit fetchurl stdenv;
    openal = openalSoft;
  };

  blender = import ../applications/misc/blender {
    inherit cmake mesa gettext freetype SDL libtiff fetchurl glibc scons x11 lib
      libjpeg libpng zlib /* smpeg sdl */ python;
    inherit (xlibs) inputproto libXi;
    freealut = freealut_soft;
    openal = openalSoft;
    openexr = openexr_1_4_0;
    # using gcc43 makes blender segfault when pressing p then esc.
    # is this related to the PHP bug? I'm to lazy to try recompilng it without optimizations
    stdenv = overrideGCC stdenv gcc42;
  };

  bmp = import ../applications/audio/bmp {
    inherit fetchurl stdenv pkgconfig libogg libvorbis alsaLib id3lib;
    inherit (gnome) esound libglade;
    inherit (gtkLibs) glib gtk;
  };

  bmp_plugin_musepack = import ../applications/audio/bmp-plugins/musepack {
    inherit fetchurl stdenv pkgconfig bmp libmpcdec taglib;
  };

  bmp_plugin_wma = import ../applications/audio/bmp-plugins/wma {
    inherit fetchurl stdenv pkgconfig bmp;
  };

  bvi = import ../applications/editors/bvi {
    inherit fetchurl stdenv ncurses;
  };

  carrier = builderDefsPackage (import ../applications/networking/instant-messengers/carrier/2.5.0.nix) {
    inherit fetchurl stdenv pkgconfig perl perlXMLParser libxml2 openssl nss
      gtkspell aspell gettext ncurses avahi dbus dbus_glib python
      libtool automake autoconf;
    GStreamer = gst_all.gstreamer;
    inherit (gtkLibs) gtk glib;
    inherit (gnome) startupnotification GConf ;
    inherit (xlibs) libXScrnSaver scrnsaverproto libX11 xproto kbproto;
  };
  funpidgin = carrier;

  cddiscid = import ../applications/audio/cd-discid {
    inherit fetchurl stdenv;
  };

  cdparanoia = cdparanoiaIII;

  cdparanoiaIII = import ../applications/audio/cdparanoia {
    inherit fetchurl stdenv;
  };

  cdrtools = import ../applications/misc/cdrtools {
    inherit fetchurl stdenv;
  };

  chatzilla =
    xulrunnerWrapper {
      launcher = "chatzilla";
      application = import ../applications/networking/irc/chatzilla {
        inherit fetchurl stdenv unzip;
      };
    };

  chrome = import ../applications/networking/browsers/chromium {
    inherit stdenv fetchurl ffmpeg cairo nspr nss fontconfig freetype alsaLib makeWrapper unzip expat zlib; 
    inherit (xlibs) libX11 libXext libXrender libXt ;
    inherit (gtkLibs) gtk glib pango atk;
    inherit (gnome) GConf;
  };

  chromeWrapper = wrapFirefox chrome "chrome" "";


  cinelerra = import ../applications/video/cinelerra {
    inherit fetchurl stdenv
      automake autoconf libtool
      a52dec alsaLib   lame libavc1394 libiec61883 libraw1394 libsndfile
      libvorbis libogg libjpeg libtiff freetype mjpegtools x264
      gettext faad2 faac libtheora libpng libdv perl nasm e2fsprogs
      pkgconfig;
      openexr = openexr_1_6_1;
    fftw = fftwSinglePrec;
    inherit (xorg) libXxf86vm libXv;
    inherit (bleedingEdgeRepos) sourceByName;
    inherit (gnome) esound;
  };

  compizBase = (builderDefsPackage (import ../applications/window-managers/compiz/0.8.0.nix)) {
    inherit lib stringsWithDeps builderDefs;
    inherit fetchurl stdenv pkgconfig libpng mesa perl perlXMLParser libxslt gettext
      intltool binutils;
    inherit (xorg) libXcomposite libXfixes libXdamage libXrandr
      libXinerama libICE libSM libXrender xextproto compositeproto fixesproto
      damageproto randrproto xineramaproto renderproto kbproto xproto libX11
      libxcb;
    inherit (gnome) startupnotification libwnck GConf;
    inherit (gtkLibs) gtk;
    inherit (gnome) libgnome libgnomeui metacity
      glib pango libglade libgtkhtml gtkhtml
      libgnomecanvas libgnomeprint
      libgnomeprintui gnomepanel;
    gnomegtk = gnome.gtk;
    inherit librsvg fuse;
    inherit dbus dbus_glib;
  };

  compiz = compizBase.passthru.function (x : x // {
    extraConfigureFlags = getConfig ["compiz" "extraConfigureFlags"] [];
  });

  compizFusion = import ../applications/window-managers/compiz-fusion {
    version = getConfig ["compizFusion" "version"] "0.7.8";
    inherit compiz;
    inherit stringsWithDeps lib builderDefs;
    inherit fetchurl stdenv pkgconfig libpng mesa perl perlXMLParser libxslt libxml2;
    inherit (xorg) libXcomposite libXfixes libXdamage libXrandr
      libXinerama libICE libSM libXrender xextproto;
    inherit (gnome) startupnotification libwnck GConf;
    inherit (gtkLibs) gtk;
    inherit (gnome) libgnome libgnomeui metacity
      glib pango libglade libgtkhtml gtkhtml
      libgnomecanvas libgnomeprint
      libgnomeprintui gnomepanel gnomedesktop;
    gnomegtk = gnome.gtk;
    inherit librsvg fuse dbus dbus_glib git;
    inherit automake autoconf libtool intltool python pyrex gettext;
    inherit pygtk pycairo getopt libjpeg glxinfo;
    inherit (xorg) xvinfo xdpyinfo;
  };

  compizExtra = import ../applications/window-managers/compiz/extra.nix {
    inherit fetchurl stdenv pkgconfig compiz perl perlXMLParser dbus;
    inherit (gnome) GConf;
    inherit (gtkLibs) gtk;
  };

  cinepaint = import ../applications/graphics/cinepaint {
    inherit stdenv fetchcvs cmake pkgconfig freetype fontconfig lcms flex libtiff
      libjpeg libpng libexif zlib perl mesa perlXMLParser python pygtk gettext
      intltool babl gegl automake autoconf libtool;
    inherit (xlibs) makedepend libX11 xf86vidmodeproto xineramaproto libXmu
      libXext libXpm libXxf86vm;
    inherit (gtkLibs) gtk glib;
    openexr = openexr_1_6_1;
    fltk = fltk11;
  };

  codeville = builderDefsPackage (import ../applications/version-management/codeville/0.8.0.nix) {
    inherit makeWrapper;
    python = pythonFull;
  };

  comical = import ../applications/graphics/comical {
    inherit stdenv fetchurl utillinux zlib;
    wxGTK = wxGTK26;
  };

  cuneiform = builderDefsPackage (import ../tools/graphics/cuneiform) {
    inherit cmake patchelf;
    imagemagick=imagemagick;
  };

  cvs = import ../applications/version-management/cvs {
    inherit fetchurl stdenv nano;
  };

  cvsps = import ../applications/version-management/cvsps {
    inherit fetchurl stdenv cvs zlib;
  };

  cvs2svn = import ../applications/version-management/cvs2svn {
    inherit fetchurl stdenv python makeWrapper;
  };

  d4x = import ../applications/misc/d4x {
    inherit fetchurl stdenv pkgconfig openssl boost;
    inherit (gtkLibs) gtk glib;
  };

  darcs = haskellPackages.darcs;

  dia = import ../applications/graphics/dia {
    inherit stdenv fetchurl pkgconfig perl perlXMLParser
      libxml2 gettext python libxml2Python docbook5 docbook_xsl
      libxslt;
    inherit (gtkLibs) gtk glib;
  };

  djvulibre = import ../applications/misc/djvulibre {
    inherit stdenv fetchurl libjpeg libtiff libungif zlib
      ghostscript libpng x11 mesa;
    qt = if (getConfig ["djvulibre" "qt3Frontend"] true) then qt3 else null;
    inherit (xlibs) libX11;
  };

  djview4 = import ../applications/graphics/djview {
    inherit fetchurl stdenv qt4 djvulibre;
  };

  dmenu = import ../applications/misc/dmenu {
    inherit lib fetchurl stdenv;
    inherit (xlibs) libX11 libXinerama;
  };

  dmtx = builderDefsPackage (import ../tools/graphics/dmtx) {
    inherit libpng libtiff libjpeg imagemagick librsvg
      pkgconfig bzip2 zlib libtool;
    inherit (xlibs) libX11;
  };

  dvdauthor = import ../applications/video/dvdauthor {
    inherit fetchurl stdenv freetype libpng fribidi libxml2 libdvdread imagemagick;
  };

  dwm = import ../applications/window-managers/dwm {
    inherit fetchurl stdenv;
    inherit (xlibs) libX11 libXinerama;
  };

  eaglemode = import ../applications/misc/eaglemode {
    inherit fetchurl stdenv perl xineLib libjpeg libpng libtiff;
    inherit (xlibs) libX11;
  };

  eclipseRunner = import ../applications/editors/eclipse/runner.nix {
    inherit stdenv lib jre;
    inherit (gtkLibs) gtk glib;
    inherit (xlibs) libXtst;
  };

  eclipseNewer = import ../applications/editors/eclipse-classic {
    inherit stdenv fetchurl patchelf makeDesktopItem freetype fontconfig jre;
    inherit (gtkLibs) glib gtk;
    inherit (xlibs) libX11 libXext libXrender libXtst;
  };

  /* commenting out eclipse - Have a look at eclipseRunner - Marc Weber

    Reason: You can get Eclipse in many prepacked variations on eclipse.org
    No need to duplicate efforts.
    To make Equinox p2 work you have to create a local copy of Eclipse anyway (AFAIK).
    Maybe there is a solution. I don't have time to investigate. I want to prevent
    people from using old crappy Eclipse versions.

  # put something like this into your ~/.nixpkgs/config.nix file
  #eclipse = {
  # plugins = {eclipse, version, plugins } : let p = plugins; in
  #   [  p.pdt # PHP developement
  #      p.viPlugin # vim keybindings (see license)
  #   ];
  #};
  eclipseNew = import ../applications/editors/eclipse-new/3.3.1.1.nix {
    # outdated, but 3.3.1.1 does already compile on nix, feel free to work 3.4
    inherit fetchurl stdenv makeWrapper jdk unzip ant buildEnv
    getConfig lib zip writeTextFile runCommand;
    inherit (gtkLibs) gtk glib;
    inherit (xlibs) libXtst;
  };


  eclipse = plugins:
    import ../applications/editors/eclipse {
      inherit fetchurl stdenv jdk;
      inherit (gtkLibs) gtk glib;
      inherit (xlibs) libXtst;
      inherit plugins makeOverridable unzip;
    };

  eclipsesdk = eclipse [];

#   eclipseSpoofax = lowPrio (appendToName "with-spoofax" (eclipse [eclipsePlugins.spoofax]));
#   eclipseCDT = import ../applications/editors/eclipse/eclipse-cdt.nix {
#     inherit fetchurl stdenv eclipse;
#   };
#   # quinox p2 installer
#   eclipseMinimal = import ../applications/editors/eclipse/eclipse-p2-installer.nix {
#     inherit fetchurl stdenv eclipse;
#   };
#
#   eclipsePlugins = import ../applications/editors/eclipse/plugins.nix {
#     inherit fetchurl stdenv;
#   };
  */

  ed = import ../applications/editors/ed {
    inherit fetchurl stdenv;
  };

  elinks = import ../applications/networking/browsers/elinks {
    inherit stdenv fetchurl python perl ncurses x11 zlib openssl spidermonkey
      guile bzip2;
  };

  elvis = import ../applications/editors/elvis {
    inherit fetchurl stdenv ncurses;
  };

  emacs = emacs23;

  emacs23 = import ../applications/editors/emacs-23 {
    inherit fetchurl stdenv ncurses pkgconfig x11 Xaw3d
      libpng libjpeg libungif libtiff texinfo dbus;
    inherit (xlibs) libXaw libXpm libXft;
    inherit (gtkLibs) gtk;
    xawSupport = system == "i686-darwin" || getPkgConfig "emacs" "xawSupport" false;
    xaw3dSupport = getPkgConfig "emacs" "xaw3dSupport" false;
    gtkGUI = getPkgConfig "emacs" "gtkSupport" true;
    xftSupport = getPkgConfig "emacs" "xftSupport" true;
    dbusSupport = getPkgConfig "emacs" "dbusSupport" true;
  };

  emacsSnapshot = lowPrio (import ../applications/editors/emacs-snapshot {
    inherit fetchcvs stdenv ncurses pkgconfig x11 Xaw3d
      libpng libjpeg libungif libtiff texinfo dbus
      autoconf automake;
    inherit (xlibs) libXaw libXpm libXft;
    inherit (gtkLibs) gtk;
    xawSupport = getPkgConfig "emacs" "xawSupport" false;
    xaw3dSupport = getPkgConfig "emacs" "xaw3dSupport" false;
    gtkGUI = getPkgConfig "emacs" "gtkSupport" true;
    xftSupport = getPkgConfig "emacs" "xftSupport" true;
    dbusSupport = getPkgConfig "emacs" "dbusSupport" true;
  });

  emacsPackages = emacs: recurseIntoAttrs (rec {
    bbdb = import ../applications/editors/emacs-modes/bbdb {
      inherit fetchurl stdenv emacs texinfo ctags;
    };

    cedet = import ../applications/editors/emacs-modes/cedet {
      inherit fetchurl stdenv emacs;
    };

    cua = import ../applications/editors/emacs-modes/cua {
      inherit fetchurl stdenv;
    };

    ecb = import ../applications/editors/emacs-modes/ecb {
      inherit fetchurl stdenv emacs cedet jdee texinfo;
    };

    emacsSessionManagement = import ../applications/editors/emacs-modes/session-management-for-emacs {
      inherit fetchurl stdenv emacs;
    };

    emacsw3m = import ../applications/editors/emacs-modes/emacs-w3m {
      inherit fetchcvs stdenv emacs w3m imagemagick texinfo autoconf;
    };

    emms = import ../applications/editors/emacs-modes/emms {
      inherit fetchurl stdenv emacs texinfo mpg321 vorbisTools taglib
        alsaUtils;
    };

    jdee = import ../applications/editors/emacs-modes/jdee {
      # Requires Emacs 23, for `avl-tree'.
      inherit fetchsvn stdenv cedet ant emacs;
    };

    stratego = import ../applications/editors/emacs-modes/stratego {
      inherit fetchsvn stdenv;
    };

    haskellMode = import ../applications/editors/emacs-modes/haskell {
      inherit fetchurl stdenv emacs;
    };

    magit = import ../applications/editors/emacs-modes/magit {
      inherit fetchurl stdenv emacs texinfo;
    };

    maudeMode = import ../applications/editors/emacs-modes/maude {
      inherit fetchurl stdenv emacs;
    };

    nxml = import ../applications/editors/emacs-modes/nxml {
      inherit fetchurl stdenv;
    };

    quack = import ../applications/editors/emacs-modes/quack {
      inherit fetchurl stdenv emacs;
    };

    remember = import ../applications/editors/emacs-modes/remember {
      inherit fetchurl stdenv texinfo emacs bbdb;
    };

    scalaMode = import ../applications/editors/emacs-modes/scala-mode {
      inherit fetchsvn stdenv emacs;
    };
  });

  emacs23Packages = emacsPackages emacs23;

  evince = makeOverridable (import ../applications/misc/evince) {
    inherit fetchurl stdenv perl perlXMLParser gettext intltool
      pkgconfig poppler libspectre djvulibre libxslt
      dbus dbus_glib shared_mime_info which makeWrapper;
    inherit (gnome) gnomedocutils gnomeicontheme libgnome
      libgnomeui libglade glib gtk scrollkeeper gnome_keyring;
  };

  exrdisplay = import ../applications/graphics/exrdisplay {
    inherit fetchurl stdenv pkgconfig mesa which openexr_ctl;
    fltk = fltk20;
    openexr = openexr_1_6_1;
  };

  fbpanel = composedArgsAndFun (import ../applications/window-managers/fbpanel/4.12.nix) {
    inherit fetchurl stdenv builderDefs pkgconfig libpng libjpeg libtiff librsvg;
    inherit (gtkLibs) gtk;
    inherit (xlibs) libX11 libXmu libXpm;
  };

  fetchmail = import ../applications/misc/fetchmail {
    inherit stdenv fetchurl openssl;
  };

  grip = import ../applications/misc/grip {
    inherit fetchurl stdenv lib grip pkgconfig curl cdparanoia libid3tag;
    inherit (gtkLibs) gtk glib;
    inherit (gnome) libgnome libgnomeui vte;
  };

  gwenview = import ../applications/graphics/gwenview {
    inherit stdenv fetchurl exiv2 zlib libjpeg perl libpng expat qt3;
    inherit (kde3) kdelibs;
    inherit (xlibs) libXt libXext;
  };

  wavesurfer = import ../applications/misc/audio/wavesurfer {
    inherit fetchurl stdenv tcl tk snack makeWrapper;
  };

  wireshark = import ../applications/networking/sniffers/wireshark {
    inherit fetchurl stdenv perl pkgconfig libpcap flex bison;
    inherit (gtkLibs) gtk;
  };

  fbida = builderDefsPackage ../applications/graphics/fbida {
    inherit libjpeg libexif giflib libtiff libpng
      imagemagick ghostscript which curl pkgconfig
      freetype fontconfig;
  };

  fdupes = import ../tools/misc/fdupes {
    inherit fetchurl stdenv;
  };

  feh = import ../applications/graphics/feh {
    inherit fetchurl stdenv x11 imlib2 libjpeg libpng giblib;
  };

  firefox = firefox35;

  firefoxWrapper = firefox35Wrapper;

  firefox2 = lowPrio (import ../applications/networking/browsers/firefox/2.0.nix {
    inherit fetchurl stdenv pkgconfig perl zip libjpeg libpng zlib cairo;
    inherit (gtkLibs) gtk;
    inherit (gnome) libIDL;
    inherit (xlibs) libXi;
  });

  firefox2Wrapper = wrapFirefox firefox2 "firefox" "";

  firefox3Pkgs = lowPrio (import ../applications/networking/browsers/firefox/3.0.nix {
    inherit fetchurl stdenv pkgconfig perl zip libjpeg libpng zlib cairo
      python dbus dbus_glib freetype fontconfig bzip2 xlibs file;
    inherit (gtkLibs) gtk pango;
    inherit (gnome) libIDL;
  });

  firefox3 = firefox3Pkgs.firefox;
  xulrunner3 = firefox3Pkgs.xulrunner;
  firefox3Wrapper = wrapFirefox firefox3 "firefox" "";

  firefox35Pkgs = lowPrio (import ../applications/networking/browsers/firefox/3.5.nix {
    inherit fetchurl stdenv pkgconfig perl zip libjpeg libpng zlib cairo
      python dbus dbus_glib freetype fontconfig bzip2 xlibs file alsaLib
      nspr nss;
    inherit (gtkLibs) gtk pango;
    inherit (gnome) libIDL;
  });

  firefox35 = firefox35Pkgs.firefox;
  xulrunner35 = firefox35Pkgs.xulrunner;
  firefox35Wrapper = wrapFirefox firefox35 "firefox" "";

  flac = import ../applications/audio/flac {
    inherit fetchurl stdenv libogg;
  };

  flashplayer = flashplayer10;

  flashplayer9 = (
    import ../applications/networking/browsers/mozilla-plugins/flashplayer-9 {
      inherit fetchurl stdenv zlib alsaLib nss nspr fontconfig freetype expat;
      inherit (xlibs) libX11 libXext libXrender libXt ;
      inherit (gtkLibs) gtk glib pango atk;
    });

  flashplayer10 = (
    import ../applications/networking/browsers/mozilla-plugins/flashplayer-10 {
      inherit fetchurl stdenv zlib alsaLib curl nss nspr fontconfig freetype expat;
      inherit (xlibs) libX11 libXext libXrender libXt ;
      inherit (gtkLibs) gtk glib pango atk;
    });

  flite = import ../applications/misc/flite {
    inherit fetchurl stdenv;
  };

  freemind = import ../applications/misc/freemind {
    inherit fetchurl stdenv ant coreutils gnugrep;
    jdk = jdk;
    jre = jdk;
  };

  freepv = import ../applications/graphics/freepv {
    inherit fetchurl stdenv mesa freeglut libjpeg zlib cmake libxml2 libpng;
    inherit (xlibs) libX11 libXxf86vm;
  };

  fspot = import ../applications/graphics/f-spot {
    inherit fetchurl stdenv perl perlXMLParser pkgconfig mono
            libexif libjpeg sqlite lcms libgphoto2 monoDLLFixer;
    inherit (gnome) libgnome libgnomeui;
    gtksharp = gtksharp1;
  };

  gimp = import ../applications/graphics/gimp {
    inherit fetchurl stdenv pkgconfig freetype fontconfig
      libtiff libjpeg libpng libexif zlib perl perlXMLParser
      python pygtk gettext xlibs intltool babl gegl;
    inherit (gnome) gtk libart_lgpl;
  };
  
  gimpPlugins = import ../applications/graphics/gimp/plugins { inherit pkgs gimp; };

  gitAndTools = recurseIntoAttrs (import ../applications/version-management/git-and-tools {
    inherit pkgs;
  });
  git = gitAndTools.git;

  gnucash = import ../applications/office/gnucash {
    inherit fetchurl stdenv pkgconfig libxml2 goffice enchant
      gettext intltool perl guile slibGuile swig isocodes bzip2 makeWrapper;
    inherit (gnome) gtk glib libglade libgnomeui libgtkhtml gtkhtml
      libgnomeprint;
    gconf = gnome.GConf;
  };

  qcad = import ../applications/misc/qcad {
    inherit fetchurl stdenv qt3 libpng;
    inherit (xlibs) libXext libX11;
  };

  qjackctl = import ../applications/audio/qjackctl {
    inherit fetchurl stdenv alsaLib jackaudio;
    qt4 = qt4;
  };

  gkrellm = import ../applications/misc/gkrellm {
    inherit fetchurl stdenv gettext pkgconfig;
    inherit (gtkLibs) glib gtk;
    inherit (xlibs) libX11 libICE libSM;
  };

  gnash = import ../applications/video/gnash {
    inherit fetchurl stdenv SDL SDL_mixer libogg libxml2 libjpeg mesa libpng
            boost freetype agg dbus curl pkgconfig x11 libtool lib libungif
            gettext makeWrapper ming dejagnu python;
    inherit (gtkLibs) glib gtk;
    inherit (gst_all) gstreamer gstPluginsBase gstFfmpeg;
  };

  gnome_mplayer = import ../applications/video/gnome-mplayer {
    inherit fetchurl stdenv pkgconfig dbus dbus_glib;
    inherit (gtkLibs) glib gtk;
    inherit (gnome) GConf;
  };

  gnunet = import ../applications/networking/p2p/gnunet {
    inherit fetchurl stdenv libextractor libmicrohttpd libgcrypt
      gmp curl libtool guile adns sqlite gettext zlib pkgconfig
      libxml2 ncurses findutils makeWrapper;
    inherit (gnome) gtk libglade;
    gtkSupport = getConfig [ "gnunet" "gtkSupport" ] true;
  };

  gocr = composedArgsAndFun (import ../applications/graphics/gocr/0.44.nix) {
    inherit builderDefs fetchurl stdenv;
  };

  gphoto2 = import ../applications/misc/gphoto2 {
    inherit fetchurl stdenv pkgconfig libgphoto2 libexif popt gettext
      libjpeg readline libtool;
  };

  gphoto2fs = builderDefsPackage ../applications/misc/gphoto2/gphotofs.nix {
    inherit libgphoto2 fuse pkgconfig glib;
  };

  gtkpod = import ../applications/audio/gtkpod {
    inherit stdenv fetchurl pkgconfig libgpod gettext perl perlXMLParser flex libid3tag libvorbis;
    inherit (gtkLibs) gtk glib;
    inherit (gnome) libglade;
  };

  qrdecode = builderDefsPackage (import ../tools/graphics/qrdecode) {
    inherit libpng libcv;
  };

  qrencode = builderDefsPackage (import ../tools/graphics/qrencode) {
    inherit libpng pkgconfig;
  };

  gecko_mediaplayer = import ../applications/networking/browsers/mozilla-plugins/gecko-mediaplayer {
    inherit fetchurl stdenv pkgconfig dbus dbus_glib x11 gnome_mplayer MPlayer glib;
    inherit (gnome) GConf;
    browser = firefox35;
  };

  gqview = import ../applications/graphics/gqview {
    inherit fetchurl stdenv pkgconfig libpng;
    inherit (gtkLibs) gtk;
  };

  googleearth = import ../applications/misc/googleearth {
      inherit stdenv fetchurl glibc mesa freetype zlib glib;
      inherit (xlibs) libSM libICE libXi libXv libXrender libXrandr libXfixes
        libXcursor libXinerama libXext libX11;
      inherit patchelf05;
    };

  gpsbabel = import ../applications/misc/gpsbabel {
    inherit fetchurl stdenv zlib expat;
  };

  gpscorrelate = import ../applications/misc/gpscorrelate {
    inherit fetchurl stdenv pkgconfig exiv2 libxml2
      libxslt docbook_xsl docbook_xml_dtd_42;
    inherit (gtkLibs) gtk;
  };

  gpsd = import ../servers/gpsd {
    inherit fetchurl stdenv pkgconfig dbus dbus_glib
      ncurses makeWrapper libxslt xmlto;
    inherit (xlibs) libX11 libXt libXpm libXaw libXext;

    # We need a Python with NCurses bindings.
    python = pythonFull;
  };

  gv = import ../applications/misc/gv {
    inherit fetchurl stdenv Xaw3d ghostscriptX;
  };

  hello = makeOverridable (import ../applications/misc/hello/ex-2) {
    inherit fetchurl stdenv;
  };

  hugin = import ../applications/graphics/hugin {
    inherit stdenv fetchurl cmake panotools libtiff libpng boost pkgconfig
      exiv2 gettext ilmbase enblendenfuse autopanosiftc;
    inherit wxGTK;
    openexr = openexr_1_6_1;
  };

  i810switch = import ../applications/misc/i810 {
    inherit fetchurl stdenv pciutils;
  };

  icecat3 = lowPrio (import ../applications/networking/browsers/icecat-3 {
    inherit fetchurl stdenv pkgconfig perl zip libjpeg libpng zlib cairo
      python dbus dbus_glib freetype fontconfig bzip2 xlibs alsaLib;
    inherit (gnome) libIDL libgnomeui gnomevfs gtk pango;
    inherit (pythonPackages) ply;
  });

  icecatXulrunner3 = lowPrio (import ../applications/networking/browsers/icecat-3 {
    application = "xulrunner";
    inherit fetchurl stdenv pkgconfig perl zip libjpeg libpng zlib cairo
      python dbus dbus_glib freetype fontconfig bzip2 xlibs alsaLib;
    inherit (gnome) libIDL libgnomeui gnomevfs gtk pango;
    inherit (pythonPackages) ply;
  });

  icecat3Xul =
    (symlinkJoin "icecat-with-xulrunner-${icecat3.version}"
       [ icecat3 icecatXulrunner3 ])
    // { inherit (icecat3) gtk isFirefox3Like meta; };

  icecatWrapper = wrapFirefox icecat3Xul "icecat" "";

  icewm = import ../applications/window-managers/icewm {
    inherit fetchurl stdenv gettext libjpeg libtiff libungif libpng imlib;
    inherit (xlibs) libX11 libXft libXext libXinerama libXrandr;
  };

  ikiwiki = makeOverridable (import ../applications/misc/ikiwiki) {
    inherit fetchurl stdenv perl gettext makeWrapper lib;
    inherit (perlPackages) TextMarkdown URI HTMLParser HTMLScrubber
      HTMLTemplate TimeDate CGISession DBFile CGIFormBuilder;
    inherit git; # The RCS should be optional
    monotone = null;
    extraUtils = [];
  };

  imagemagick = import ../applications/graphics/ImageMagick {
    inherit stdenv fetchurl bzip2 freetype graphviz ghostscript
      libjpeg libpng libtiff libxml2 zlib libtool;
    inherit (xlibs) libX11;
  };

  imagemagickBig = import ../applications/graphics/ImageMagick {
    inherit stdenv fetchurl bzip2 freetype graphviz ghostscript
      libjpeg libpng libtiff libxml2 zlib tetex librsvg libtool;
    inherit (xlibs) libX11;
  };

  # Impressive, formerly known as "KeyJNote".
  impressive = import ../applications/office/impressive {
    inherit fetchurl stdenv xpdf pil pyopengl pygame makeWrapper lib python;

    # XXX These are the PyOpenGL dependencies, which we need here.
    inherit setuptools mesa freeglut;
  };

  inkscape = import ../applications/graphics/inkscape {
    inherit fetchurl stdenv perl perlXMLParser pkgconfig zlib
      popt libxml2 libxslt libpng boehmgc fontconfig
      libsigcxx lcms boost gettext cairomm
      python pyxml makeWrapper;
    inherit (pythonPackages) lxml;
    inherit (gtkLibs) gtk glib glibmm gtkmm;
    inherit (xlibs) libXft;
  };

  ion3 = import ../applications/window-managers/ion-3 {
    inherit fetchurl stdenv x11 gettext groff;
    lua = lua5;
  };

  iptraf = import ../applications/networking/iptraf {
    inherit fetchurl stdenv ncurses;
  };

  irssi = import ../applications/networking/irc/irssi {
    inherit stdenv fetchurl pkgconfig ncurses openssl glib;
  };

  jackmeter = import ../applications/audio/jackmeter {
    inherit fetchurl stdenv lib jackaudio pkgconfig;
  };

  jedit = import ../applications/editors/jedit {
    inherit fetchurl stdenv ant;
  };

  jigdo = import ../applications/misc/jigdo {
    inherit fetchurl stdenv db45 libwpd bzip2;
    inherit (gtkLibs) gtk;
  };

  joe = import ../applications/editors/joe {
    inherit stdenv fetchurl;
  };

  jwm = import ../applications/window-managers/jwm {
    inherit fetchurl stdenv;
    inherit (xlibs) libX11 libXext libXinerama libXpm libXft;
  };

  k3b = import ../applications/misc/k3b {
    inherit stdenv fetchurl kdelibs x11 zlib libpng libjpeg perl qt3;
  };

  kbasket = import ../applications/misc/kbasket {
    inherit stdenv fetchurl kdelibs x11 zlib libpng libjpeg
      perl qt3 gpgme libgpgerror;
  };

  kermit = import ../tools/misc/kermit {
    inherit fetchurl stdenv ncurses;
  };

  kino = import ../applications/video/kino {
    inherit fetchurl stdenv pkgconfig libxml2 perl perlXMLParser
      libdv libraw1394 libavc1394 libiec61883 x11 gettext cairo; /* libavformat */
    inherit libsamplerate ffmpeg;
    inherit (gnome) libglade gtk glib;
    inherit (xlibs) libXv libX11;
    inherit (gtkLibs) pango;
    # #  optional
    #  inherit ffmpeg2theora sox, vorbis-tools lame mjpegtools dvdauthor 'Q'dvdauthor growisofs mencoder;
  };

  kile = import ../applications/editors/kile {
    inherit stdenv fetchurl perl arts kdelibs zlib libpng libjpeg freetype expat;
    inherit (xlibs) libX11 libXt libXext libXrender libXft;
    qt = qt3;
  };

  konversation = import ../applications/networking/irc/konversation {
    inherit fetchurl stdenv perl arts kdelibs zlib libpng libjpeg expat;
    inherit (xlibs) libX11 libXt libXext libXrender libXft;
    qt = qt3;
  };

  kphone = import ../applications/networking/kphone {
    inherit fetchurl lib autoconf automake libtool pkgconfig openssl libpng alsaLib;
    qt = qt3;
    inherit (xlibs) libX11 libXext libXt libICE libSM;
    stdenv = overrideGCC stdenv gcc42; # I'm to lazy to clean up header files
  };

  kuickshow = import ../applications/graphics/kuickshow {
    inherit fetchurl stdenv kdelibs arts libpng libjpeg libtiff libungif imlib expat perl;
    inherit (xlibs) libX11 libXext libSM;
    qt = qt3;
  };

  lame = import ../applications/audio/lame {
    inherit fetchurl stdenv;
  };

  ladspaH = import ../applications/audio/ladspa-plugins/ladspah.nix {
    inherit fetchurl stdenv builderDefs stringsWithDeps;
  };

  ladspaPlugins = import ../applications/audio/ladspa-plugins {
    inherit fetchurl stdenv builderDefs stringsWithDeps fftw ladspaH pkgconfig;
  };

  ldcpp = composedArgsAndFun (import ../applications/networking/p2p/ldcpp/1.0.3.nix) {
    inherit builderDefs scons pkgconfig bzip2 openssl;
    inherit (gtkLibs) gtk;
    inherit (gnome) libglade;
    inherit (xlibs) libX11;
  };

  links = import ../applications/networking/browsers/links {
    inherit fetchurl stdenv;
  };

  ledger = import ../applications/office/ledger {
    inherit stdenv fetchurl emacs gmp pcre;
  };

  links2 = (builderDefsPackage ../applications/networking/browsers/links2) {
    inherit fetchurl stdenv bzip2 zlib libjpeg libpng libtiff
      gpm openssl SDL SDL_image SDL_net pkgconfig;
    inherit (xlibs) libX11 libXau xproto libXt;
  };

  lynx = import ../applications/networking/browsers/lynx {
    inherit fetchurl stdenv ncurses openssl;
  };

  lyx = import ../applications/misc/lyx {
   inherit fetchurl stdenv texLive python;
   qt = qt4;
  };

  mercurial = import ../applications/version-management/mercurial {
    inherit fetchurl stdenv makeWrapper getConfig tk;
    guiSupport = getConfig ["mercurial" "guiSupport"] false; # for hgk (gitk gui for hg)
    python = # allow cloning sources from https servers.
      if getConfig ["mercurial" "httpsSupport"] true
      then pythonFull
      else pythonBase;
  };

  meshlab = import ../applications/graphics/meshlab {
    inherit fetchurl stdenv bzip2;
    qt = qt4;
  };

  midori = builderDefsPackage (import ../applications/networking/browsers/midori) {
    inherit imagemagick intltool python pkgconfig webkit libxml2
      which gettext makeWrapper file libidn sqlite docutils libnotify;
    inherit (gtkLibs) gtk glib;
    inherit (gnome28) gtksourceview libsoup;
  };

  minicom = import ../tools/misc/minicom {
    inherit fetchurl stdenv ncurses;
  };

  monodevelop = import ../applications/editors/monodevelop {
    inherit fetchurl stdenv file mono gtksourceviewsharp
            gtkmozembedsharp monodoc perl perlXMLParser pkgconfig;
    inherit (gnome) gnomevfs libbonobo libglade libgnome GConf glib gtk;
    mozilla = firefox;
    gtksharp = gtksharp2;
  };

  monodoc = import ../applications/editors/monodoc {
    inherit fetchurl stdenv mono pkgconfig;
    gtksharp = gtksharp1;
  };

  mozilla = import ../applications/networking/browsers/mozilla {
    inherit fetchurl pkgconfig stdenv perl zip;
    inherit (gtkLibs) gtk;
    inherit (gnome) libIDL;
    inherit (xlibs) libXi;
  };

  mozplugger = builderDefsPackage (import ../applications/networking/browsers/mozilla-plugins/mozplugger) {
    inherit firefox;
    inherit (xlibs) libX11 xproto;
  };

  mpg321 = import ../applications/audio/mpg321 {
    inherit stdenv fetchurl libao libmad libid3tag zlib;
  };

  MPlayer = import ../applications/video/MPlayer {
    inherit fetchurl stdenv freetype x11 zlib libtheora libcaca freefont_ttf libdvdnav
      cdparanoia mesa pkgconfig unzip amrnb amrwb;
    inherit (xlibs) libX11 libXv libXinerama libXrandr;
    alsaSupport = true;
    alsa = alsaLib;
    theoraSupport = true;
    cacaSupport = true;
    xineramaSupport = true;
    randrSupport = true;
    cddaSupport = true;
    amrSupport = getConfig [ "MPlayer" "amr" ] false;
  };

  MPlayerPlugin = browser:
    import ../applications/networking/browsers/mozilla-plugins/mplayerplug-in {
      inherit browser;
      inherit fetchurl stdenv pkgconfig gettext;
      inherit (xlibs) libXpm;
      # !!! should depend on MPlayer
    };

  MPlayerTrunk = import ../applications/video/MPlayer/trunk.nix {
    inherit (bleedingEdgeRepos) sourceByName;
    inherit fetchurl stdenv freetype x11 zlib libtheora libcaca freefont_ttf libdvdnav
      cdparanoia mesa pkgconfig jackaudio;
    inherit (xlibs) libX11 libXv libXinerama libXrandr;
    alsaSupport = true;
    alsa = alsaLib;
    theoraSupport = true;
    cacaSupport = true;
    xineramaSupport = true;
    randrSupport = true;
    cddaSupport = true;
  };

  mrxvt = import ../applications/misc/mrxvt {
    inherit lib fetchurl stdenv freetype pkgconfig which;
    inherit (xlibs) libXaw xproto libXt libX11 libSM libICE libXft
      libXi inputproto;
  };

  multisync = import ../applications/misc/multisync {
    inherit fetchurl stdenv autoconf automake libtool pkgconfig;
    inherit (gnome) gtk glib ORBit2 libbonobo libgnomeui GConf;
  };

  mutt = import ../applications/networking/mailreaders/mutt {
    inherit fetchurl stdenv ncurses which openssl gdbm;
  };

  msmtp = import ../applications/networking/msmtp {
    inherit fetchurl stdenv;
  };

  mythtv = import ../applications/video/mythtv {
    inherit fetchurl stdenv which x11 xlibs lame zlib mesa freetype perl alsaLib;
    qt3 = qt3mysql;
  };

  nano = import ../applications/editors/nano {
    inherit fetchurl stdenv ncurses gettext;
  };

  nedit = import ../applications/editors/nedit {
      inherit fetchurl stdenv x11;
      inherit (xlibs) libXpm;
      motif = lesstif;
    };

  netsurfBrowser = netsurf.browser;
  netsurf = recurseIntoAttrs (import ../applications/networking/browsers/netsurf { inherit pkgs; });

  nvi = import ../applications/editors/nvi {
    inherit fetchurl stdenv ncurses;
  };

  openoffice = import ../applications/office/openoffice {
    inherit fetchurl stdenv pam python tcsh libxslt perl zlib libjpeg
      expat pkgconfig freetype fontconfig libwpd libxml2 db4 sablotron
      curl libsndfile flex zip unzip libmspack getopt file neon cairo
      which icu jdk ant cups openssl bison boost gperf cppunit;
    inherit (xlibs) libXaw libXext libX11 libXtst libXi libXinerama;
    inherit (gtkLibs) gtk;
    inherit (perlPackages) ArchiveZip CompressZlib;
    inherit (gnome) GConf ORBit2;
  };

  opera = import ../applications/networking/browsers/opera {
    inherit fetchurl zlib glibc stdenv makeDesktopItem;
    inherit (xlibs) libX11 libSM libICE libXt libXext;
    qt = qt3;
  };

  pan = import ../applications/networking/newsreaders/pan {
    inherit fetchurl stdenv pkgconfig perl pcre gmime gettext;
    inherit (gtkLibs) gtk;
    spellChecking = false;
  };

  panotools = import ../applications/graphics/panotools {
    inherit stdenv fetchsvn libpng libjpeg libtiff automake libtool autoconf;
  };

  pavucontrol = import ../applications/audio/pavucontrol {
    inherit fetchurl stdenv pkgconfig pulseaudio libsigcxx
      libcanberra intltool gettext;
    inherit (gtkLibs) gtkmm;
    inherit (gnome) libglademm;
  };

  paraview = import ../applications/graphics/paraview {
    inherit fetchurl stdenv cmake qt4;
  };

  partitionManager = import ../tools/misc/partition-manager {
    inherit fetchurl stdenv lib cmake pkgconfig gettext parted libuuid perl;
    kde = kde43;
    qt = qt4;
  };

  pidgin = import ../applications/networking/instant-messengers/pidgin {
    inherit fetchurl stdenv pkgconfig perl perlXMLParser libxml2 nss nspr
      gtkspell aspell gettext ncurses avahi dbus dbus_glib lib intltool;
    openssl = if (getConfig ["pidgin" "openssl"] true) then openssl else null;
    gnutls = if (getConfig ["pidgin" "gnutls"] false) then gnutls else null;
    GStreamer = gst_all.gstreamer;
    inherit (gtkLibs) gtk;
    inherit (gnome) startupnotification;
    inherit (xlibs) libXScrnSaver;
  };

  pidginlatex = composedArgsAndFun (import ../applications/networking/instant-messengers/pidgin-plugins/pidgin-latex) {
    inherit fetchurl stdenv pkgconfig ghostscript pidgin texLive;
    imagemagick = imagemagickBig;
    inherit (gtkLibs) glib gtk;
  };

  pidginlatexSF = builderDefsPackage
    (import ../applications/networking/instant-messengers/pidgin-plugins/pidgin-latex/pidgin-latex-sf.nix)
    {
      inherit pkgconfig pidgin texLive imagemagick which;
      inherit (gtkLibs) glib gtk;
    };

  pidginotr = import ../applications/networking/instant-messengers/pidgin-plugins/otr {
    inherit fetchurl stdenv libotr pidgin;
  };

  pinfo = import ../applications/misc/pinfo {
    inherit fetchurl stdenv ncurses readline;
  };

  pqiv = import ../applications/graphics/pqiv {
    inherit fetchurl stdenv getopt which pkgconfig;
    inherit (gtkLibs) gtk;
  };

  # perhaps there are better apps for this task? It's how I had configured my preivous system.
  # And I don't want to rewrite all rules
  procmail = import ../applications/misc/procmail {
    inherit fetchurl stdenv autoconf;
  };

  pstree = import ../applications/misc/pstree {
    inherit stdenv fetchurl;
  };

  pythonmagick = import ../applications/graphics/PythonMagick {
    inherit fetchurl stdenv pkgconfig imagemagick boost python;
  };

  qemu = import ../applications/virtualization/qemu/0.11.0.nix {
    inherit stdenv fetchurl SDL zlib which;
  };

  qemuSVN = import ../applications/virtualization/qemu/svn-6642.nix {
    inherit fetchsvn SDL zlib which stdenv;
  };

  qemuImage = composedArgsAndFun (import ../applications/virtualization/qemu/linux-img/0.2.nix) {
    inherit builderDefs fetchurl stdenv;
  };

  qtpfsgui = import ../applications/graphics/qtpfsgui {
    inherit fetchurl stdenv exiv2 libtiff fftw qt4 ilmbase;
    openexr = openexr_1_6_1;
  };

  ratpoison = import ../applications/window-managers/ratpoison {
    inherit fetchurl stdenv fontconfig readline;
    inherit (xlibs) libX11 inputproto libXt libXpm libXft
      libXtst xextproto libXi;
  };

  rcs = import ../applications/version-management/rcs {
    inherit fetchurl stdenv;
  };

  rdesktop = import ../applications/networking/remote/rdesktop {
    inherit fetchurl stdenv openssl;
    inherit (xlibs) libX11;
  };

  RealPlayer =
    (import ../applications/video/RealPlayer {
      inherit fetchurl stdenv;
      inherit (gtkLibs) glib pango atk gtk;
      inherit (xlibs) libX11;
      libstdcpp5 = gcc33.gcc;
    });

  rsync = import ../applications/networking/sync/rsync {
    inherit fetchurl stdenv acl;
    enableACLs = system != "i686-darwin";
  };

  rxvt = import ../applications/misc/rxvt {
    inherit lib fetchurl stdenv;
    inherit (xlibs) libXt libX11;
  };

  # = urxvt
  rxvt_unicode = makeOverridable (import ../applications/misc/rxvt_unicode) {
    inherit lib fetchurl stdenv perl ncurses;
    inherit (xlibs) libXt libX11 libXft;
    perlSupport = false;
  };

  sbagen = import ../applications/misc/sbagen {
    inherit fetchurl stdenv;
  };

  scribus = import ../applications/office/scribus {
    inherit fetchurl stdenv lib cmake pkgconfig freetype lcms libtiff libxml2
      cairo python cups fontconfig zlib libjpeg libpng;
    inherit (gnome) libart_lgpl;
    inherit (xlibs) libXaw libXext libX11 libXtst libXi libXinerama;
    qt = qt3;
  };

  skype_linux = import ../applications/networking/skype {
    inherit fetchurl stdenv;
    inherit glibc alsaLib freetype fontconfig libsigcxx gcc;
    inherit (xlibs) libSM libICE libXi libXrender libXrandr libXfixes libXcursor
                    libXinerama libXext libX11 libXv libXScrnSaver;
  };

  slim = import ../applications/display-managers/slim {
    inherit fetchurl stdenv x11 libjpeg libpng freetype pam;
    inherit (xlibs) libXmu;
  };

  sndBase = builderDefsPackage (import ../applications/audio/snd) {
    inherit fetchurl stdenv stringsWithDeps lib fftw;
    inherit pkgconfig gmp gettext;
    inherit (xlibs) libXpm libX11;
    inherit (gtkLibs) gtk glib;
  };

  snd = sndBase.passthru.function {
    inherit guile mesa libtool jackaudio alsaLib;
  };

  sonicVisualizer = import ../applications/audio/sonic-visualizer {
    inherit fetchurl stdenv lib libsndfile libsamplerate bzip2 librdf
      rubberband jackaudio pulseaudio libmad
      libogg liblo alsaLib librdf_raptor librdf_rasqal redland fftw;
    inherit (vamp) vampSDK;
    qt = qt4;
  };

  sox = import ../applications/misc/audio/sox {
    inherit fetchurl stdenv lib composableDerivation;
    # optional features
    inherit alsaLib libao ffmpeg;
    inherit libsndfile libogg flac libmad lame libsamplerate;
    # Using the default nix ffmpeg I get this error when linking
    # .libs/libsox_la-ffmpeg.o: In function `audio_decode_frame':
    # /tmp/nix-7957-1/sox-14.0.0/src/ffmpeg.c:130: undefined reference to `avcodec_decode_audio2
    # That's why I'v added ffmpeg_svn
  };

  stumpwm = builderDefsPackage (import ../applications/window-managers/stumpwm) {
    inherit texinfo;
    clisp = clisp_2_44_1;
  };

  subversion = makeOverridable (import ../applications/version-management/subversion/default.nix) {
    inherit (pkgsOverriden) fetchurl stdenv apr aprutil expat swig zlib jdk python perl sqlite;
    neon = neon028;
    bdbSupport = getConfig ["subversion" "bdbSupport"] true;
    httpServer = getConfig ["subversion" "httpServer"] false;
    httpSupport = getConfig ["subversion" "httpSupport"] true;
    sslSupport = getConfig ["subversion" "sslSupport"] true;
    pythonBindings = getConfig ["subversion" "pythonBindings"] false;
    perlBindings = getConfig ["subversion" "perlBindings"] false;
    javahlBindings = supportsJDK && getConfig ["subversion" "javahlBindings"] false;
    compressionSupport = getConfig ["subversion" "compressionSupport"] true;
    httpd = pkgsOverriden.apacheHttpd;
  };

  svk = perlPackages.SVK;

  sylpheed = import ../applications/networking/mailreaders/sylpheed {
    inherit fetchurl stdenv pkgconfig openssl gpgme;
    inherit (gtkLibs) gtk;
    sslSupport = true;
    gpgSupport = true;
  };

  # linux only by now
  synergy = import ../applications/misc/synergy {
    inherit fetchurl bleedingEdgeRepos stdenv x11;
    inherit (xlibs) xextproto libXtst inputproto libXi;
  };

  tahoelafs = import ../tools/networking/p2p/tahoe-lafs {
    inherit fetchurl lib unzip nettools buildPythonPackage;
    inherit (pythonPackages) twisted foolscap simplejson nevow zfec
      pycryptopp pysqlite;
  };

  tailor = builderDefsPackage (import ../applications/version-management/tailor) {
    inherit makeWrapper python;
  };

  tangogps = import ../applications/misc/tangogps {
    inherit fetchurl stdenv pkgconfig gettext curl libexif sqlite;
    inherit (gtkLibs) gtk;
    gconf = gnome.GConf;
  };

  /* does'nt work yet i686-linux only (32bit version)
  teamspeak_client = import ../applications/networking/instant-messengers/teamspeak/client.nix {
    inherit fetchurl stdenv;
    inherit glibc x11;
  };
  */

  taskJuggler = import ../applications/misc/taskjuggler {
    inherit stdenv fetchurl;
    inherit zlib libpng perl expat;
    qt = qt3;

    inherit (xlibs) libX11 libXext libSM libICE;

    # KDE support is not working yet.
    inherit kdelibs kdebase;
    withKde = pkgs.getConfig ["taskJuggler" "kde"] false;
  };

  thinkingRock = import ../applications/misc/thinking-rock {
    inherit fetchurl stdenv;
  };

  thunderbird = import ../applications/networking/mailreaders/thunderbird-2.x {
    inherit fetchurl stdenv pkgconfig perl zip libjpeg libpng zlib cairo;
    inherit (gtkLibs) gtk;
    inherit (gnome) libIDL;
    inherit (xlibs) libXi;
    #enableOfficialBranding = true;
  };

  /*
  Despaired. Looks like ThunderBird-on-Firefox's-Xulrunner is non-trivial

  thunderbird3 = lowPrio (import ../applications/networking/mailreaders/thunderbird-3.x {
    inherit fetchurl stdenv pkgconfig perl zip libjpeg zlib cairo
      python dbus dbus_glib freetype fontconfig bzip2 libpng alsaLib sqlite
      patchelf;
    inherit (gtkLibs) gtk pango;
    inherit (gnome) libIDL;
    #enableOfficialBranding = true;
    xulrunner = xulrunner3;
    autoconf = autoconf213;
  });*/

  timidity = import ../tools/misc/timidity {
    inherit fetchurl stdenv lib alsaLib composableDerivation jackaudio ncurses;
  };

  tkcvs = import ../applications/version-management/tkcvs {
    inherit stdenv fetchurl tcl tk;
  };

  tla = import ../applications/version-management/arch {
    inherit fetchurl stdenv diffutils gnutar gnupatch which;
  };

  twinkle = import ../applications/networking/twinkle {
    inherit fetchurl stdenv lib pkgconfig commoncpp2 ccrtp openssl speex libjpeg perl
      libzrtpcpp libsndfile libxml2 file readline alsaLib;
    qt = qt3;
    boost = boostFull;
    inherit (xlibs) libX11 libXaw libICE libXext;
  };

  unison = import ../applications/networking/sync/unison {
    inherit fetchurl stdenv ocaml lablgtk makeWrapper;
    inherit (xorg) xset fontschumachermisc;
  };

  uucp = import ../tools/misc/uucp {
    inherit fetchurl stdenv;
  };

  uzbl = builderDefsPackage (import ../applications/networking/browsers/uzbl) {
    inherit pkgconfig webkit makeWrapper;
    inherit (gtkLibs) gtk glib;
    libsoup = gnome28.libsoup;
  };

  uzblExperimental = builderDefsPackage
        (import ../applications/networking/browsers/uzbl/experimental.nix) {
    inherit pkgconfig webkit makeWrapper;
    inherit (gtkLibs) gtk glib;
    libsoup = gnome28.libsoup;
  };

  valknut = import ../applications/networking/p2p/valknut {
    inherit fetchurl stdenv perl x11 libxml2 libjpeg libpng openssl dclib;
    qt = qt3;
  };

  vim = import ../applications/editors/vim {
    inherit fetchurl stdenv ncurses lib;
  };

  vimHugeX = import ../applications/editors/vim {
    inherit fetchurl stdenv lib ncurses pkgconfig
      perl python tcl;
    inherit (xlibs) libX11 libXext libSM libXpm
      libXt libXaw libXau;
    inherit (gtkLibs) glib gtk;

    # Looks like python and perl can conflict
    flags = ["hugeFeatures" "gtkGUI" "x11Support"
      /*"perlSupport"*/ "pythonSupport" "tclSupport"];
  };

  vim_configurable = import ../applications/editors/vim/configurable.nix {
    inherit fetchurl stdenv ncurses pkgconfig composableDerivation lib;
    inherit (xlibs) libX11 libXext libSM libXpm
        libXt libXaw libXau libXmu;
    inherit (gtkLibs) glib gtk;
    features = "huge"; # one of  tiny, small, normal, big or huge
    # optional features by passing
    # python
    # TODO mzschemeinterp perlinterp
    inherit python perl tcl ruby /*x11*/;

    # optional features by flags
    flags = [ "X11" ]; # only flag "X11" by now
  };

  vlc = import ../applications/video/vlc {
    inherit fetchurl stdenv perl xlibs zlib a52dec libmad faad2
      ffmpeg libdvdnav pkgconfig hal fribidi qt4 freefont_ttf;
    dbus = dbus.libs;
    alsa = alsaLib;
  };

  vnstat = import ../applications/networking/vnstat {
    inherit fetchurl stdenv ncurses;
  };

  vorbisTools = import ../applications/audio/vorbis-tools {
    inherit fetchurl stdenv libogg libvorbis libao pkgconfig curl glibc
      speex flac;
  };

  vwm = import ../applications/window-managers/vwm {
    inherit fetchurl stdenv ncurses pkgconfig libviper libpseudo gpm glib libvterm;
  };

  w3m = import ../applications/networking/browsers/w3m {
    inherit fetchurl stdenv ncurses openssl boehmgc gettext zlib imlib2 x11;
    graphicsSupport = false;
  };

  # I'm keen on wmiimenu only  >wmii-3.5 no longer has it...
  wmiimenu = import ../applications/window-managers/wmii31 {
    libixp = libixp_for_wmii;
    inherit fetchurl /* fetchhg */ stdenv gawk;
    inherit (xlibs) libX11;
  };

  wmiiSnap = import ../applications/window-managers/wmii {
    libixp = libixp_for_wmii;
    inherit fetchurl /* fetchhg */ stdenv gawk;
    inherit (xlibs) libX11 xextproto libXt libXext;
    includeUnpack = getConfig ["stdenv" "includeUnpack"] false;
  };

  wordnet = import ../applications/misc/wordnet {
    inherit stdenv fetchurl tcl tk x11 makeWrapper;
  };

  wrapFirefox = browser: browserName: nameSuffix: import ../applications/networking/browsers/firefox/wrapper.nix {
    inherit stdenv nameSuffix makeWrapper makeDesktopItem browser browserName;
    plugins =
      let enableAdobeFlash = getConfig [ browserName "enableAdobeFlash" ] true;
      in
       ([]
        ++ lib.optional (!enableAdobeFlash) gnash
        ++ lib.optional enableAdobeFlash flashplayer
        # RealPlayer is disabled by default for legal reasons.
        ++ lib.optional (system != "i686-linux" && getConfig [browserName "enableRealPlayer"] false) RealPlayer
        ++ lib.optional (getConfig [browserName "enableMPlayer"] false) (MPlayerPlugin browser)
        ++ lib.optional (getConfig [browserName "enableGeckoMediaPlayer"] false) gecko_mediaplayer
        ++ lib.optional (supportsJDK && getConfig [browserName "jre"] false && jrePlugin ? mozillaPlugin) jrePlugin
       );
  };

  x11vnc = composedArgsAndFun (import ../tools/X11/x11vnc/0.9.3.nix) {
    inherit builderDefs openssl zlib libjpeg ;
    inherit (xlibs) libXfixes fixesproto libXdamage damageproto
      libX11 xproto libXtst libXinerama xineramaproto libXrandr randrproto
      libXext xextproto inputproto recordproto libXi renderproto
      libXrender;
  };

  x2vnc = composedArgsAndFun (import ../tools/X11/x2vnc/1.7.2.nix) {
    inherit builderDefs;
    inherit (xlibs) libX11 xproto xextproto libXext libXrandr randrproto;
  };

  xaos = builderDefsPackage (import ../applications/graphics/xaos) {
    inherit (xlibs) libXt libX11 libXext xextproto xproto;
    inherit gsl aalib zlib libpng intltool gettext perl;
  };

  xara = import ../applications/graphics/xara {
    inherit fetchurl stdenv autoconf automake libtool gettext cvs
      pkgconfig libxml2 zip libpng libjpeg shebangfix perl freetype;
    inherit (gtkLibs) gtk;
    wxGTK = wxGTK26;
  };

  xawtv = import ../applications/video/xawtv {
    inherit fetchurl stdenv ncurses libjpeg perl;
    inherit (xlibs) libX11 libXt libXft xproto libFS fontsproto libXaw libXpm libXext libSM libICE xextproto;
  };

  xchat = import ../applications/networking/irc/xchat {
    inherit fetchurl stdenv pkgconfig tcl;
    inherit (gtkLibs) gtk;
  };

  xchm = import ../applications/misc/xchm {
    inherit fetchurl stdenv chmlib wxGTK;
  };

  /* Doesn't work yet

  xen = builderDefsPackage (import ../applications/virtualization/xen) {
    inherit python e2fsprogs gnutls pkgconfig libjpeg
      ncurses SDL libvncserver zlib;
    texLive = if (getConfig ["xen" "texLive"] false) then texLive else null;
    graphviz = if (getConfig ["xen" "graphviz"] false) then graphviz else null;
    ghostscript = if (getConfig ["xen" "ghostscript"] false) then ghostscript else null;
  }; */

  xfig = import ../applications/graphics/xfig {
    stdenv = overrideGCC stdenv gcc34;
    inherit fetchurl makeWrapper x11 Xaw3d libpng libjpeg;
    inherit (xlibs) imake libXpm libXmu libXi libXp;
  };

  xineUI = import ../applications/video/xine-ui {
    inherit fetchurl stdenv pkgconfig xlibs xineLib libpng readline ncurses curl;
  };

  xmms = import ../applications/audio/xmms {
    inherit fetchurl libogg libvorbis alsaLib;
    inherit (gnome) esound;
    inherit (gtkLibs1x) glib gtk;
    stdenv = overrideGCC stdenv gcc34; # due to problems with gcc 4.x
  };

  xneur = import ../applications/misc/xneur {
    inherit fetchurl stdenv pkgconfig pcre libxml2 aspell imlib2
      xosd libnotify cairo;
    GStreamer=gst_all.gstreamer;
    inherit (xlibs) libX11 libXpm libXt libXext libXi;
    inherit (gtkLibs) glib gtk pango atk;
  };

  xneur_0_8 = import ../applications/misc/xneur/0.8.nix {
    inherit fetchurl stdenv pkgconfig pcre libxml2 aspell imlib2 xosd glib;
    GStreamer = gst_all.gstreamer;
    inherit (xlibs) libX11 libXpm libXt libXext;
  };

  xournal = builderDefsPackage (import ../applications/graphics/xournal) {
    inherit ghostscript fontconfig freetype zlib
      poppler popplerData autoconf automake
      libtool pkgconfig;
    inherit (xlibs) xproto libX11;
    inherit (gtkLibs) gtk atk pango glib;
    inherit (gnome) libgnomeprint libgnomeprintui
      libgnomecanvas;
  };

  xpdf = import ../applications/misc/xpdf {
    inherit fetchurl stdenv x11 freetype t1lib;
    motif = lesstif;
    base14Fonts = "${ghostscript}/share/ghostscript/fonts";
  };

  xpra = import ../tools/X11/xpra {
    inherit stdenv fetchurl pkgconfig python pygtk xlibs makeWrapper;
    inherit (gtkLibs) gtk;
    pyrex = pyrex095;
  };

  xscreensaverBase = composedArgsAndFun (import ../applications/graphics/xscreensaver) {
    inherit stdenv fetchurl builderDefs lib pkgconfig bc perl intltool;
    inherit (xlibs) libX11 libXmu;
  };

  xscreensaver = xscreensaverBase.passthru.function {
    flags = ["GL" "gdkpixbuf" "DPMS" "gui" "jpeg"];
    inherit mesa libxml2 libjpeg;
    inherit (gtkLibs) gtk;
    inherit (gnome) libglade;
  };

  xterm = import ../applications/misc/xterm {
    inherit fetchurl stdenv ncurses freetype pkgconfig;
    inherit (xlibs) libXaw xproto libXt libX11 libSM libICE libXext libXft luit;
  };

  xlaunch = import ../tools/X11/xlaunch {
    inherit stdenv;
    inherit (xorg) xorgserver;
  };

  xmacro = import ../tools/X11/xmacro {
    inherit fetchurl stdenv;
    inherit (xlibs) libX11 libXi libXtst xextproto inputproto;
  };

  xmove = import ../applications/misc/xmove {
    inherit fetchurl stdenv;
    inherit (xlibs) libX11 libXi imake libXau;
    inherit (xorg) xauth;
  };

  xnee = builderDefsPackage (import ../tools/X11/xnee) {
    inherit (gtkLibs) gtk;
    inherit (xlibs) libX11 libXtst xextproto libXext
      inputproto libXi xproto recordproto;
    inherit pkgconfig;
  };

  xvidcap = import ../applications/video/xvidcap {
    inherit fetchurl stdenv perl perlXMLParser pkgconfig gettext lame;
    inherit (gtkLibs) gtk;
    inherit (gnome) scrollkeeper libglade;
    inherit (xlibs) libXmu libXext libXfixes libXdamage libX11;
  };

  yate = import ../applications/misc/yate {
    inherit sox speex openssl automake autoconf pkgconfig;
    inherit fetchurl stdenv lib composableDerivation;
    qt = qt4;
  };

  # doesn't compile yet - in case someone else want's to continue ..
  qgis = (import ../applications/misc/qgis/1.0.1-2.nix) {
    inherit composableDerivation fetchsvn stdenv flex lib
            ncurses fetchurl perl cmake gdal geos proj x11
            gsl libpng zlib bison
            sqlite glibc fontconfig freetype /* use libc from stdenv ? - to lazy now - Marc */;
    inherit (xlibs) libSM libXcursor libXinerama libXrandr libXrender;
    inherit (xorg) libICE;
    qt = qt4;

    # optional features
    # grass = "not yet supported" # cmake -D WITH_GRASS=TRUE  and GRASS_PREFX=..
  };

  zapping = import ../applications/video/zapping {
    inherit fetchurl stdenv pkgconfig perl python
            gettext zvbi libjpeg libpng x11
            rte perlXMLParser;
    inherit (gnome) scrollkeeper libgnomeui libglade esound;
    inherit (xlibs) libXv libXmu libXext;
    teletextSupport = true;
    jpegSupport = true;
    pngSupport = true;
    recordingSupport = true;
  };


  ### GAMES

  ballAndPaddle = import ../games/ball-and-paddle {
    inherit fetchurl stdenv SDL SDL_image SDL_mixer SDL_ttf guile gettext;
  };

  bsdgames = import ../games/bsdgames {
    inherit fetchurl stdenv ncurses openssl flex bison miscfiles;
  };

  castleCombat = import ../games/castle-combat {
    inherit fetchurl stdenv python pygame twisted lib numeric makeWrapper;
  };

  construoBase = composedArgsAndFun (import ../games/construo/0.2.2.nix) {
    inherit stdenv fetchurl builderDefs
      zlib;
    inherit (xlibs) libX11 xproto;
  };

  construo = construoBase.passthru.function {
    inherit mesa freeglut;
  };

  eduke32 = import ../games/eduke32 {
    inherit stdenv fetchurl SDL SDL_mixer unzip libvorbis mesa pkgconfig nasm makeDesktopItem;
    inherit (gtkLibs) gtk;
  };

  exult = import ../games/exult {
    inherit fetchurl SDL SDL_mixer zlib libpng unzip;
    stdenv = overrideGCC stdenv gcc42;
  };

  /*
  exultSnapshot = lowPrio (import ../games/exult/snapshot.nix {
    inherit fetchurl stdenv SDL SDL_mixer zlib libpng unzip
      autoconf automake libtool flex bison;
  });
  */

  fsg = import ../games/fsg {
    inherit stdenv fetchurl pkgconfig mesa;
    inherit (gtkLibs) glib gtk;
    inherit (xlibs) libX11 xproto;
    wxGTK = wxGTK28.override {unicode = false;};
  };

  fsgAltBuild = import ../games/fsg/alt-builder.nix {
    inherit stdenv fetchurl mesa;
    wxGTK = wxGTK28.override {unicode = false;};
    inherit (xlibs) libX11 xproto;
    inherit stringsWithDeps builderDefs;
  };

  gemrb = import ../games/gemrb {
    inherit fetchurl stdenv SDL openal freealut zlib libpng python;
  };

  gnuchess = builderDefsPackage (import ../games/gnuchess) {
    flex = flex2535;
  };

  gparted = import ../tools/misc/gparted {
    inherit fetchurl stdenv parted intltool gettext libuuid pkgconfig libxml2;
    inherit (gtkLibs) gtk glib gtkmm;
    inherit (gnome) gnomedocutils;
  };

  hexen = import ../games/hexen {
    inherit stdenv fetchurl SDL;
  };

  kobodeluxe = import ../games/kobodeluxe {
    inherit stdenv fetchurl SDL SDL_image;
  };

  lincity = builderDefsPackage (import ../games/lincity) {
    inherit (xlibs) libX11 libXext xextproto
      libICE libSM xproto;
    inherit libpng zlib;
  };

  micropolis = import ../games/micropolis {
    inherit lib fetchurl stdenv;
    inherit (xlibs) libX11 libXpm libXext xextproto;
    inherit byacc bash;
  };

  openttd = import ../games/openttd {
    inherit fetchurl stdenv SDL libpng;
    zlib = zlibStatic;
  };

  quake3demo = import ../games/quake3/wrapper {
    name = "quake3-demo-${quake3game.name}";
    description = "Demo of Quake 3 Arena, a classic first-person shooter";
    inherit fetchurl stdenv mesa makeWrapper;
    game = quake3game;
    paks = [quake3demodata];
  };

  quake3demodata = import ../games/quake3/demo {
    inherit fetchurl stdenv;
  };

  quake3game = import ../games/quake3/game {
    inherit fetchurl stdenv x11 SDL mesa openal;
  };

  rogue = import ../games/rogue {
    inherit fetchurl stdenv ncurses;
  };

  scummvm = import ../games/scummvm {
    inherit fetchurl stdenv SDL zlib mpeg2dec;
  };

  scorched3d = import ../games/scorched3d {
    inherit stdenv fetchurl mesa openal autoconf automake libtool freealut freetype fftw SDL SDL_net zlib libpng libjpeg;
    wxGTK = wxGTK26;
  };

  sgtpuzzles = builderDefsPackage (import ../games/sgt-puzzles) {
    inherit (gtkLibs) gtk glib;
    inherit pkgconfig;
    inherit (xlibs) libX11;
  };

  # You still can override by passing more arguments.
  spaceOrbit = composedArgsAndFun (import ../games/orbit/1.01.nix) {
    inherit fetchurl stdenv builderDefs mesa freeglut;
    inherit (gnome) esound;
    inherit (xlibs) libXt libX11 libXmu libXi libXext;
  };

  superTuxKart = import ../games/super-tux-kart {
    inherit fetchurl stdenv plib SDL openal freealut mesa
      libvorbis libogg gettext;
  };

  teeworlds = import ../games/teeworlds {
    inherit fetchurl stdenv python alsaLib mesa SDL;
    inherit (xlibs) libX11;
  };

  /*tpm = import ../games/thePenguinMachine {
    inherit stdenv fetchurl pil pygame SDL;
    python24 = python;
  };*/

  ut2004demo = import ../games/ut2004demo {
    inherit fetchurl stdenv xlibs mesa;
  };

  xboard = builderDefsPackage (import ../games/xboard) {
    inherit (xlibs) libX11 xproto libXt libXaw libSM
      libICE libXmu libXext;
    inherit gnuchess;
  };

  xsokoban = builderDefsPackage (import ../games/xsokoban) {
    inherit (xlibs) libX11 xproto libXpm libXt;
  };

  zdoom = import ../games/zdoom {
    inherit cmake stdenv fetchsvn SDL nasm p7zip zlib flac fmod libjpeg;
  };

  zoom = import ../games/zoom {
    inherit fetchurl stdenv perl expat freetype;
    inherit (xlibs) xlibs;
  };

  keen4 = import ../games/keen4 {
    inherit fetchurl stdenv dosbox unzip;
  };


  ### DESKTOP ENVIRONMENTS


  enlightenment = import ../desktops/enlightenment {
    inherit stdenv fetchurl pkgconfig x11 xlibs dbus imlib2 freetype;
  };

  gnome28 = import ../desktops/gnome-2.28 pkgs;

  gnome = gnome28;

  kde3 = {

    kdelibs = import ../desktops/kde-3/kdelibs {
      inherit
        fetchurl stdenv xlibs zlib perl openssl pcre pkgconfig
        libjpeg libpng libtiff libxml2 libxslt libtool
        expat freetype bzip2 cups attr acl;
      qt = qt3;
    };

    kdebase = import ../desktops/kde-3/kdebase {
      inherit
        fetchurl stdenv pkgconfig x11 xlibs zlib libpng libjpeg perl
        kdelibs openssl bzip2 fontconfig pam hal dbus glib;
      qt = qt3;
    };

  };

  kde4 = kde43;

  kde43 = import ../desktops/kde-4.3 (pkgs // {
    openexr = openexr_1_6_1;
    qt4 = qt45;
    popplerQt4 = popplerQt45;
  });

  kdelibs = kde3.kdelibs;
  kdebase = kde3.kdebase;

  ### SCIENCE

  xplanet = import ../applications/science/xplanet {
    inherit stdenv fetchurl lib pkgconfig freetype libpng libjpeg giflib libtiff;
    inherit (gtkLibs) pango;
  };

  ### SCIENCE/GEOMETRY

  drgeo = builderDefsPackage (import ../applications/science/geometry/drgeo) {
    inherit (gnome) libglade gtk;
    inherit libxml2 guile perl intltool libtool pkgconfig;
  };


  ### SCIENCE/BIOLOGY

  alliance = import ../applications/science/electronics/alliance {
    inherit fetchurl stdenv bison flex;
    inherit (xlibs) xproto libX11 libXt libXpm;
    motif = lesstif;
  };

  arb = import ../applications/science/biology/arb {
    inherit fetchurl readline libpng zlib x11 lesstif93 freeglut perl;
    inherit (xlibs) libXpm libXaw libX11 libXext libXt;
    inherit mesa glew libtiff lynx rxp sablotron jdk transfig gv gnuplot;
    lesstif = lesstif93;
    stdenv = overrideGCC stdenv gcc42;
  };

  biolib = import ../development/libraries/science/biology/biolib {
    inherit fetchurl stdenv readline perl cmake rLang zlib;
  };

  emboss = import ../applications/science/biology/emboss {
    inherit fetchurl stdenv readline perl libpng zlib;
    inherit (xorg) libX11 libXt;
  };

  mrbayes = import ../applications/science/biology/mrbayes {
    inherit fetchurl stdenv readline;
  };

  ncbi_tools = import ../applications/science/biology/ncbi-tools {
    inherit fetchurl stdenv cpio;
  };

  paml = import ../applications/science/biology/paml {
    inherit fetchurl stdenv;
  };

  /* slr = import ../applications/science/biology/slr {
    inherit fetchurl stdenv liblapack;
  }; */

  pal2nal = import ../applications/science/biology/pal2nal {
    inherit fetchurl stdenv perl paml;
  };


  ### SCIENCE/MATH

  atlas = import ../development/libraries/science/math/atlas {
    inherit fetchurl stdenv gfortran;
  };

  /* liblapack = import ../development/libraries/science/math/liblapack {
    inherit fetchurl stdenv gfortran;
  }; */


  ### SCIENCE/LOGIC

  coq = import ../applications/science/logic/coq {
    inherit stdenv fetchurl ocaml lablgtk ncurses;
    camlp5 = camlp5_transitional;
  };

  ssreflect = import ../applications/science/logic/ssreflect {
    inherit stdenv fetchurl ocaml coq;
    camlp5 = camlp5_transitional;
  };

  ### SCIENCE / ELECTRONICS

  ngspice = import ../applications/science/electronics/ngspice {
    inherit fetchurl stdenv readline;
  };


  ### SCIENCE / MATH

  maxima = import ../applications/science/math/maxima {
    inherit fetchurl stdenv clisp;
  };

  wxmaxima = import ../applications/science/math/wxmaxima {
    inherit fetchurl stdenv maxima;
    inherit wxGTK;
  };

  scilab = (import ../applications/science/math/scilab) {
    inherit stdenv fetchurl lib gfortran;
    inherit (gtkLibs) gtk;
    inherit ncurses Xaw3d tcl tk ocaml x11;

    withXaw3d = false;
    withTk = true;
    withGtk = false;
    withOCaml = true;
    withX = true;
  };


  ### MISC

  atari800 = import ../misc/emulators/atari800 {
    inherit fetchurl stdenv unzip zlib SDL;
  };

  ataripp = import ../misc/emulators/atari++ {
    inherit fetchurl stdenv x11 SDL;
  };

  auctex = import ../misc/tex/auctex {
    inherit stdenv fetchurl emacs texLive;
  };

  busybox = import ../misc/busybox {
    inherit fetchurl stdenv;
  };

  cups = import ../misc/cups {
    inherit fetchurl stdenv pkgconfig zlib libjpeg libpng libtiff pam openssl dbus;
  };

  gutenprint = import ../misc/drivers/gutenprint {
    inherit fetchurl stdenv lib pkgconfig composableDerivation cups libtiff libpng
      openssl git gimp;
  };

  gutenprintBin = import ../misc/drivers/gutenprint/bin.nix {
    inherit fetchurl stdenv rpm cpio zlib;
  };

  cupsBjnp = import ../misc/cups/drivers/cups-bnjp {
    inherit fetchurl stdenv cups;
  };

  dblatex = import ../misc/tex/dblatex {
    inherit fetchurl stdenv python libxslt tetex;
  };

  dosbox = import ../misc/emulators/dosbox {
    inherit fetchurl stdenv SDL makeDesktopItem;
  };

  dpkg = import ../tools/package-management/dpkg {
    inherit fetchurl stdenv perl zlib bzip2;
  };

  electricsheep = import ../misc/screensavers/electricsheep {
    inherit fetchurl stdenv pkgconfig expat zlib libpng libjpeg xlibs;
  };

  foldingathome = import ../misc/foldingathome {
      inherit fetchurl stdenv;
    };

  freestyle = import ../misc/freestyle {
    inherit fetchurl freeglut qt4 libpng lib3ds libQGLViewer swig;
    inherit (xlibs) libXi;
    #stdenv = overrideGCC stdenv gcc41;
    inherit stdenv python;
  };

  gajim = builderDefsPackage (import ../applications/networking/instant-messengers/gajim) {
    inherit perl intltool pyGtkGlade gettext pkgconfig makeWrapper pygobject
      pyopenssl gtkspell libsexy pycrypto aspell pythonDBus pythonSexy
      docutils;
    dbus = dbus.libs;
    inherit (gnome) gtk libglade;
    inherit (xlibs) libXScrnSaver libXt xproto libXext xextproto libX11
      scrnsaverproto;
    python = pythonFull;
  };

  generator = import ../misc/emulators/generator {
    inherit fetchurl stdenv SDL nasm zlib bzip2 libjpeg;
    inherit (gtkLibs1x) gtk;
  };

  ghostscript = makeOverridable (import ../misc/ghostscript) {
    inherit fetchurl stdenv libjpeg libpng libtiff zlib x11 pkgconfig
      fontconfig cups openssl;
    x11Support = false;
    cupsSupport = getPkgConfig "ghostscript" "cups" true;
  };

  ghostscriptX = lowPrio (appendToName "with-X" (ghostscript.override {
    x11Support = true;
  }));

  gxemul = (import ../misc/gxemul) {
    inherit lib stdenv fetchurl composableDerivation;
    inherit (xlibs) libX11;
  };

  # using the new configuration style proposal which is unstable
  jackaudio = import ../misc/jackaudio {
    inherit composableDerivation
           ncurses lib stdenv fetchurl alsaLib pkgconfig;
    flags = [ "posix_shm" "timestamps" "alsa"];
  };

  keynav = import ../tools/X11/keynav {
    inherit stdenv fetchurl;
    inherit (xlibs) libX11 xextproto libXtst imake libXi libXext;
  };

  lazylist = import ../misc/tex/lazylist {
    inherit fetchurl stdenv tetex;
  };

  lilypond = import ../misc/lilypond {
    inherit (bleedingEdgeRepos) sourceByName;
    inherit fetchurl stdenv lib automake autoconf
      ghostscript texinfo imagemagick texi2html guile python gettext
      perl bison pkgconfig texLive fontconfig freetype fontforge help2man;
    inherit (gtkLibs) pango;
    flex = flex2535;
  };

  linuxwacom = import ../misc/linuxwacom {
    inherit fetchurl stdenv ncurses pkgconfig;
    inherit (xorg) libX11 libXi xproto inputproto xorgserver;
  };

  martyr = import ../development/libraries/martyr {
    inherit stdenv fetchurl apacheAnt;
  };

  maven = import ../misc/maven/maven-1.0.nix {
    inherit stdenv fetchurl jdk;
  };

  # don't have time for the source build right now
  # maven2
  mvn_bin = import ../misc/maven/maven-2.nix {
    inherit fetchurl stdenv unzip;
  };

  nix = makeOverridable (import ../tools/package-management/nix) {
    inherit fetchurl stdenv perl curl bzip2 openssl;
    aterm = aterm242fixes;
    db4 = db45;
    supportOldDBs = getPkgConfig "nix" "OldDBSupport" true;
    storeDir = getPkgConfig "nix" "storeDir" "/nix/store";
    stateDir = getPkgConfig "nix" "stateDir" "/nix/var";
  };

  # The bleeding edge.
  nixUnstable = nix;
  /*
  nixUnstable = makeOverridable (import ../tools/package-management/nix/unstable.nix) {
    inherit fetchurl stdenv perl curl bzip2 openssl;
    aterm = aterm242fixes;
    db4 = db45;
    supportOldDBs = getPkgConfig "nix" "OldDBSupport" true;
    storeDir = getPkgConfig "nix" "storeDir" "/nix/store";
    stateDir = getPkgConfig "nix" "stateDir" "/nix/var";
  };
  */

  nixCustomFun = src: preConfigure: enableScripts: configureFlags:
    import ../tools/package-management/nix/custom.nix {
      inherit fetchurl stdenv perl curl bzip2 openssl src preConfigure automake
        autoconf libtool configureFlags enableScripts lib bison libxml2;
      flex = flex2533;
      aterm = aterm242fixes;
      db4 = db45;
      inherit docbook5_xsl libxslt docbook5 docbook_xml_dtd_43 w3m;
    };

  disnix = import ../tools/package-management/disnix {
    inherit stdenv fetchsvn openssl autoconf automake libtool pkgconfig dbus_glib libxml2;
  };

  disnix_activation_scripts = import ../tools/package-management/disnix/activation-scripts {
    inherit stdenv fetchsvn autoconf automake;
  };

  DisnixService = import ../tools/package-management/disnix/DisnixService {
    inherit stdenv fetchsvn apacheAnt jdk axis2 shebangfix;
  };

  ntfs3g = import ../misc/ntfs-3g {
    inherit fetchurl stdenv utillinux;
  };

  ntfsprogs = import ../misc/ntfsprogs {
    inherit fetchurl stdenv libuuid;
  };

  pgadmin = import ../applications/misc/pgadmin {
    inherit fetchurl stdenv postgresql libxml2 libxslt openssl;
    inherit wxGTK;
  };

  pgf = pgf2;

  # Keep the old PGF since some documents don't render properly with
  # the new one.
  pgf1 = import ../misc/tex/pgf/1.x.nix {
    inherit fetchurl stdenv;
  };

  pgf2 = import ../misc/tex/pgf/2.x.nix {
    inherit fetchurl stdenv;
  };

  polytable = import ../misc/tex/polytable {
    inherit fetchurl stdenv tetex lazylist;
  };

  psi = (import ../applications/networking/instant-messengers/psi) {
    inherit stdenv fetchurl zlib aspell sox qt4;
    inherit (xlibs) xproto libX11 libSM libICE;
    qca2 = kde4.qca2;
  };

  putty = import ../applications/networking/remote/putty {
    inherit stdenv fetchurl ncurses;
    inherit (gtkLibs1x) gtk;
  };

  rssglx = import ../misc/screensavers/rss-glx {
    inherit fetchurl stdenv x11 mesa pkgconfig imagemagick libtiff bzip2;
  };

  xlockmore = import ../misc/screensavers/xlockmore {
    inherit fetchurl stdenv x11 freetype;
    pam = if getPkgConfig "xlockmore" "pam" true then pam else null;
  };

  saneBackends = import ../misc/sane-backends {
    inherit fetchurl stdenv libusb;
    gt68xxFirmware = getConfig ["sane" "gt68xxFirmware"] null;
  };

  saneFrontends = import ../misc/sane-front {
    inherit fetchurl stdenv pkgconfig libusb saneBackends;
    inherit (gtkLibs) gtk;
    inherit (xlibs) libX11;
  };

  sourceAndTags = import ../misc/source-and-tags {
    inherit pkgs stdenv unzip lib ctags;
    hasktags = haskellPackages.myhasktags;
  };

  synaptics = import ../misc/synaptics {
    inherit fetchurl stdenv pkgconfig;
    inherit (xlibs) libX11 libXi libXext pixman xf86inputevdev;
    inherit (xorg) xorgserver;
  };

  tetex = import ../misc/tex/tetex {
    inherit fetchurl stdenv flex bison zlib libpng ncurses ed;
  };

  texFunctions = import ../misc/tex/nix {
    inherit stdenv perl tetex graphviz ghostscript makeFontsConf imagemagick runCommand lib;
    inherit (haskellPackages) lhs2tex;
  };

  texLive = builderDefsPackage (import ../misc/tex/texlive) {
    inherit builderDefs zlib bzip2 ncurses libpng ed
      gd t1lib freetype icu perl ruby expat curl
      libjpeg bison;
    inherit (xlibs) libXaw libX11 xproto libXt libXpm
      libXmu libXext xextproto libSM libICE;
    flex = flex2535;
    ghostscript = ghostscriptX;
  };

  /* Look in configurations/misc/raskin.nix for usage example (around revisions
  where TeXLive was added)

  (texLiveAggregationFun {
    paths = [texLive texLiveExtra texLiveCMSuper
      texLiveBeamer
    ];
  })

  You need to use texLiveAggregationFun to regenerate, say, ls-R (TeX-related file list)
  Just installing a few packages doesn't work.
  */
  texLiveAggregationFun =
    (builderDefsPackage (import ../misc/tex/texlive/aggregate.nix));

  texLiveContext = builderDefsPackage (import ../misc/tex/texlive/context.nix) {
    inherit texLive;
  };

  texLiveExtra = builderDefsPackage (import ../misc/tex/texlive/extra.nix) {
    inherit texLive;
  };

  texLiveCMSuper = builderDefsPackage (import ../misc/tex/texlive/cm-super.nix) {
    inherit texLive;
  };

  texLiveLatexXColor = builderDefsPackage (import ../misc/tex/texlive/xcolor.nix) {
    inherit texLive;
  };

  texLivePGF = builderDefsPackage (import ../misc/tex/texlive/pgf.nix) {
    inherit texLiveLatexXColor texLive;
  };

  texLiveBeamer = builderDefsPackage (import ../misc/tex/texlive/beamer.nix) {
    inherit texLiveLatexXColor texLivePGF texLive;
  };

  toolbuslib = import ../development/libraries/toolbuslib {
    inherit stdenv fetchurl aterm;
  };

  trac = import ../misc/trac {
    inherit stdenv fetchurl python clearsilver makeWrapper
      sqlite subversion;
    inherit (pythonPackages) pysqlite;
  };

   vice = import ../misc/emulators/vice {
     inherit stdenv fetchurl lib perl gettext libpng giflib libjpeg alsaLib readline mesa;
     inherit pkgconfig SDL makeDesktopItem autoconf automake;
     inherit (gtkLibs) gtk;
   };

  wine =
    if system == "x86_64-linux" then
      # Can't build this in 64-bit; use a 32-bit build instead.
      (import ./all-packages.nix {system = "i686-linux";}).wine
      # some hackery to make nix-env show this package on x86_64...
      // {system = "x86_64-linux";}
    else
      import ../misc/emulators/wine {
        inherit fetchurl stdenv flex bison mesa ncurses
          libpng libjpeg alsaLib lcms xlibs freetype
          fontconfig fontforge libxml2 libxslt openssl;
      };

  xosd = import ../misc/xosd {
    inherit fetchurl stdenv;
    inherit (xlibs) libX11 libXext libXt xextproto xproto;
  };

  xsane = import ../misc/xsane {
    inherit fetchurl stdenv pkgconfig libusb
      saneBackends saneFrontends;
    inherit (gtkLibs) gtk;
    inherit (xlibs) libX11;
  };

  yafc = import ../applications/networking/yafc {
    inherit fetchurl stdenv readline openssh;
  };

  myEnvFun = import ../misc/my-env {
    inherit substituteAll pkgs;
    inherit (stdenv) mkDerivation;
  };

  misc = import ../misc/misc.nix { inherit pkgs stdenv; };

}; in pkgs<|MERGE_RESOLUTION|>--- conflicted
+++ resolved
@@ -190,15 +190,6 @@
       overrideGCC stdenv gcc43_multi
     else
       stdenv;
-
-<<<<<<< HEAD
-  inherit (import ../stdenv/adapters.nix {inherit (pkgs) dietlibc fetchurl runCommand;})
-    overrideGCC overrideInStdenv overrideSetup
-    useDietLibC useKlibc makeStaticBinaries addAttrsToDerivation
-    keepBuildTree cleanupBuildTree addCoverageInstrumentation makeStdenvCross;
-
-=======
->>>>>>> 58f543f1
 
   ### BUILD SUPPORT
 
