/* This file composes the Nix Packages collection.  That is, it
   imports the functions that build the various packages, and calls
   them with appropriate arguments.  The result is a set of all the
   packages in the Nix Packages collection for some particular
   platform. */


{ # The system (e.g., `i686-linux') for which to build the packages.
  system ? builtins.currentSystem

  # Usually, the system type uniquely determines the stdenv and thus
  # how to build the packages.  But on some platforms we have
  # different stdenvs, leading to different ways to build the
  # packages.  For instance, on Windows we support both Cygwin and
  # Mingw builds.  In both cases, `system' is `i686-cygwin'.  The
  # attribute `stdenvType' is used to select the specific kind of
  # stdenv to use, e.g., `i686-mingw'.
, stdenvType ? system

, # The standard environment to use.  Only used for bootstrapping.  If
  # null, the default standard environment is used.
  bootStdenv ? null

  # More flags for the bootstrapping of stdenv.
, noSysDirs ? true
, gccWithCC ? true
, gccWithProfiling ? true

, # Allow a configuration attribute set to be passed in as an
  # argument.  Otherwise, it's read from $NIXPKGS_CONFIG or
  # ~/.nixpkgs/config.nix.
  config ? null

, crossSystem ? null
, platform ? null
}:


let config_ = config; platform_ = platform; in # rename the function arguments

let

  lib = import ../lib;

  # The contents of the configuration file found at $NIXPKGS_CONFIG or
  # $HOME/.nixpkgs/config.nix.
  # for NIXOS (nixos-rebuild): use nixpkgs.config option
  config =
    let
      toPath = builtins.toPath;
      getEnv = x: if builtins ? getEnv then builtins.getEnv x else "";
      pathExists = name:
        builtins ? pathExists && builtins.pathExists (toPath name);

      configFile = getEnv "NIXPKGS_CONFIG";
      homeDir = getEnv "HOME";
      configFile2 = homeDir + "/.nixpkgs/config.nix";

      configExpr =
        if config_ != null then config_
        else if configFile != "" && pathExists configFile then import (toPath configFile)
        else if homeDir != "" && pathExists configFile2 then import (toPath configFile2)
        else {};

    in
      # allow both:
      # { /* the config */ } and
      # { pkgs, ... } : { /* the config */ }
      if builtins.isFunction configExpr
        then configExpr { inherit pkgs; }
        else configExpr;

  # Allow setting the platform in the config file. Otherwise, let's use a reasonable default (pc)
  platform = if platform_ != null then platform_
    else getConfig [ "platform" ] (import ./platforms.nix).pc;

  # Return an attribute from the Nixpkgs configuration file, or
  # a default value if the attribute doesn't exist.
  getConfig = attrPath: default: lib.attrByPath attrPath default config;


  # Helper functions that are exported through `pkgs'.
  helperFunctions =
    stdenvAdapters //
    (import ../build-support/trivial-builders.nix { inherit (pkgs) stdenv; inherit (pkgs.xorg) lndir; });

  stdenvAdapters =
    import ../stdenv/adapters.nix { inherit (pkgs) dietlibc fetchurl runCommand; };


  # Allow packages to be overriden globally via the `packageOverrides'
  # configuration option, which must be a function that takes `pkgs'
  # as an argument and returns a set of new or overriden packages.
  # The `packageOverrides' function is called with the *original*
  # (un-overriden) set of packages, allowing packageOverrides
  # attributes to refer to the original attributes (e.g. "foo =
  # ... pkgs.foo ...").
  pkgs = applyGlobalOverrides (getConfig ["packageOverrides"] (pkgs: {}));


  # Return the complete set of packages, after applying the overrides
  # returned by the `overrider' function (see above).  Warning: this
  # function is very expensive!
  applyGlobalOverrides = overrider:
    let
      # Call the overrider function.  We don't want stdenv overrides
      # in the case of cross-building, or otherwise the basic
      # overrided packages will not be built with the crossStdenv
      # adapter.
      overrides = overrider pkgsOrig //
        (lib.optionalAttrs (pkgsOrig.stdenv ? overrides && crossSystem == null) (pkgsOrig.stdenv.overrides pkgsOrig));

      # The un-overriden packages, passed to `overrider'.
      pkgsOrig = pkgsFun pkgs {};

      # The overriden, final packages.
      pkgs = pkgsFun pkgs overrides;
    in pkgs;


  # The package compositions.  Yes, this isn't properly indented.
  pkgsFun = pkgs: __overrides:
    with helperFunctions;
    let defaultScope = pkgs // pkgs.xorg; in
    helperFunctions // rec {

  # `__overrides' is a magic attribute that causes the attributes in
  # its value to be added to the surrounding `rec'.  We'll remove this
  # eventually.
  inherit __overrides;


  # We use `callPackage' to be able to omit function arguments that
  # can be obtained from `pkgs' or `pkgs.xorg' (i.e. `defaultScope').
  # Use `newScope' for sets of packages in `pkgs' (see e.g. `gtkLibs'
  # below).
  callPackage = newScope {};

  newScope = extra: lib.callPackageWith (defaultScope // extra);


  # Override system. This is useful to build i686 packages on x86_64-linux.
  forceSystem = system: (import ./all-packages.nix) {
    inherit system;
    inherit bootStdenv noSysDirs gccWithCC gccWithProfiling config;
  };


  # Used by wine, firefox with debugging version of Flash, ...
  pkgsi686Linux = forceSystem "i686-linux";

  callPackage_i686 = lib.callPackageWith (pkgsi686Linux // pkgsi686Linux.xorg);


  # For convenience, allow callers to get the path to Nixpkgs.
  path = ../..;


  ### Symbolic names.


  x11 = xlibsWrapper;

  # `xlibs' is the set of X library components.  This used to be the
  # old modular X libraries project (called `xlibs') but now it's just
  # the set of packages in the modular X.org tree (which also includes
  # non-library components like the server, drivers, fonts, etc.).
  xlibs = xorg // {xlibs = xlibsWrapper;};


  ### Helper functions.


  inherit lib config getConfig stdenvAdapters;

  inherit (lib) lowPrio hiPrio appendToName makeOverridable;

  # Applying this to an attribute set will cause nix-env to look
  # inside the set for derivations.
  recurseIntoAttrs = attrs: attrs // {recurseForDerivations = true;};

  builderDefs = lib.composedArgsAndFun (import ../build-support/builder-defs/builder-defs.nix) {
    inherit stringsWithDeps lib stdenv writeScript
      fetchurl fetchmtn fetchgit;
  };

  builderDefsPackage = builderDefs.builderDefsPackage builderDefs;

  stringsWithDeps = lib.stringsWithDeps;


  ### STANDARD ENVIRONMENT


  allStdenvs = import ../stdenv {
    inherit system stdenvType platform;
    allPackages = args: import ./all-packages.nix ({ inherit config; } // args);
  };

  defaultStdenv = allStdenvs.stdenv // { inherit platform; };

  stdenvCross = makeStdenvCross defaultStdenv crossSystem binutilsCross
    gccCrossStageFinal;

  stdenv =
    if bootStdenv != null then (bootStdenv // {inherit platform;}) else
      let changer = getConfig ["replaceStdenv"] null;
      in if changer != null then
        changer {
          stdenv = stdenvCross;
          overrideSetup = overrideSetup;
        }
      else if crossSystem != null then
        stdenvCross
      else
        defaultStdenv;

  forceBuildDrv = drv : if (crossSystem == null) then drv else
    (drv // { hostDrv = drv.buildDrv; });

  # A stdenv capable of building 32-bit binaries.  On x86_64-linux,
  # it uses GCC compiled with multilib support; on i686-linux, it's
  # just the plain stdenv.
  stdenv_32bit =
    if system == "x86_64-linux" then
      overrideGCC stdenv gcc43_multi
    else
      stdenv;


  ### BUILD SUPPORT

  attrSetToDir = arg : import ../build-support/upstream-updater/attrset-to-dir.nix {
    inherit writeTextFile stdenv lib;
    theAttrSet = arg;
  };

  buildEnv = import ../build-support/buildenv {
    inherit runCommand perl;
  };

  dotnetenv = import ../build-support/dotnetenv {
    inherit stdenv;
    dotnetfx = dotnetfx40;
  };

  vsenv = callPackage ../build-support/vsenv {
    vs = vs90wrapper;
  };

  fetchbzr = import ../build-support/fetchbzr {
    inherit stdenv bazaar;
  };

  fetchcvs = import ../build-support/fetchcvs {
    inherit stdenv cvs;
  };

  fetchdarcs = import ../build-support/fetchdarcs {
    inherit stdenv darcs nix;
  };

  fetchgit = import ../build-support/fetchgit {
    inherit stdenv git cacert;
  };

  fetchgitrevision = import ../build-support/fetchgitrevision runCommand git;

  fetchmtn = callPackage ../build-support/fetchmtn (getConfig ["fetchmtn"] {});

  fetchsvn = import ../build-support/fetchsvn {
    inherit stdenv subversion openssh;
    sshSupport = true;
  };

  fetchsvnrevision = import ../build-support/fetchsvnrevision runCommand subversion;

  fetchsvnssh = import ../build-support/fetchsvnssh {
    inherit stdenv subversion openssh expect;
    sshSupport = true;
  };

  fetchhg = import ../build-support/fetchhg {
    inherit stdenv mercurial nix;
  };

  # `fetchurl' downloads a file from the network.
  fetchurl = import ../build-support/fetchurl {
    inherit curl stdenv;
  };

  # A wrapper around fetchurl that generates miror://gnome URLs automatically
  fetchurl_gnome = callPackage ../build-support/fetchurl/gnome.nix { };

  # fetchurlBoot is used for curl and its dependencies in order to
  # prevent a cyclic dependency (curl depends on curl.tar.bz2,
  # curl.tar.bz2 depends on fetchurl, fetchurl depends on curl).  It
  # uses the curl from the previous bootstrap phase (e.g. a statically
  # linked curl in the case of stdenv-linux).
  fetchurlBoot = stdenv.fetchurlBoot;

  resolveMirrorURLs = {url}: fetchurl {
    showURLs = true;
    inherit url;
  };

  makeDesktopItem = import ../build-support/make-desktopitem {
    inherit stdenv;
  };

  makeInitrd = {contents}: import ../build-support/kernel/make-initrd.nix {
    inherit stdenv perl cpio contents ubootChooser;
  };

  makeWrapper = makeSetupHook {} ../build-support/make-wrapper/make-wrapper.sh;

  makeModulesClosure = {kernel, rootModules, allowMissing ? false}:
    import ../build-support/kernel/modules-closure.nix {
      inherit stdenv module_init_tools kernel nukeReferences
        rootModules allowMissing;
    };

  pathsFromGraph = ../build-support/kernel/paths-from-graph.pl;

  srcOnly = args: (import ../build-support/src-only) ({inherit stdenv; } // args);

  substituteAll = import ../build-support/substitute/substitute-all.nix {
    inherit stdenv;
  };

  nukeReferences = callPackage ../build-support/nuke-references/default.nix { };

  vmTools = import ../build-support/vm/default.nix {
    inherit pkgs;
  };

  releaseTools = import ../build-support/release/default.nix {
    inherit pkgs;
  };

  composableDerivation = (import ../lib/composable-derivation.nix) {
    inherit pkgs lib;
  };

  platforms = import ./platforms.nix;


  ### TOOLS

  acct = callPackage ../tools/system/acct { };

  aefs = callPackage ../tools/filesystems/aefs { };

  aircrackng = callPackage ../tools/networking/aircrack-ng { };

  archivemount = callPackage ../tools/filesystems/archivemount { };

  asymptote = builderDefsPackage ../tools/graphics/asymptote {
    inherit freeglut ghostscriptX imagemagick fftw boehmgc
      mesa ncurses readline gsl libsigsegv python zlib perl
      texinfo lzma;
    texLive = texLiveAggregationFun {
      paths = [
        texLive texLiveExtra
      ];
    };
  };

  ec2apitools = callPackage ../tools/virtualization/amazon-ec2-api-tools { };

  ec2amitools = callPackage ../tools/virtualization/amazon-ec2-ami-tools { };

  altermime = callPackage ../tools/networking/altermime {};

  amule = callPackage ../tools/networking/p2p/amule { };

  amuleDaemon = appendToName "daemon" (amule.override {
    monolithic = false;
    daemon = true;
  });

  amuleGui = appendToName "gui" (amule.override {
    monolithic = false;
    client = true;
  });

  aria = builderDefsPackage (import ../tools/networking/aria) { };

  aria2 = callPackage ../tools/networking/aria2 { };

  at = callPackage ../tools/system/at { };

  atftp = callPackage ../tools/networking/atftp {};

  autogen = callPackage ../development/tools/misc/autogen {
    guile = guile_1_8;
  };

  autojump = callPackage ../tools/misc/autojump { };

  avahi = callPackage ../development/libraries/avahi {
    qt4Support = getConfig [ "avahi" "qt4Support" ] false;
  };

  aws_mturk_clt = callPackage ../tools/misc/aws-mturk-clt { };

  axel = callPackage ../tools/networking/axel { };

  azureus = callPackage ../tools/networking/p2p/azureus { };

  banner = callPackage ../games/banner {};

  barcode = callPackage ../tools/graphics/barcode {};

  bc = callPackage ../tools/misc/bc { };

  bfr = callPackage ../tools/misc/bfr { };

  bootchart = callPackage ../tools/system/bootchart { };

  btrfsProgs = builderDefsPackage (import ../tools/filesystems/btrfsprogs) {
    inherit libuuid zlib acl attr fetchgit;
  };

  catdoc = callPackage ../tools/text/catdoc { };

  eggdrop = callPackage ../tools/networking/eggdrop { };

  mcrl = callPackage ../tools/misc/mcrl { };

  mcrl2 = callPackage ../tools/misc/mcrl2 { };

  syslogng = callPackage ../tools/system/syslog-ng { };

  asciidoc = callPackage ../tools/typesetting/asciidoc { };

  autossh = callPackage ../tools/networking/autossh { };

  bacula = callPackage ../tools/backup/bacula { };

  bibtextools = callPackage ../tools/typesetting/bibtex-tools {
    inherit (strategoPackages016) strategoxt sdf;
  };

  bittorrent = callPackage ../tools/networking/p2p/bittorrent {
    gui = true;
  };

  bittornado = callPackage ../tools/networking/p2p/bit-tornado {
    inherit (pythonPackages) ssl;
  };

  blueman = callPackage ../tools/bluetooth/blueman {
    inherit (pythonPackages) notify;
  };

  bmrsa = builderDefsPackage (import ../tools/security/bmrsa/11.nix) {
    inherit unzip;
  };

  bogofilter = callPackage ../tools/misc/bogofilter {
    bdb = db4;
  };

  bsdiff = callPackage ../tools/compression/bsdiff { };

  btar = callPackage ../tools/backup/btar { };

  bup = callPackage ../tools/backup/bup { };

  bzip2 = callPackage ../tools/compression/bzip2 { };

  cabextract = callPackage ../tools/archivers/cabextract { };

  ccid = callPackage ../tools/security/ccid { };

  ccrypt = callPackage ../tools/security/ccrypt { };

  cdecl = callPackage ../development/tools/cdecl { };

  cdrdao = callPackage ../tools/cd-dvd/cdrdao { };

  cdrkit = callPackage ../tools/cd-dvd/cdrkit { };

  cfdg = builderDefsPackage ../tools/graphics/cfdg {
    inherit libpng bison flex;
  };

  checkinstall = callPackage ../tools/package-management/checkinstall { };

  cheetahTemplate = builderDefsPackage (import ../tools/text/cheetah-template/2.0.1.nix) {
    inherit makeWrapper python;
  };

  chkrootkit = callPackage ../tools/security/chkrootkit { };

  cksfv = callPackage ../tools/networking/cksfv { };

  colordiff = callPackage ../tools/text/colordiff { };

  convertlit = callPackage ../tools/text/convertlit { };

  unifdef = callPackage ../development/tools/misc/unifdef { };

  usb_modeswitch = callPackage ../development/tools/misc/usb-modeswitch { };

  cloog = callPackage ../development/libraries/cloog { };

  cloogppl = callPackage ../development/libraries/cloog-ppl { };

  convmv = callPackage ../tools/misc/convmv { };

  coreutils = callPackage (if stdenv ? isDietLibC
      then ../tools/misc/coreutils-5
      else ../tools/misc/coreutils)
    {
      # TODO: Add ACL support for cross-Linux.
      aclSupport = crossSystem == null && stdenv.isLinux;
    };

  cpio = callPackage ../tools/archivers/cpio { };

  cromfs = callPackage ../tools/archivers/cromfs { };

  cron = callPackage ../tools/system/cron {  # see also fcron
  };

  curl = makeOverridable (import ../tools/networking/curl) rec {
    fetchurl = fetchurlBoot;
    inherit stdenv zlib openssl libssh2;
    zlibSupport = ! ((stdenv ? isDietLibC) || (stdenv ? isStatic));
    sslSupport = zlibSupport;
    scpSupport = zlibSupport && !stdenv.isSunOS && !stdenv.isCygwin;
  };

  cunit = callPackage ../tools/misc/cunit { };

  curlftpfs = callPackage ../tools/filesystems/curlftpfs { };

  dadadodo = builderDefsPackage (import ../tools/text/dadadodo) {
  };

  dar = callPackage ../tools/archivers/dar { };

  davfs2 = callPackage ../tools/filesystems/davfs2 {
    neon = neon029;
  };

  dbench = callPackage ../development/tools/misc/dbench { };

  dcraw = callPackage ../tools/graphics/dcraw { };

  debootstrap = callPackage ../tools/misc/debootstrap { };

  detox = callPackage ../tools/misc/detox { };

  ddclient = callPackage ../tools/networking/ddclient { };

  dd_rescue = callPackage ../tools/system/dd_rescue { };

  ddrescue = callPackage ../tools/system/ddrescue { };

  desktop_file_utils = callPackage ../tools/misc/desktop-file-utils { };

  dev86 = callPackage ../development/compilers/dev86 {
    /* Using GNU Make 3.82 leads to this:
         make[4]: *** No rule to make target `__ldivmod.o)'
       So use 3.81.  */
    stdenv = overrideInStdenv stdenv [gnumake381];
  };

  dnsmasq = callPackage ../tools/networking/dnsmasq {
    # TODO i18n can be installed as well, implement it?
  };

  dnstop = callPackage ../tools/networking/dnstop { };

  dhcp = callPackage ../tools/networking/dhcp { };

  dhcpcd = callPackage ../tools/networking/dhcpcd { };

  diffstat = callPackage ../tools/text/diffstat { };

  diffutils = callPackage ../tools/text/diffutils { };

  dirmngr = callPackage ../tools/security/dirmngr { };

  disper = callPackage ../tools/misc/disper { };

  dmg2img = callPackage ../tools/misc/dmg2img { };

  docbook2x = callPackage ../tools/typesetting/docbook2x {
    inherit (perlPackages) XMLSAX XMLParser XMLNamespaceSupport;
    libiconv = if stdenv.isDarwin then libiconv else null;
  };

  dosfstools = callPackage ../tools/filesystems/dosfstools { };

  dotnetfx35 = callPackage ../development/libraries/dotnetfx35 { };

  dotnetfx40 = callPackage ../development/libraries/dotnetfx40 { };

  dropbear = callPackage ../tools/networking/dropbear {
    enableStatic = true;
    zlib = zlibStatic;
  };

  dtach = callPackage ../tools/misc/dtach { };

  duplicity = callPackage ../tools/backup/duplicity {
    inherit (pythonPackages) boto;
    gnupg = gnupg1;
  };

  dvdplusrwtools = callPackage ../tools/cd-dvd/dvd+rw-tools { };

  dvgrab = callPackage ../tools/video/dvgrab { };

  e2fsprogs = callPackage ../tools/filesystems/e2fsprogs { };

  ebook_tools = callPackage ../tools/text/ebook-tools { };

  ecryptfs = callPackage ../tools/security/ecryptfs { };

  efibootmgr = callPackage ../tools/system/efibootmgr { };

  enblendenfuse = callPackage ../tools/graphics/enblend-enfuse { };

  encfs = callPackage ../tools/filesystems/encfs { };

  enscript = callPackage ../tools/text/enscript { };

  ethtool = callPackage ../tools/misc/ethtool { };

  euca2ools = callPackage ../tools/virtualization/euca2ools { };

  exif = callPackage ../tools/graphics/exif { };

  exiftags = callPackage ../tools/graphics/exiftags { };

  expect = callPackage ../tools/misc/expect { };

  fakeroot = callPackage ../tools/system/fakeroot { };

  fcron = callPackage ../tools/system/fcron {  # see also cron
  };

  fdisk = callPackage ../tools/system/fdisk { };

  fdm = callPackage ../tools/networking/fdm {};

  figlet = callPackage ../tools/misc/figlet { };

  file = callPackage ../tools/misc/file { };

  fileschanged = callPackage ../tools/misc/fileschanged { };

  findutils =
    if stdenv.isDarwin
    then findutils4227
    else callPackage ../tools/misc/findutils { };

  findutils4227 = callPackage ../tools/misc/findutils/4.2.27.nix { };

  finger_bsd = callPackage ../tools/networking/bsd-finger { };

  flvstreamer = callPackage ../tools/networking/flvstreamer { };

  flvtool2 = callPackage ../tools/video/flvtool2 { };

  fontforge = callPackage ../tools/misc/fontforge { };

  fontforgeX = callPackage ../tools/misc/fontforge {
    withX11 = true;
  };

  freeipmi = callPackage ../tools/system/freeipmi {};

  freetalk = callPackage ../applications/networking/instant-messengers/freetalk {
    guile = guile_1_8;
  };

  freetds = callPackage ../development/libraries/freetds { };

  ftgl = callPackage ../development/libraries/ftgl { };

  fuppes = callPackage ../tools/networking/fuppes {
    ffmpeg = ffmpeg_0_6_90;
  };

  fsfs = callPackage ../tools/filesystems/fsfs { };

  dos2unix = callPackage ../tools/text/dos2unix { };

  uni2ascii = callPackage ../tools/text/uni2ascii { };

  gawk = callPackage ../tools/text/gawk { };

  gdmap = callPackage ../tools/system/gdmap {
    inherit (pkgs.gtkLibs) gtk;
  };

  genext2fs = callPackage ../tools/filesystems/genext2fs { };

  gengetopt = callPackage ../development/tools/misc/gengetopt { };

  getmail = callPackage ../tools/networking/getmail { };

  getopt = callPackage ../tools/misc/getopt { };

  gftp = callPackage ../tools/networking/gftp { };

  gifsicle = callPackage ../tools/graphics/gifsicle { };

  glusterfs = builderDefsPackage ../tools/filesystems/glusterfs {
    inherit fuse flex bison;
  };

  glxinfo = callPackage ../tools/graphics/glxinfo { };

  gnokii = builderDefsPackage (import ../tools/misc/gnokii) {
    inherit intltool perl gettext libusb pkgconfig bluez readline pcsclite
      libical;
    inherit (gtkLibs) gtk glib;
    inherit (xorg) libXpm;
  };

  gnugrep =
    # Use libiconv only on non-GNU platforms (we can't test with
    # `stdenv ? glibc' at this point.)
    let gnu = stdenv.isLinux; in
      callPackage ../tools/text/gnugrep {
        libiconv = if gnu then null else libiconv;
      };

  gnupatch = callPackage ../tools/text/gnupatch { };

  gnupg1orig = callPackage ../tools/security/gnupg1 {
    ideaSupport = false;
  };

  gnupg1compat = callPackage ../tools/security/gnupg1compat { };

  # use config.packageOverrides if you prefer original gnupg1
  gnupg1 = gnupg1compat;

  gnupg = callPackage ../tools/security/gnupg { };

  gnuplot = callPackage ../tools/graphics/gnuplot {
    inherit (gtkLibs) pango;
    texLive = null;
    lua = null;
  };

  gnused = callPackage ../tools/text/gnused { };

  gnused_4_2 = callPackage ../tools/text/gnused/4.2.nix { };

  gnutar = callPackage ../tools/archivers/gnutar { };

  gnuvd = callPackage ../tools/misc/gnuvd { };

  gource = callPackage ../tools/misc/gource { };

  gptfdisk = callPackage ../tools/system/gptfdisk { };

  graphviz = callPackage ../tools/graphics/graphviz {
    inherit (gtkLibs) pango;
  };

  /* Last version to export to dia */
  graphviz_2_24 = callPackage ../tools/graphics/graphviz/2.0.nix {
    inherit (gtkLibs) pango;
  };

  /* Readded by Michael Raskin. There are programs in the wild
   * that do want 2.0 but not 2.22. Please give a day's notice for
   * objections before removal.
   */
  graphviz_2_0 = callPackage ../tools/graphics/graphviz/2.0.nix {
    inherit (gtkLibs) pango;
  };

  groff = callPackage ../tools/text/groff {
    ghostscript = null;
  };

  grub = callPackage_i686 ../tools/misc/grub {
    buggyBiosCDSupport = getConfig ["grub" "buggyBiosCDSupport"] true;
  };

  grub19x = callPackage ../tools/misc/grub/1.9x.nix { };

  grub198 = callPackage ../tools/misc/grub/1.98.nix { };

  grub2 = grub19x;

  grub2_efi = callPackage ../tools/misc/grub/1.9x.nix { EFIsupport = true; };

  gssdp = callPackage ../development/libraries/gssdp {
    inherit (gnome) libsoup;
  };

  gt5 = callPackage ../tools/system/gt5 { };

  gtkgnutella = callPackage ../tools/networking/p2p/gtk-gnutella { };

  gtkvnc = callPackage ../tools/admin/gtk-vnc {};

  gtmess = callPackage ../applications/networking/instant-messengers/gtmess { };

  gupnp = callPackage ../development/libraries/gupnp {
    inherit (gnome) libsoup;
  };

  gupnptools = callPackage ../tools/networking/gupnp-tools {
    inherit (gnome) libsoup libglade gnomeicontheme;
  };

  gvpe = builderDefsPackage ../tools/networking/gvpe {
    inherit openssl gmp nettools iproute;
  };

  gzip = callPackage ../tools/compression/gzip { };

  pigz = callPackage ../tools/compression/pigz { };

  halibut = callPackage ../tools/typesetting/halibut { };

  hddtemp = callPackage ../tools/misc/hddtemp { };

  hdf5 = callPackage ../tools/misc/hdf5 { };

  heimdall = callPackage ../tools/misc/heimdall { };

  hevea = callPackage ../tools/typesetting/hevea { };

  highlight = callPackage ../tools/text/highlight {
    lua = lua5;
  };

  host = callPackage ../tools/networking/host { };

  httpfs2 = callPackage ../tools/filesystems/httpfs { };

  # FIXME: This Hydra snapshot is outdated and depends on the `nixPerl',
  # which no longer exists.
  #
  # hydra = callPackage ../development/tools/misc/hydra {
  #   nix = nixUnstable;
  # };

  iasl = callPackage ../development/compilers/iasl { };

  icoutils = callPackage ../tools/graphics/icoutils { };

  idutils = callPackage ../tools/misc/idutils { };

  iftop = callPackage ../tools/networking/iftop { };

  imapproxy = callPackage ../tools/networking/imapproxy { };

  imapsync = callPackage ../tools/networking/imapsync {
    inherit (perlPackages) MailIMAPClient;
  };

  inadyn = callPackage ../tools/networking/inadyn { };

  inetutils = callPackage ../tools/networking/inetutils { };

  ioping = callPackage ../tools/system/ioping {};

  iodine = callPackage ../tools/networking/iodine { };

  iperf = callPackage ../tools/networking/iperf { };

  ipmitool = callPackage ../tools/system/ipmitool {
    static = false;
  };

  ipmiutil = callPackage ../tools/system/ipmiutil {};

  ised = callPackage ../tools/misc/ised {};

  isl = callPackage ../development/libraries/isl { };

  isync = callPackage ../tools/networking/isync { };

  jdiskreport = callPackage ../tools/misc/jdiskreport { };

  jfsrec = callPackage ../tools/filesystems/jfsrec {
    boost = boost144;
  };

  jfsutils = callPackage ../tools/filesystems/jfsutils { };

  jhead = callPackage ../tools/graphics/jhead { };

  jing = callPackage ../tools/text/xml/jing { };

  jing_tools = callPackage ../tools/text/xml/jing/jing-script.nix { };

  jnettop = callPackage ../tools/networking/jnettop {
    inherit (gnome) glib;
  };

  jscoverage = callPackage ../development/tools/misc/jscoverage { };

  jwhois = callPackage ../tools/networking/jwhois { };

  keychain = callPackage ../tools/misc/keychain { };

  kismet = callPackage ../applications/networking/sniffers/kismet { };

  less = callPackage ../tools/misc/less { };

  most = callPackage ../tools/misc/most { };

  netperf = callPackage ../applications/networking/netperf { };

  ninka = callPackage ../development/tools/misc/ninka { };

  nodejs = callPackage ../development/web/nodejs {};

  ldns = callPackage ../development/libraries/ldns { };

  lftp = callPackage ../tools/networking/lftp { };

  libtirpc = callPackage ../development/libraries/ti-rpc { };

  libtorrent = callPackage ../tools/networking/p2p/libtorrent { };

  logrotate = callPackage ../tools/system/logrotate { };

  lout = callPackage ../tools/typesetting/lout { };

  lrzip = callPackage ../tools/compression/lrzip { };

  # lsh installs `bin/nettle-lfib-stream' and so does Nettle.  Give the
  # former a lower priority than Nettle.
  lsh = lowPrio (callPackage ../tools/networking/lsh { });

  lshw = callPackage ../tools/system/lshw { };

  lxc = callPackage ../applications/virtualization/lxc { };

  lzma = xz;

  xz = callPackage ../tools/compression/xz { };

  lzop = callPackage ../tools/compression/lzop { };

  mu0 = callPackage ../tools/networking/mu0 { };

  mailutils = callPackage ../tools/networking/mailutils {
    guile = guile_1_8;
  };

  mairix = callPackage ../tools/text/mairix { };

  man = callPackage ../tools/misc/man { };

  man_db = callPackage ../tools/misc/man-db { };

  memtest86 = callPackage ../tools/misc/memtest86 { };

  mc = callPackage ../tools/misc/mc { };

  mcabber = callPackage ../applications/networking/instant-messengers/mcabber { };

  mcron = callPackage ../tools/system/mcron {
    guile = guile_1_8;
  };

  mdbtools = callPackage ../tools/misc/mdbtools { };

  mdbtools_git = callPackage ../tools/misc/mdbtools/git.nix { };

  miniupnpc = callPackage ../tools/networking/miniupnpc { };

  miniupnpd = callPackage ../tools/networking/miniupnpd { };

  minixml = callPackage ../development/libraries/minixml { };

  mjpegtools = callPackage ../tools/video/mjpegtools { };

  mkcue = callPackage ../tools/cd-dvd/mkcue { };

  mktemp = callPackage ../tools/security/mktemp { };

  mldonkey = callPackage ../applications/networking/p2p/mldonkey { };

  modemmanager = callPackage ../tools/networking/modemmanager {};

  monit = builderDefsPackage ../tools/system/monit {
    inherit openssl flex bison;
  };

  mpage = callPackage ../tools/text/mpage { };

  mscgen = callPackage ../tools/graphics/mscgen { };

  msf = builderDefsPackage (import ../tools/security/metasploit/3.1.nix) {
    inherit ruby makeWrapper;
  };

  mssys = callPackage ../tools/misc/mssys { };

  mtdutils = callPackage ../tools/filesystems/mtdutils { };

  mtools = callPackage ../tools/filesystems/mtools { };

  mtr = callPackage ../tools/networking/mtr {};

  multitran = recurseIntoAttrs (let callPackage = newScope pkgs.multitran; in rec {
    multitrandata = callPackage ../tools/text/multitran/data { };

    libbtree = callPackage ../tools/text/multitran/libbtree { };

    libmtsupport = callPackage ../tools/text/multitran/libmtsupport { };

    libfacet = callPackage ../tools/text/multitran/libfacet { };

    libmtquery = callPackage ../tools/text/multitran/libmtquery { };

    mtutils = callPackage ../tools/text/multitran/mtutils { };
  });

  muscleframework = callPackage ../tools/security/muscleframework { };

  muscletool = callPackage ../tools/security/muscletool { };

  mysql2pgsql = callPackage ../tools/misc/mysql2pgsql { };

  namazu = callPackage ../tools/text/namazu { };

  nbd = callPackage ../tools/networking/nbd { };

  netcdf = callPackage ../development/libraries/netcdf { };

  nc6 = callPackage ../tools/networking/nc6 { };

  ncat = callPackage ../tools/networking/ncat { };

  ncftp = callPackage ../tools/networking/ncftp { };

  ncompress = callPackage ../tools/compression/ncompress { };

  ndisc6 = callPackage ../tools/networking/ndisc6 { };

  netboot = callPackage ../tools/networking/netboot {};

  netcat = callPackage ../tools/networking/netcat { };

  netkittftp = callPackage ../tools/networking/netkit/tftp { };

  netpbm = callPackage ../tools/graphics/netpbm { };

  netselect = callPackage ../tools/networking/netselect { };

  networkmanager = callPackage ../tools/networking/network-manager { };

  networkmanager_pptp = callPackage ../tools/networking/network-manager/pptp.nix { };

  networkmanagerapplet = newScope gnome ../tools/networking/network-manager-applet { };

  nilfs_utils = callPackage ../tools/filesystems/nilfs-utils {};

  nlopt = callPackage ../development/libraries/nlopt {};

  nmap = callPackage ../tools/security/nmap {
    inherit (pythonPackages) pysqlite;
  };

  ntfs3g = callPackage ../tools/filesystems/ntfs-3g { };

  # ntfsprogs are merged into ntfs-3g
  ntfsprogs = pkgs.ntfs3g;

  ntp = callPackage ../tools/networking/ntp { };

  nssmdns = callPackage ../tools/networking/nss-mdns { };

  nylon = callPackage ../tools/networking/nylon { };

  nzbget = callPackage ../tools/networking/nzbget { };

  obex_data_server = callPackage ../tools/bluetooth/obex-data-server { };

  obexd = callPackage ../tools/bluetooth/obexd { };

  obexfs = callPackage ../tools/bluetooth/obexfs { };

  obexftp = callPackage ../tools/bluetooth/obexftp { };

  odt2txt = callPackage ../tools/text/odt2txt { };

  offlineimap = callPackage ../tools/networking/offlineimap {
    ssl = pythonPackages.ssl;
  };

  opendbx = callPackage ../development/libraries/opendbx { };

  opendkim = callPackage ../development/libraries/opendkim { };

  openjade = callPackage ../tools/text/sgml/openjade {
    stdenv = overrideGCC stdenv gcc33;
    opensp = opensp.override { stdenv = overrideGCC stdenv gcc33; };
  };

  openobex = callPackage ../tools/bluetooth/openobex { };

  opensc_0_11_7 = callPackage ../tools/security/opensc/0.11.7.nix { };

  opensc = opensc_0_11_7;

  opensc_dnie_wrapper = callPackage ../tools/security/opensc-dnie-wrapper { };

  openssh = callPackage ../tools/networking/openssh {
    hpnSupport = false;
    etcDir = "/etc/ssh";
    pam = if stdenv.isLinux then pam else null;
  };

  opensp = callPackage ../tools/text/sgml/opensp { };

  spCompat = callPackage ../tools/text/sgml/opensp/compat.nix { };

  openvpn = callPackage ../tools/networking/openvpn { };

  optipng = callPackage ../tools/graphics/optipng { };

  p7zip = callPackage ../tools/archivers/p7zip { };

  pal = callPackage ../tools/misc/pal { };

  panomatic = callPackage ../tools/graphics/panomatic { };

  par2cmdline = callPackage ../tools/networking/par2cmdline { };

  parallel = callPackage ../tools/misc/parallel { };

  patchutils = callPackage ../tools/text/patchutils { };

  parted = callPackage ../tools/misc/parted { hurd = null; };
  parted_2_3 = callPackage ../tools/misc/parted/2.3.nix { hurd = null; };

  hurdPartedCross =
    if crossSystem != null && crossSystem.config == "i586-pc-gnu"
    then (callPackage ../tools/misc/parted {
        # Needs the Hurd's libstore.
        hurd = gnu.hurdCrossIntermediate;

        # The Hurd wants a libparted.a.
        enableStatic = true;

        gettext = null;
        readline = null;
        devicemapper = null;
      }).hostDrv
    else null;

  patch = gnupatch;

  pbzip2 = callPackage ../tools/compression/pbzip2 { };

  pciutils = callPackage ../tools/system/pciutils { };

  pcsclite = callPackage ../tools/security/pcsclite { };

  pdf2djvu = callPackage ../tools/typesetting/pdf2djvu { };

  pdfjam = callPackage ../tools/typesetting/pdfjam { };

  pdfread = callPackage ../tools/graphics/pdfread { };

  pdnsd = callPackage ../tools/networking/pdnsd { };

  pg_top = callPackage ../tools/misc/pg_top { };

  pdsh = callPackage ../tools/networking/pdsh {
    rsh = true;          # enable internal rsh implementation
    ssh = openssh;
  };

  pfstools = callPackage ../tools/graphics/pfstools { };

  philter = callPackage ../tools/networking/philter { };

  pinentry = callPackage ../tools/security/pinentry {
    inherit (gnome) glib gtk;
  };

  pius = callPackage ../tools/security/pius { };

  pk2cmd = callPackage ../tools/misc/pk2cmd { };

  plan9port = callPackage ../tools/system/plan9port { };

  ploticus = callPackage ../tools/graphics/ploticus { };

  plotutils = callPackage ../tools/graphics/plotutils { };

  pngcrush = callPackage ../tools/graphics/pngcrush { };

  pngnq = callPackage ../tools/graphics/pngnq { };

  pngtoico = callPackage ../tools/graphics/pngtoico { };

  polipo = callPackage ../servers/polipo { };

  polkit_gnome = callPackage ../tools/security/polkit-gnome { };

  povray = callPackage ../tools/graphics/povray { };

  ppl = callPackage ../development/libraries/ppl { };

<<<<<<< HEAD
  /* WARNING: this version is unsuitable for using with a setuid wrapper */
  ppp = builderDefsPackage (import ../tools/networking/ppp) { };
=======
  ppl0_11 = callPackage ../development/libraries/ppl/0.11.nix { };

  ppp = callPackage ../tools/networking/ppp { };
>>>>>>> 3ca65828

  pptp = callPackage ../tools/networking/pptp {};

  proxychains = callPackage ../tools/networking/proxychains { };

  proxytunnel = callPackage ../tools/misc/proxytunnel { };

  cntlm = callPackage ../tools/networking/cntlm { };

  psmisc = callPackage ../os-specific/linux/psmisc { };

  pstoedit = callPackage ../tools/graphics/pstoedit { };

  pv = callPackage ../tools/misc/pv { };

  pwgen = callPackage ../tools/security/pwgen { };

  pydb = callPackage ../tools/pydb { };

  pystringtemplate = callPackage ../development/python-modules/stringtemplate { };

  pythonDBus = callPackage ../development/python-modules/dbus { };

  pythonIRClib = builderDefsPackage (import ../development/python-modules/irclib) {
    inherit python;
  };

  pythonSexy = builderDefsPackage (import ../development/python-modules/libsexy) {
    inherit python libsexy pkgconfig libxml2 pygtk;
    inherit (gtkLibs) pango gtk glib;
  };

  openmpi = callPackage ../development/libraries/openmpi { };

  qdu = callPackage ../tools/misc/qdu { };

  qhull = callPackage ../development/libraries/qhull { };

  qjoypad = callPackage ../tools/misc/qjoypad { };

  qshowdiff = callPackage ../tools/text/qshowdiff { };

  radvd = callPackage ../tools/networking/radvd { };

  rtmpdump = callPackage ../tools/video/rtmpdump { };

  recutils = callPackage ../tools/misc/recutils { };

  reiser4progs = callPackage ../tools/filesystems/reiser4progs { };

  reiserfsprogs = callPackage ../tools/filesystems/reiserfsprogs { };

  relfs = callPackage ../tools/filesystems/relfs {
    inherit (gnome) gnome_vfs GConf;
  };

  remind = callPackage ../tools/misc/remind { };

  replace = callPackage ../tools/text/replace { };

  rdiff_backup = callPackage ../tools/backup/rdiff-backup { };

  ripmime = callPackage ../tools/networking/ripmime {};

  rsnapshot = callPackage ../tools/backup/rsnapshot {

    # For the `logger' command, we can use either `utillinux' or
    # GNU Inetutils.  The latter is more portable.
    logger = inetutils;
  };

  rlwrap = callPackage ../tools/misc/rlwrap { };

  rockbox_utility = callPackage ../tools/misc/rockbox-utility { };

  rpPPPoE = builderDefsPackage (import ../tools/networking/rp-pppoe) {
    inherit ppp;
  };

  rpm = callPackage ../tools/package-management/rpm {
    db4 = db45;
  };

  rrdtool = callPackage ../tools/misc/rrdtool {
    inherit (gtkLibs) pango;
  };

  rtorrent = callPackage ../tools/networking/p2p/rtorrent { };

  rubber = callPackage ../tools/typesetting/rubber { };

  rxp = callPackage ../tools/text/xml/rxp { };

  rzip = callPackage ../tools/compression/rzip { };

  s3backer = callPackage ../tools/filesystems/s3backer { };

  s3cmd = callPackage ../tools/networking/s3cmd { };

  s3sync = callPackage ../tools/networking/s3sync { };

  sablotron = callPackage ../tools/text/xml/sablotron { };

  screen = callPackage ../tools/misc/screen { };

  scrot = callPackage ../tools/graphics/scrot { };

  seccure = callPackage ../tools/security/seccure/0.4.nix { };

  setserial = builderDefsPackage (import ../tools/system/setserial) {
    inherit groff;
  };

  sg3_utils = callPackage ../tools/system/sg3_utils { };

  sharutils = callPackage ../tools/archivers/sharutils { };

  shebangfix = callPackage ../tools/misc/shebangfix { };

  siege = callPackage ../tools/networking/siege {};

  sleuthkit = callPackage ../tools/system/sleuthkit {};

  slimrat = callPackage ../tools/networking/slimrat {
    inherit (perlPackages) WWWMechanize LWP;
  };

  slsnif = callPackage ../tools/misc/slsnif { };

  smartmontools = callPackage ../tools/system/smartmontools { };

  smbldaptools = callPackage ../tools/networking/smbldaptools {
    inherit (perlPackages) NetLDAP CryptSmbHash DigestSHA1;
  };

  smbnetfs = callPackage ../tools/filesystems/smbnetfs {};

  fusesmb = callPackage ../tools/filesystems/fusesmb { };

  socat = callPackage ../tools/networking/socat { };

  sourceHighlight = callPackage ../tools/text/source-highlight { };

  socat2pre = builderDefsPackage ../tools/networking/socat/2.0.0-b3.nix {
    inherit fetchurl stdenv openssl;
  };

  squashfsTools = callPackage ../tools/filesystems/squashfs { };

  sshfsFuse = callPackage ../tools/filesystems/sshfs-fuse { };

  sudo = callPackage ../tools/security/sudo { };

  suidChroot = builderDefsPackage (import ../tools/system/suid-chroot) { };

  super = callPackage ../tools/security/super { };

  ssmtp = callPackage ../tools/networking/ssmtp {
    tlsSupport = true;
  };

  ssss = callPackage ../tools/security/ssss { };

  stun = callPackage ../tools/networking/stun { };

  stunnel = callPackage ../tools/networking/stunnel { };

  su = shadow;

  swec = callPackage ../tools/networking/swec {
    inherit (perlPackages) LWP URI HTMLParser HTTPServerSimple Parent;
  };

  svnfs = callPackage ../tools/filesystems/svnfs { };

  system_config_printer = callPackage ../tools/misc/system-config-printer {
    libxml2 = libxml2Python;
   };

  sitecopy = callPackage ../tools/networking/sitecopy { };

  privoxy = callPackage ../tools/networking/privoxy {
    autoconf = autoconf213;
  };

  tcpdump = callPackage ../tools/networking/tcpdump { };

  tcng = callPackage ../tools/networking/tcng {
    kernel = linux_2_6_28;
  };

  telnet = callPackage ../tools/networking/telnet { };

  texmacs = callPackage ../applications/editors/texmacs {
    tex = texLive; /* tetex is also an option */
    extraFonts = true;
    guile = guile_1_8;
  };

  tmux = callPackage ../tools/misc/tmux { };

  tor = callPackage ../tools/security/tor { };

  torsocks = callPackage ../tools/security/tor/torsocks.nix { };

  ttf2pt1 = callPackage ../tools/misc/ttf2pt1 { };
  ttf2pt1_cl_pdf = callPackage ../tools/misc/ttf2pt1 { };

  ucl = callPackage ../development/libraries/ucl { };

  udftools = callPackage ../tools/filesystems/udftools {};

  ufraw = callPackage ../applications/graphics/ufraw {
    inherit (gnome) gtk;
  };

  unetbootin = callPackage ../tools/cd-dvd/unetbootin { };

  upx = callPackage ../tools/compression/upx { };

  usbmuxd = callPackage ../tools/misc/usbmuxd {};

  vacuum = callPackage ../applications/networking/instant-messengers/vacuum {};

  vbetool = builderDefsPackage ../tools/system/vbetool {
    inherit pciutils libx86 zlib;
  };

  vde2 = callPackage ../tools/networking/vde2 { };

  verilog = callPackage ../applications/science/electronics/verilog {};

  vfdecrypt = callPackage ../tools/misc/vfdecrypt { };

  vifm = callPackage ../applications/misc/vifm {};

  viking = callPackage ../applications/misc/viking { };

  vncrec = builderDefsPackage ../tools/video/vncrec {
    inherit (xlibs) imake libX11 xproto gccmakedep libXt
      libXmu libXaw libXext xextproto libSM libICE libXpm
      libXp;
  };

  vorbisgain = callPackage ../tools/misc/vorbisgain { };

  vpnc = callPackage ../tools/networking/vpnc { };

  vtun = callPackage ../tools/networking/vtun { };

  welkin = callPackage ../tools/graphics/welkin {};

  testdisk = callPackage ../tools/misc/testdisk { };

  htmlTidy = callPackage ../tools/text/html-tidy { };

  tftp_hpa = callPackage ../tools/networking/tftp-hpa {};

  tigervnc = callPackage ../tools/admin/tigervnc {
    fontDirectories = [ xorg.fontadobe75dpi xorg.fontmiscmisc xorg.fontcursormisc
      xorg.fontbhlucidatypewriter75dpi ];
  };

  tightvnc = callPackage ../tools/admin/tightvnc {
    fontDirectories = [ xorg.fontadobe75dpi xorg.fontmiscmisc xorg.fontcursormisc
      xorg.fontbhlucidatypewriter75dpi ];
  };

  time = callPackage ../tools/misc/time { };

  tm = callPackage ../tools/system/tm { };

  trang = callPackage ../tools/text/xml/trang { };

  tre = callPackage ../development/libraries/tre { };

  ts = callPackage ../tools/system/ts { };

  transfig = callPackage ../tools/graphics/transfig { };

  truecrypt = callPackage ../applications/misc/truecrypt {
    wxGUI = getConfig [ "truecrypt" "wxGUI" ] true;
  };

  ttmkfdir = callPackage ../tools/misc/ttmkfdir { };

  unbound = callPackage ../tools/networking/unbound { };

  units = callPackage ../tools/misc/units { };

  unrar = callPackage ../tools/archivers/unrar { };

  unarj = callPackage ../tools/archivers/unarj { };

  unshield = callPackage ../tools/archivers/unshield { };

  unzip = callPackage ../tools/archivers/unzip { };

  uptimed = callPackage ../tools/system/uptimed { };

  vlan = callPackage ../tools/networking/vlan { };

  wakelan = callPackage ../tools/networking/wakelan { };

  wavemon = callPackage ../tools/networking/wavemon { };

  w3cCSSValidator = callPackage ../tools/misc/w3c-css-validator {
    tomcat = tomcat6;
  };

  wdfs = callPackage ../tools/filesystems/wdfs { };

  wdiff = callPackage ../tools/text/wdiff { };

  webalizer = callPackage ../tools/networking/webalizer { };

  webdruid = builderDefsPackage ../tools/admin/webdruid {
    inherit zlib libpng freetype gd which
      libxml2 geoip;
  };

  wget = callPackage ../tools/networking/wget {
    inherit (perlPackages) LWP;
  };

  which = callPackage ../tools/system/which { };

  wicd = callPackage ../tools/networking/wicd { };

  wv = callPackage ../tools/misc/wv { };

  wv2 = callPackage ../tools/misc/wv2 { };

  x11_ssh_askpass = callPackage ../tools/networking/x11-ssh-askpass { };

  xbursttools = assert stdenv ? glibc; import ../tools/misc/xburst-tools {
    inherit stdenv fetchgit autoconf automake libusb confuse;
    # It needs a cross compiler for mipsel to build the firmware it will
    # load into the Ben Nanonote
    gccCross =
      let
        pkgsCross = (import ./all-packages.nix) {
          inherit system;
          inherit bootStdenv noSysDirs gccWithCC gccWithProfiling config;
          # Ben Nanonote system
          crossSystem = {
            config = "mipsel-unknown-linux";
            bigEndian = true;
            arch = "mips";
            float = "soft";
            withTLS = true;
            libc = "uclibc";
            platform = {
              name = "ben_nanonote";
              kernelMajor = "2.6";
              # It's not a bcm47xx processor, but for the headers this should work
              kernelHeadersBaseConfig = "bcm47xx_defconfig";
              kernelArch = "mips";
            };
            gcc = {
              arch = "mips32";
            };
          };
        };
      in
        pkgsCross.gccCrossStageStatic;
  };

  xclip = callPackage ../tools/misc/xclip { };

  xdelta = callPackage ../tools/compression/xdelta { };

  xfsprogs = callPackage ../tools/filesystems/xfsprogs { };

  xmlroff = callPackage ../tools/typesetting/xmlroff {
    inherit (gtkLibs) glib pango gtk;
    inherit (gnome) libgnomeprint;
  };

  xmlstarlet = callPackage ../tools/text/xml/xmlstarlet { };

  xmlto = callPackage ../tools/typesetting/xmlto { };

  xmltv = callPackage ../tools/misc/xmltv { };

  xmpppy = builderDefsPackage (import ../development/python-modules/xmpppy) {
    inherit python setuptools;
  };

  xorriso = callPackage ../tools/cd-dvd/xorriso { };

  xpf = callPackage ../tools/text/xml/xpf {
    libxml2 = libxml2Python;
  };

  xsel = callPackage ../tools/misc/xsel { };

  xtreemfs = callPackage ../tools/filesystems/xtreemfs {};

  zbar = callPackage ../tools/graphics/zbar {};

  zdelta = callPackage ../tools/compression/zdelta { };

  zile = callPackage ../applications/editors/zile { };

  zip = callPackage ../tools/archivers/zip { };

  zsync = callPackage ../tools/compression/zsync { };


  ### SHELLS


  bash = lowPrio (callPackage ../shells/bash {
    texinfo = null;
  });

  bashInteractive = appendToName "interactive" (callPackage ../shells/bash {
    interactive = true;
  });

  bashCompletion = callPackage ../shells/bash-completion { };

  dash = callPackage ../shells/dash { };

  ipython = callPackage ../shells/ipython { };

  tcsh = callPackage ../shells/tcsh { };

  rush = callPackage ../shells/rush { };

  zsh = callPackage ../shells/zsh { };


  ### DEVELOPMENT / COMPILERS


  abc =
    abcPatchable [];

  abcPatchable = patches :
    import ../development/compilers/abc/default.nix {
      inherit stdenv fetchurl patches jre apacheAnt;
      javaCup = callPackage ../development/libraries/java/cup { };
    };

  aspectj = callPackage ../development/compilers/aspectj { };

  bigloo = callPackage ../development/compilers/bigloo { };

  ccl = builderDefsPackage ../development/compilers/ccl {};

  clangUnwrapped = callPackage ../development/compilers/llvm/clang.nix {
    # There is a bug in gcc-4.5 that prevents building a release build of
    # clang-3.0
    stdenv = if stdenv.isLinux
      then (stdenvAdapters.overrideGCC stdenv gcc46)
      else stdenv;
  };

  clang = wrapClang clangUnwrapped;

  #Use this instead of stdenv to build with clang
  clangStdenv = stdenvAdapters.overrideGCC stdenv clang;

  clean = callPackage ../development/compilers/clean { };

  cmucl_binary = callPackage ../development/compilers/cmucl/binary.nix { };

  dylan = callPackage ../development/compilers/gwydion-dylan {
    dylan = callPackage ../development/compilers/gwydion-dylan/binary.nix {  };
  };

  ecl = callPackage ../development/compilers/ecl { };

  eql = callPackage ../development/compilers/eql {};

  adobe_flex_sdk = callPackage ../development/compilers/adobe-flex-sdk { };

  fpc = callPackage ../development/compilers/fpc { };
  fpc_2_4_0 = callPackage ../development/compilers/fpc/2.4.0.nix { };

  gambit = callPackage ../development/compilers/gambit { };

  gcc = gcc46;

  gcc295 = wrapGCC (import ../development/compilers/gcc-2.95 {
    inherit fetchurl stdenv noSysDirs;
  });

  gcc33 = wrapGCC (import ../development/compilers/gcc-3.3 {
    inherit fetchurl stdenv noSysDirs;
  });

  gcc34 = wrapGCC (import ../development/compilers/gcc-3.4 {
    inherit fetchurl stdenv noSysDirs;
  });

  # XXX: GCC 4.2 (and possibly others) misdetects `makeinfo' when
  # using Texinfo >= 4.10, just because it uses a stupid regexp that
  # expects a single digit after the dot.  As a workaround, we feed
  # GCC with Texinfo 4.9.  Stupid bug, hackish workaround.

  gcc40 = wrapGCC (makeOverridable (import ../development/compilers/gcc-4.0) {
    inherit fetchurl stdenv noSysDirs;
    texinfo = texinfo49;
    profiledCompiler = true;
  });

  gcc41 = wrapGCC (makeOverridable (import ../development/compilers/gcc-4.1) {
    inherit fetchurl noSysDirs gmp mpfr;
    stdenv = overrideGCC stdenv gcc42;
    texinfo = texinfo49;
    profiledCompiler = false;
  });

  gcc42 = wrapGCC (makeOverridable (import ../development/compilers/gcc-4.2) {
    inherit fetchurl stdenv noSysDirs;
    profiledCompiler = false;
  });

  gcc43 = lowPrio (wrapGCC (makeOverridable (import ../development/compilers/gcc-4.3) {
    inherit stdenv fetchurl texinfo gmp mpfr noSysDirs;
    profiledCompiler = true;
  }));

  gcc43_realCross = makeOverridable (import ../development/compilers/gcc-4.3) {
    inherit stdenv fetchurl texinfo gmp mpfr noSysDirs;
    binutilsCross = binutilsCross;
    libcCross = libcCross;
    profiledCompiler = false;
    enableMultilib = true;
    crossStageStatic = false;
    cross = assert crossSystem != null; crossSystem;
  };

  gcc44_realCross = lib.addMetaAttrs { platforms = []; }
    (makeOverridable (import ../development/compilers/gcc-4.4) {
      inherit stdenv fetchurl texinfo gmp mpfr /* ppl cloogppl */ noSysDirs
          gettext which;
      binutilsCross = binutilsCross;
      libcCross = libcCross;
      profiledCompiler = false;
      enableMultilib = false;
      crossStageStatic = false;
      cross = assert crossSystem != null; crossSystem;
    });

  gcc45 = gcc45_real;

  gcc46 = gcc46_real;

  gcc45_realCross = lib.addMetaAttrs { platforms = []; }
    (makeOverridable (import ../development/compilers/gcc-4.5) {
      inherit fetchurl stdenv texinfo gmp mpfr mpc libelf zlib
        ppl cloogppl gettext which noSysDirs;
      binutilsCross = binutilsCross;
      libcCross = libcCross;
      profiledCompiler = false;
      enableMultilib = false;
      crossStageStatic = false;
      cross = assert crossSystem != null; crossSystem;
    });

  gcc46_realCross = lib.addMetaAttrs { platforms = []; }
    (makeOverridable (import ../development/compilers/gcc-4.6) {
      inherit fetchurl stdenv texinfo gmp mpfr mpc libelf zlib
        cloog ppl gettext which noSysDirs;
      binutilsCross = binutilsCross;
      libcCross = libcCross;
      profiledCompiler = false;
      enableMultilib = false;
      crossStageStatic = false;
      cross = assert crossSystem != null; crossSystem;
    });

  gcc_realCross = gcc45_realCross;

  gccCrossStageStatic = let
      isMingw = (stdenv.cross.libc == "msvcrt");
      libcCross1 = if isMingw then windows.mingw_headers1 else null;
    in
      wrapGCCCross {
      gcc = forceBuildDrv (lib.addMetaAttrs { platforms = []; } (
        gcc_realCross.override {
          crossStageStatic = true;
          langCC = false;
          libcCross = libcCross1;
          enableShared = false;
        }));
      libc = libcCross1;
      binutils = binutilsCross;
      cross = assert crossSystem != null; crossSystem;
  };

  # Only needed for mingw builds
  gccCrossMingw2 = wrapGCCCross {
    gcc = gccCrossStageStatic.gcc;
    libc = windows.mingw_headers2;
    binutils = binutilsCross;
    cross = assert crossSystem != null; crossSystem;
  };

  gccCrossStageFinal = wrapGCCCross {
    gcc = forceBuildDrv (gcc_realCross.override {
      libpthreadCross =
        # FIXME: Don't explicitly refer to `i586-pc-gnu'.
        if crossSystem != null && crossSystem.config == "i586-pc-gnu"
        then gnu.libpthreadCross
        else null;
     });
    libc = libcCross;
    binutils = binutilsCross;
    cross = assert crossSystem != null; crossSystem;
  };

  gcc43_multi = lowPrio (wrapGCCWith (import ../build-support/gcc-wrapper) glibc_multi (gcc43.gcc.override {
    stdenv = overrideGCC stdenv (wrapGCCWith (import ../build-support/gcc-wrapper) glibc_multi gcc);
    profiledCompiler = false;
    enableMultilib = true;
  }));

  gcc44 = lowPrio (wrapGCC (makeOverridable (import ../development/compilers/gcc-4.4) {
    inherit fetchurl stdenv texinfo gmp mpfr /* ppl cloogppl */
      gettext which noSysDirs;
    profiledCompiler = true;
  }));

  gcc45_real = lowPrio (wrapGCC (makeOverridable (import ../development/compilers/gcc-4.5) {
    inherit fetchurl stdenv texinfo gmp mpfr mpc libelf zlib perl
      ppl cloogppl
      gettext which noSysDirs;
    # bootstrapping a profiled compiler does not work in the sheevaplug:
    # http://gcc.gnu.org/bugzilla/show_bug.cgi?id=43944
    profiledCompiler = if stdenv.system == "armv5tel-linux" then false else true;

    # When building `gcc.hostDrv' (a "Canadian cross", with host == target
    # and host != build), `cross' must be null but the cross-libc must still
    # be passed.
    cross = null;
    libcCross = if crossSystem != null then libcCross else null;
    libpthreadCross =
      if crossSystem != null && crossSystem.config == "i586-pc-gnu"
      then gnu.libpthreadCross
      else null;
  }));

  # A non-stripped version of GCC.
  gcc45_debug = lowPrio (wrapGCC (callPackage ../development/compilers/gcc-4.5 {
    stripped = false;

    inherit noSysDirs;
    cross = null;
    libcCross = null;
    binutilsCross = null;

    # bootstrapping a profiled compiler does not work in the sheevaplug:
    # http://gcc.gnu.org/bugzilla/show_bug.cgi?id=43944
    profiledCompiler = if stdenv.system == "armv5tel-linux" then false else true;
  }));

  gcc46_real = lowPrio (wrapGCC (callPackage ../development/compilers/gcc-4.6 {
    inherit noSysDirs;
    cross = null;
    libcCross = null;
    binutilsCross = null;

    # bootstrapping a profiled compiler does not work in the sheevaplug:
    # http://gcc.gnu.org/bugzilla/show_bug.cgi?id=43944
    profiledCompiler = if stdenv.system == "armv5tel-linux" then false else true;
  }));

  # A non-stripped version of GCC.
  gcc46_debug = lowPrio (wrapGCC (callPackage ../development/compilers/gcc-4.6 {
    stripped = false;

    inherit noSysDirs;
    cross = null;
    libcCross = null;
    binutilsCross = null;
  }));

  gccApple =
    wrapGCC ( (if stdenv.system == "i686-darwin" then import ../development/compilers/gcc-apple else import ../development/compilers/gcc-apple64) {
      inherit fetchurl stdenv noSysDirs;
      profiledCompiler = true;
    }) ;

  gccupc40 = wrapGCCUPC (import ../development/compilers/gcc-upc-4.0 {
    inherit fetchurl stdenv bison autoconf gnum4 noSysDirs;
    texinfo = texinfo49;
  });

  gfortran = gfortran45;

  gfortran40 = wrapGCC (gcc40.gcc.override {
    langFortran = true;
    langCC = false;
    inherit gmp mpfr;
  });

  gfortran41 = wrapGCC (gcc41.gcc.override {
    name = "gfortran";
    langFortran = true;
    langCC = false;
    langC = false;
    inherit gmp mpfr;
  });

  gfortran42 = wrapGCC (gcc42.gcc.override {
    name = "gfortran";
    langFortran = true;
    langCC = false;
    langC = false;
    inherit gmp mpfr;
  });

  gfortran43 = wrapGCC (gcc43.gcc.override {
    name = "gfortran";
    langFortran = true;
    langCC = false;
    langC = false;
    profiledCompiler = false;
  });

  gfortran44 = wrapGCC (gcc44.gcc.override {
    name = "gfortran";
    langFortran = true;
    langCC = false;
    langC = false;
    profiledCompiler = false;
  });

  gfortran45 = wrapGCC (gcc45_real.gcc.override {
    name = "gfortran";
    langFortran = true;
    langCC = false;
    langC = false;
    profiledCompiler = false;
  });

  gfortran46 = wrapGCC (gcc46_real.gcc.override {
    name = "gfortran";
    langFortran = true;
    langCC = false;
    langC = false;
    profiledCompiler = false;
  });

  gcj = gcj45;

  gcj44 = wrapGCC (gcc44.gcc.override {
    name = "gcj";
    langJava = true;
    langFortran = false;
    langCC = true;
    langC = false;
    profiledCompiler = false;
    inherit zip unzip zlib boehmgc gettext pkgconfig;
    inherit (gtkLibs) gtk;
    inherit (gnome) libart_lgpl;
    inherit (xlibs) libX11 libXt libSM libICE libXtst libXi libXrender
      libXrandr xproto renderproto xextproto inputproto randrproto;
  });

  gcj45 = wrapGCC (gcc45.gcc.override {
    name = "gcj";
    langJava = true;
    langFortran = false;
    langCC = true;
    langC = false;
    profiledCompiler = false;
    inherit zip unzip zlib boehmgc gettext pkgconfig perl;
    inherit (gtkLibs) gtk;
    inherit (gnome) libart_lgpl;
    inherit (xlibs) libX11 libXt libSM libICE libXtst libXi libXrender
      libXrandr xproto renderproto xextproto inputproto randrproto;
  });

  gcj46 = wrapGCC (gcc46.gcc.override {
    name = "gcj";
    langJava = true;
    langFortran = false;
    langCC = true;
    langC = false;
    profiledCompiler = false;
    inherit zip unzip zlib boehmgc gettext pkgconfig perl;
    inherit (gtkLibs) gtk;
    inherit (gnome) libart_lgpl;
    inherit (xlibs) libX11 libXt libSM libICE libXtst libXi libXrender
      libXrandr xproto renderproto xextproto inputproto randrproto;
  });

  gnat = gnat45;

  gnat44 = wrapGCC (gcc44.gcc.override {
    name = "gnat";
    langCC = false;
    langC = true;
    langAda = true;
    profiledCompiler = false;
    inherit gnatboot;
    # We can't use the ppl stuff, because we would have
    # libstdc++ problems.
    cloogppl = null;
    ppl = null;
  });

  gnat45 = wrapGCC (gcc45_real.gcc.override {
    name = "gnat";
    langCC = false;
    langC = true;
    langAda = true;
    profiledCompiler = false;
    inherit gnatboot;
    # We can't use the ppl stuff, because we would have
    # libstdc++ problems.
    cloogppl = null;
    ppl = null;
  });

  gnat46 = wrapGCC (gcc46_real.gcc.override {
    name = "gnat";
    langCC = false;
    langC = true;
    langAda = true;
    profiledCompiler = false;
    gnatboot = gnat45;
    # We can't use the ppl stuff, because we would have
    # libstdc++ problems.
    ppl = null;
    cloog = null;
  });

  gnatboot = wrapGCC (import ../development/compilers/gnatboot {
    inherit fetchurl stdenv;
  });

  gccgo = gccgo46;

  gccgo46 = wrapGCC (gcc46_real.gcc.override {
    name = "gccgo";
    langCC = true; #required for go
    langC = true;
    langGo = true;
  });

  ghdl = wrapGCC (import ../development/compilers/gcc-4.3 {
    inherit stdenv fetchurl texinfo gmp mpfr noSysDirs gnat;
    name = "ghdl";
    langVhdl = true;
    langCC = false;
    langC = false;
    profiledCompiler = false;
    enableMultilib = false;
  });

  # Not officially supported version for ghdl
  ghdl_gcc44 = lowPrio (wrapGCC (import ../development/compilers/gcc-4.4 {
    inherit stdenv fetchurl texinfo gmp mpfr noSysDirs gnat gettext which
      ppl cloogppl;
    name = "ghdl";
    langVhdl = true;
    langCC = false;
    langC = false;
    profiledCompiler = false;
    enableMultilib = false;
  }));

  gcl = builderDefsPackage ../development/compilers/gcl {
    inherit mpfr m4 binutils fetchcvs emacs zlib which
      gmp texinfo;
    inherit (xlibs) libX11 xproto inputproto libXi
      libXext xextproto libXt libXaw libXmu;
    inherit stdenv;
    texLive = texLiveAggregationFun {
      paths = [
        texLive texLiveExtra
      ];
    };
  };

  # GHC

  # GHC binaries are around for bootstrapping purposes

  # If we'd want to reactivate the 6.6 and 6.8 series of ghc, we'd
  # need to reenable an old binary such as this.
  /*
  ghc642Binary = lowPrio (import ../development/compilers/ghc/6.4.2-binary.nix {
    inherit fetchurl stdenv ncurses gmp;
    readline = if stdenv.system == "i686-linux" then readline4 else readline5;
    perl = perl58;
  });
  */

  ghc6101Binary = lowPrio (import ../development/compilers/ghc/6.10.1-binary.nix {
    inherit fetchurl stdenv perl ncurses gmp libedit;
  });

  ghc6102Binary = lowPrio (import ../development/compilers/ghc/6.10.2-binary.nix {
    inherit fetchurl stdenv perl ncurses gmp libedit;
  });

  ghc6121Binary = lowPrio (import ../development/compilers/ghc/6.12.1-binary.nix {
    inherit fetchurl stdenv perl ncurses gmp;
  });

  ghc704Binary = lowPrio (import ../development/compilers/ghc/7.0.4-binary.nix {
    inherit fetchurl stdenv perl ncurses gmp;
  });

  # For several compiler versions, we export a large set of Haskell-related
  # packages.

  # This should point to the current default version.
  haskellPackages = haskellPackages_ghc704;

  # NOTE (recurseIntoAttrs): After discussion, we originally decided to
  # enable it for all GHC versions. However, this is getting too much,
  # particularly in connection with Hydra builds for all these packages.
  # So we enable it for selected versions only.

  # Helper functions to abstract away from repetitive instantiations.
  haskellPackagesFun =
    ghcPath : ghcBinary : prefFun : profExplicit : profDefault : modifyPrio :
      import ./haskell-packages.nix {
        inherit pkgs newScope modifyPrio prefFun;
        enableLibraryProfiling =
          if profExplicit then profDefault
                          else getConfig [ "cabal" "libraryProfiling" ] profDefault;
        ghc = callPackage ghcPath { ghc = ghcBinary; };
      };

  # Currently active GHC versions.
  haskellPackages_ghc6104 =
    recurseIntoAttrs
      (haskellPackagesFun ../development/compilers/ghc/6.10.4.nix
        ghc6101Binary (x : x.ghc6104Prefs) false false lowPrio);

  haskellPackages_ghc6121 =
    haskellPackagesFun ../development/compilers/ghc/6.12.1.nix
      ghc6101Binary (x : x.ghc6121Prefs) false false lowPrio;

  haskellPackages_ghc6122 =
    haskellPackagesFun ../development/compilers/ghc/6.12.2.nix
      ghc6101Binary (x : x.ghc6122Prefs) false false lowPrio;

  haskellPackages_ghc6123 =
    recurseIntoAttrs
      (haskellPackagesFun ../development/compilers/ghc/6.12.3.nix
        ghc6101Binary (x : x.ghc6123Prefs) false false lowPrio);

  # Will never make it into a platform release, severe bugs; leave at lowPrio.
  haskellPackages_ghc701 =
    haskellPackagesFun ../development/compilers/ghc/7.0.1.nix
      ghc6101Binary (x : x.ghc701Prefs) false false lowPrio;

  haskellPackages_ghc702 =
    haskellPackagesFun ../development/compilers/ghc/7.0.2.nix
      ghc6101Binary (x : x.ghc702Prefs) false false lowPrio;

  haskellPackages_ghc703 =
    haskellPackagesFun ../development/compilers/ghc/7.0.3.nix
      ghc6101Binary (x : x.ghc703Prefs) false false lowPrio;

  # Current default version: 7.0.4
  # Note that the platform isn't officially released for ghc-7.0.4, but
  # it works without problems.

  # The following items are a bit convoluted, but they serve the
  # following purpose:
  #   - for the default version of GHC, both profiling and
  #     non-profiling versions should be built by Hydra --
  #     therefore, the _no_profiling and _profiling calls;
  #   - however, if a user just upgrades a profile, then the
  #     cabal/libraryProfiling setting should be respected; i.e.,
  #     the versions not matching the profiling config setting
  #     should have low priority -- therefore, the use of
  #     haskellDefaultVersionPrioFun;
  #   - it should be possible to select library versions that
  #     respect the config setting using the standard
  #     haskellPackages_ghc704 path -- therefore, the additional
  #     call in haskellPackages_ghc704, without recurseIntoAttrs,
  #     so that Hydra doesn't build these.
  haskellDefaultVersionPrioFun =
    profDefault :
    if getConfig [ "cabal" "libraryProfiling" ] false == profDefault
      then (x : x)
      else lowPrio;

  haskellPackages_ghc704_no_profiling =
    recurseIntoAttrs
      (haskellPackagesFun ../development/compilers/ghc/7.0.4.nix
        (if stdenv.isDarwin then ghc704Binary else ghc6101Binary)
        (x : x.ghc704Prefs) true false
        (haskellDefaultVersionPrioFun false));

  haskellPackages_ghc704_profiling =
    recurseIntoAttrs
      (haskellPackagesFun ../development/compilers/ghc/7.0.4.nix
        (if stdenv.isDarwin then ghc704Binary else ghc6101Binary)
        (x : x.ghc704Prefs) true true
        (haskellDefaultVersionPrioFun true));

  haskellPackages_ghc704 =
    haskellPackagesFun ../development/compilers/ghc/7.0.4.nix
      (if stdenv.isDarwin then ghc704Binary else ghc6101Binary)
      (x : x.ghc704Prefs) false false (x : x);

  haskellPackages_ghc721 =
    recurseIntoAttrs
      (haskellPackagesFun ../development/compilers/ghc/7.2.1.nix
        (if stdenv.isDarwin then ghc704Binary else ghc6121Binary)
        (x : x.ghc721Prefs) false false lowPrio);

  haskellPackages_ghc722 =
    recurseIntoAttrs
      (haskellPackagesFun ../development/compilers/ghc/7.2.2.nix
        (if stdenv.isDarwin then ghc704Binary else ghc6121Binary)
        (x : x.ghc722Prefs) false false lowPrio);

  # Reasonably current HEAD snapshot. Should *always* be lowPrio.
  haskellPackages_ghcHEAD =
    haskellPackagesFun ../development/compilers/ghc/head.nix
      # (haskellPackages_ghc704.ghcWithPackages (self : [ self.alex self.happy ]))
      (if stdenv.isDarwin then ghc704Binary else ghc6121Binary)
      (x : x.ghcHEADPrefs) false false lowPrio;

  haxeDist = import ../development/compilers/haxe {
    inherit fetchurl sourceFromHead stdenv lib ocaml zlib makeWrapper neko;
  };
  haxe = haxeDist.haxe;
  haxelib = haxeDist.haxelib;

  falcon = builderDefsPackage (import ../development/interpreters/falcon) {
    inherit cmake;
  };

  go = callPackage ../development/compilers/go { };

  gprolog = callPackage ../development/compilers/gprolog { };

  gwt = callPackage ../development/compilers/gwt {
    inherit (gtkLibs) glib gtk pango atk;
    libstdcpp5 = gcc33.gcc;
  };

  ikarus = callPackage ../development/compilers/ikarus { };

  #TODO add packages http://cvs.haskell.org/Hugs/downloads/2006-09/packages/ and test
  # commented out because it's using the new configuration style proposal which is unstable
  hugs = callPackage ../development/compilers/hugs { };

  path64 = callPackage ../development/compilers/path64 { };

  openjdkDarwin = callPackage ../development/compilers/openjdk-darwin { };

  openjdk = callPackage ../development/compilers/openjdk { };

  openjre = callPackage ../development/compilers/openjdk {
    jreOnly = true;
  };

  j2sdk14x = (
    assert system == "i686-linux";
    import ../development/compilers/jdk/default-1.4.nix {
      inherit fetchurl stdenv;
    });

  jdk5 = (
    assert system == "i686-linux" || system == "x86_64-linux";
    callPackage ../development/compilers/jdk/default-5.nix { });

  jdk       = if stdenv.isDarwin then openjdkDarwin else jdkdistro true  false;
  jre       = jdkdistro false false;

  jdkPlugin = jdkdistro true true;
  jrePlugin = jdkdistro false true;

  supportsJDK =
    system == "i686-linux" ||
    system == "x86_64-linux" ||
    system == "i686-cygwin" ||
    system == "powerpc-linux";

  jdkdistro = installjdk: pluginSupport:
       (assert supportsJDK;
    (if pluginSupport then appendToName "plugin" else x: x) (import ../development/compilers/jdk {
      inherit fetchurl stdenv unzip installjdk xlibs pluginSupport makeWrapper cabextract;
    }));

  jikes = callPackage ../development/compilers/jikes { };

  lazarus = builderDefsPackage (import ../development/compilers/fpc/lazarus.nix) {
    inherit makeWrapper;
    inherit (gtkLibs) gtk glib pango atk gdk_pixbuf;
    inherit (xlibs) libXi inputproto libX11 xproto libXext xextproto;
    fpc = fpc;
  };

  llvm = callPackage ../development/compilers/llvm { };

  mitscheme = callPackage ../development/compilers/mit-scheme { };

  mlton = callPackage ../development/compilers/mlton { };

  mono = callPackage ../development/compilers/mono { };

  monoDLLFixer = callPackage ../build-support/mono-dll-fixer { };

  mozart = callPackage ../development/compilers/mozart { };

  neko = callPackage ../development/compilers/neko { };

  nasm = callPackage ../development/compilers/nasm { };

  nvidia_cg_toolkit = callPackage ../development/compilers/nvidia-cg-toolkit { };

  ocaml = ocaml_3_11_1;

  ocaml_3_08_0 = callPackage ../development/compilers/ocaml/3.08.0.nix { };

  ocaml_3_10_0 = callPackage ../development/compilers/ocaml/3.10.0.nix { };

  ocaml_3_11_1 = callPackage ../development/compilers/ocaml/3.11.1.nix { };

  ocaml_3_12_1 = lowPrio (callPackage ../development/compilers/ocaml/3.12.1.nix { });

  metaocaml_3_09 = callPackage ../development/compilers/ocaml/metaocaml-3.09.nix { };

  ber_metaocaml_003 = callPackage ../development/compilers/ocaml/ber-metaocaml-003.nix { };

  mkOcamlPackages = ocaml: self: let callPackage = newScope self; in rec {
    inherit ocaml;

    camlidl = callPackage ../development/tools/ocaml/camlidl { };

    camlp5_5_strict = callPackage ../development/tools/ocaml/camlp5/5.15.nix { };

    camlp5_5_transitional = callPackage ../development/tools/ocaml/camlp5/5.15.nix {
      transitional = true;
    };

    camlp5_6_strict = callPackage ../development/tools/ocaml/camlp5 { };

    camlp5_6_transitional = callPackage ../development/tools/ocaml/camlp5 {
      transitional = true;
    };

    camlp5_strict = camlp5_6_strict;

    camlp5_transitional = camlp5_6_transitional;

    camlzip = callPackage ../development/ocaml-modules/camlzip { };

    camomile_0_8_2 = callPackage ../development/ocaml-modules/camomile/0.8.2.nix { };
    camomile = callPackage ../development/ocaml-modules/camomile { };

    cryptokit = callPackage ../development/ocaml-modules/cryptokit { };

    findlib = callPackage ../development/tools/ocaml/findlib { };

    gmetadom = callPackage ../development/ocaml-modules/gmetadom { };

    lablgtk = callPackage ../development/ocaml-modules/lablgtk {
      inherit (gnome) libgnomecanvas libglade gtksourceview;
    };

    lablgtkmathview = callPackage ../development/ocaml-modules/lablgtkmathview {
      gtkmathview = callPackage ../development/libraries/gtkmathview { };
    };

    menhir = callPackage ../development/ocaml-modules/menhir { };

    ocaml_batteries = callPackage ../development/ocaml-modules/batteries {
      camomile = camomile_0_8_2;
    };

    ocaml_cryptgps = callPackage ../development/ocaml-modules/cryptgps { };

    ocaml_expat = callPackage ../development/ocaml-modules/expat { };

    ocamlgraph = callPackage ../development/ocaml-modules/ocamlgraph { };

    ocaml_http = callPackage ../development/ocaml-modules/http { };

    ocaml_lwt = callPackage ../development/ocaml-modules/lwt { };

    ocaml_mysql = callPackage ../development/ocaml-modules/mysql { };

    ocamlnet = callPackage ../development/ocaml-modules/ocamlnet { };

    ocaml_pcre = callPackage ../development/ocaml-modules/pcre {
      inherit pcre;
    };

    ocaml_react = callPackage ../development/ocaml-modules/react { };

    ocaml_sqlite3 = callPackage ../development/ocaml-modules/sqlite3 { };

    ocaml_ssl = callPackage ../development/ocaml-modules/ssl { };

    ounit = callPackage ../development/ocaml-modules/ounit { };

    ulex = callPackage ../development/ocaml-modules/ulex { };

    ulex08 = callPackage ../development/ocaml-modules/ulex/0.8 {
      camlp5 = camlp5_5_transitional;
    };
  };

  ocamlPackages = recurseIntoAttrs ocamlPackages_3_11_1;
  ocamlPackages_3_10_0 = mkOcamlPackages ocaml_3_10_0 pkgs.ocamlPackages_3_10_0;
  ocamlPackages_3_11_1 = mkOcamlPackages ocaml_3_11_1 pkgs.ocamlPackages_3_11_1;
  ocamlPackages_3_12_1 = mkOcamlPackages ocaml_3_12_1 pkgs.ocamlPackages_3_12_1;

  opa = let callPackage = newScope pkgs.ocamlPackages_3_12_1; in callPackage ../development/compilers/opa { };

  ocamlnat = let callPackage = newScope pkgs.ocamlPackages_3_12_1; in callPackage ../development/ocaml-modules/ocamlnat { };

  opencxx = callPackage ../development/compilers/opencxx {
    gcc = gcc33;
  };

  qcmm = callPackage ../development/compilers/qcmm {
    lua   = lua4;
    ocaml = ocaml_3_08_0;
  };

  roadsend = callPackage ../development/compilers/roadsend { };

  # TODO: the corresponding nix file is missing
  # rust = pkgsi686Linux.callPackage ../development/compilers/rust {};

  sbcl = builderDefsPackage (import ../development/compilers/sbcl) {
    inherit makeWrapper clisp;
  };

  scala = callPackage ../development/compilers/scala { };

  stalin = callPackage ../development/compilers/stalin { };

  strategoPackages = strategoPackages018;

  strategoPackages016 = callPackage ../development/compilers/strategoxt/0.16.nix {
    stdenv = overrideInStdenv stdenv [gnumake380];
  };

  strategoPackages017 = callPackage ../development/compilers/strategoxt/0.17.nix {
    readline = readline5;
  };

  strategoPackages018 = callPackage ../development/compilers/strategoxt/0.18.nix {
    readline = readline5;
  };

  metaBuildEnv = callPackage ../development/compilers/meta-environment/meta-build-env { };

  swiProlog = callPackage ../development/compilers/swi-prolog { };

  tinycc = callPackage ../development/compilers/tinycc { };

  urweb = callPackage ../development/compilers/urweb { };

  vala = callPackage ../development/compilers/vala { };

  visualcpp = callPackage ../development/compilers/visual-c++ { };

  vs90wrapper = callPackage ../development/compilers/vs90wrapper { };

  webdsl = callPackage ../development/compilers/webdsl { };

  win32hello = callPackage ../development/compilers/visual-c++/test { };

  wrapGCCWith = gccWrapper: glibc: baseGCC: gccWrapper {
    nativeTools = stdenv ? gcc && stdenv.gcc.nativeTools;
    nativeLibc = stdenv ? gcc && stdenv.gcc.nativeLibc;
    nativePrefix = if stdenv ? gcc then stdenv.gcc.nativePrefix else "";
    gcc = baseGCC;
    libc = glibc;
    shell = bash;
    inherit stdenv binutils coreutils zlib;
  };

  wrapClangWith = clangWrapper: glibc: baseClang: clangWrapper {
    nativeTools = stdenv ? gcc && stdenv.gcc.nativeTools;
    nativeLibc = stdenv ? gcc && stdenv.gcc.nativeLibc;
    nativePrefix = if stdenv ? gcc then stdenv.gcc.nativePrefix else "";
    clang = baseClang;
    libc = glibc;
    shell = bash;
    binutils = stdenv.gcc.binutils;
    inherit stdenv coreutils zlib;
  };

  wrapClang = wrapClangWith (import ../build-support/clang-wrapper) glibc;

  wrapGCC = wrapGCCWith (import ../build-support/gcc-wrapper) glibc;

  wrapGCCCross =
    {gcc, libc, binutils, cross, shell ? "", name ? "gcc-cross-wrapper"}:

    forceBuildDrv (import ../build-support/gcc-cross-wrapper {
      nativeTools = false;
      nativeLibc = false;
      noLibc = (libc == null);
      inherit stdenv gcc binutils libc shell name cross;
    });

  # FIXME: This is a specific hack for GCC-UPC.  Eventually, we may
  # want to merge `gcc-upc-wrapper' and `gcc-wrapper'.
  wrapGCCUPC = baseGCC: import ../build-support/gcc-upc-wrapper {
    nativeTools = stdenv ? gcc && stdenv.gcc.nativeTools;
    nativeLibc = stdenv ? gcc && stdenv.gcc.nativeLibc;
    gcc = baseGCC;
    libc = glibc;
    inherit stdenv binutils;
  };

  # prolog
  yap = callPackage ../development/compilers/yap { };

  yasm = callPackage ../development/compilers/yasm { };

  ### DEVELOPMENT / INTERPRETERS

  acl2 = builderDefsPackage ../development/interpreters/acl2 {
    inherit sbcl;
  };

  angelscript = callPackage ../development/interpreters/angelscript {};

  clisp = callPackage ../development/interpreters/clisp { };

  # compatibility issues in 2.47 - at list 2.44.1 is known good
  # for sbcl bootstrap
  clisp_2_44_1 = callPackage ../development/interpreters/clisp/2.44.1.nix {
    libsigsegv = libsigsegv_25;
  };

  clojure = callPackage ../development/interpreters/clojure { };

  clojure_binary = callPackage ../development/interpreters/clojure/binary.nix { };

  clojure_wrapper = callPackage ../development/interpreters/clojure/wrapper.nix {
    #clojure = clojure_binary;
  };

  clooj_standalone_binary = callPackage ../development/interpreters/clojure/clooj.nix { };

  clooj_wrapper = callPackage ../development/interpreters/clojure/clooj-wrapper.nix {
    clooj = clooj_standalone_binary;
  };

  erlang = callPackage ../development/interpreters/erlang { };

  erlangR13B = callPackage ../development/interpreters/erlang/R13B.nix { };

  groovy = callPackage ../development/interpreters/groovy { };

  guile_1_8 = callPackage ../development/interpreters/guile/1.8.nix { };

  guile_2_0 = callPackage ../development/interpreters/guile { };

  guile = guile_2_0;

  io = callPackage ../development/interpreters/io { };

  j = callPackage ../development/interpreters/j {};

  kaffe = callPackage ../development/interpreters/kaffe { };

  kona = callPackage ../development/interpreters/kona {};

  love = callPackage ../development/interpreters/love {};

  lua4 = callPackage ../development/interpreters/lua-4 { };

  lua5 = callPackage ../development/interpreters/lua-5 { };

  lua5_0 = callPackage ../development/interpreters/lua-5/5.0.3.nix { };

  maude = callPackage ../development/interpreters/maude { };

  octave = callPackage ../development/interpreters/octave {
    # Needed because later gm versions require an initialization the actual octave is not
    # doing.
    # http://www-old.cae.wisc.edu/pipermail/octave-maintainers/2010-February/015295.html
    graphicsmagick = graphicsmagick137;
  };

  # mercurial (hg) bleeding edge version
  octaveHG = callPackage ../development/interpreters/octave/hg.nix { };

  perl58 = callPackage ../development/interpreters/perl/5.8 {
    impureLibcPath = if stdenv.isLinux then null else "/usr";
  };

  perl510 = callPackage ../development/interpreters/perl/5.10 { };

  perl514 = callPackage ../development/interpreters/perl/5.14 {
    fetchurl = fetchurlBoot;
  };

  perl = if system != "i686-cygwin" then perl514 else sysPerl;

  php = php5_3;

  php5_2 = makeOverridable (import ../development/interpreters/php/5.2.nix) {
    inherit
      stdenv fetchurl lib composableDerivation autoconf automake
      flex bison apacheHttpd mysql libxml2 readline
      zlib curl gd postgresql openssl pkgconfig sqlite getConfig libiconv libjpeg libpng;
  };

  php5_3 = makeOverridable (import ../development/interpreters/php/5.3.nix) {
    inherit
      stdenv fetchurl lib composableDerivation autoconf automake
      flex bison apacheHttpd mysql libxml2 readline
      zlib curl gd postgresql openssl pkgconfig sqlite getConfig libiconv libjpeg libpng;
  };

  php_apc = callPackage ../development/libraries/php-apc { };

  php_xcache = callPackage ../development/libraries/php-xcache { };

  phpXdebug = callPackage ../development/interpreters/php-xdebug { };

  picolisp = callPackage ../development/interpreters/picolisp {};

  pltScheme = builderDefsPackage (import ../development/interpreters/plt-scheme) {
    inherit cairo fontconfig freetype libjpeg libpng openssl
      perl mesa zlib which;
    inherit (xorg) libX11 libXaw libXft libXrender libICE xproto
      renderproto pixman libSM libxcb libXext xextproto libXmu
      libXt;
  };

  polyml = callPackage ../development/compilers/polyml { };

  pure = callPackage ../development/interpreters/pure {};

  python = python27;

  python26 = callPackage ../development/interpreters/python/2.6 { };

  python27 = callPackage ../development/interpreters/python/2.7 { };

  python3 = callPackage ../development/interpreters/python/3.1 {
    arch = if stdenv.isDarwin then pkgs.darwinArchUtility else null;
    sw_vers = if stdenv.isDarwin then pkgs.darwinSwVersUtility else null;
  };

  python32 = callPackage ../development/interpreters/python/3.2 {
    arch = if stdenv.isDarwin then pkgs.darwinArchUtility else null;
    sw_vers = if stdenv.isDarwin then pkgs.darwinSwVersUtility else null;
  };

  pythonFull = python27Full;

  python26Full = callPackage ../development/interpreters/python/wrapper.nix {
    extraLibs = lib.attrValues python26.modules;
    python = python26;
  };

  python27Full = callPackage ../development/interpreters/python/wrapper.nix {
    extraLibs = lib.attrValues python27.modules;
    python = python27;
  };

  pythonhomeWrapper = callPackage ../development/interpreters/python/pythonhome-wrapper.nix { };

  pyrex = pyrex095;

  pyrex095 = callPackage ../development/interpreters/pyrex/0.9.5.nix { };

  pyrex096 = callPackage ../development/interpreters/pyrex/0.9.6.nix { };

  qi = callPackage ../development/compilers/qi { };

  racket = callPackage ../development/interpreters/racket {
    inherit (gtkLibs) pango glib gtk;
  };

  regina = callPackage ../development/interpreters/regina {};

  ruby18 = callPackage ../development/interpreters/ruby/ruby-18.nix { };
  ruby19 = callPackage ../development/interpreters/ruby/ruby-19.nix { };
  ruby = callPackage ../development/interpreters/ruby { };

  rubyLibs = recurseIntoAttrs (callPackage ../development/interpreters/ruby/libs.nix { });

  rake = callPackage ../development/ruby-modules/rake { };

  rubySqlite3 = callPackage ../development/ruby-modules/sqlite3 { };

  rLang = callPackage ../development/interpreters/r-lang {
    withBioconductor = getConfig ["rLang" "withBioconductor"] false;
  };

  rubygemsFun = ruby: builderDefsPackage (import ../development/interpreters/ruby/rubygems.nix) {
    inherit ruby makeWrapper;
  };
  rubygems = rubygemsFun ruby;

  rq = callPackage ../applications/networking/cluster/rq { };

  scsh = callPackage ../development/interpreters/scsh { };

  spidermonkey = callPackage ../development/interpreters/spidermonkey { };
  spidermonkey_1_8_0rc1 = callPackage ../development/interpreters/spidermonkey/1.8.0-rc1.nix { };
  spidermonkey_185 = callPackage ../development/interpreters/spidermonkey/185-1.0.0.nix { };

  sysPerl = callPackage ../development/interpreters/sys-perl { };

  tcl = callPackage ../development/interpreters/tcl { };

  xulrunnerWrapper = {application, launcher}:
    import ../development/interpreters/xulrunner/wrapper {
      inherit stdenv application launcher xulrunner;
    };

  xulrunner = pkgs.firefoxPkgs.xulrunner;

  ### DEVELOPMENT / MISC

  avrgcclibc = callPackage ../development/misc/avr-gcc-with-avr-libc {};

  avr8burnomat = callPackage ../development/misc/avr8-burn-omat { };

  /*
  toolbus = callPackage ../development/interpreters/toolbus { };
  */

  sourceFromHead = import ../build-support/source-from-head-fun.nix {
    inherit getConfig;
  };

  ecj = callPackage ../development/eclipse/ecj { };

  ecjDarwin = ecj.override { gcj = openjdkDarwin; ant = antDarwin; };

  jdtsdk = callPackage ../development/eclipse/jdt-sdk { };

  jruby116 = callPackage ../development/interpreters/jruby { };

  guileCairo = callPackage ../development/guile-modules/guile-cairo { };

  guileGnome = callPackage ../development/guile-modules/guile-gnome {
    gconf = gnome.GConf;
    inherit (gnome) glib gnome_vfs gtk libglade libgnome libgnomecanvas
      libgnomeui pango;
  };

  guile_lib = callPackage ../development/guile-modules/guile-lib { };

  guile_ncurses = callPackage ../development/guile-modules/guile-ncurses { };

  windowssdk = (
    import ../development/misc/windows-sdk {
      inherit fetchurl stdenv cabextract;
    });


  ### DEVELOPMENT / TOOLS


  antlr = callPackage ../development/tools/parsing/antlr/2.7.7.nix { };

  antlr3 = callPackage ../development/tools/parsing/antlr { };

  antDarwin = apacheAnt.override rec { jdk = openjdkDarwin; name = "ant-" + jdk.name; } ;

  ant = apacheAnt;

  apacheAnt = callPackage ../development/tools/build-managers/apache-ant {
    name = "ant-" + jdk.name;
  };

  apacheAnt14 = callPackage ../development/tools/build-managers/apache-ant {
    jdk = j2sdk14x;
    name = "ant-" + j2sdk14x.name;
  };

  apacheAntGcj = callPackage ../development/tools/build-managers/apache-ant/from-source.nix {  # must be either pre-built or built with GCJ *alone*
    gcj = gcj.gcc; # use the raw GCJ, which has ${gcj}/lib/jvm
  };

  autobuild = callPackage ../development/tools/misc/autobuild { };

  autoconf = callPackage ../development/tools/misc/autoconf { };

  autoconf213 = callPackage ../development/tools/misc/autoconf/2.13.nix { };

  automake = automake111x;

  automake17x = callPackage ../development/tools/misc/automake/automake-1.7.x.nix { };

  automake19x = callPackage ../development/tools/misc/automake/automake-1.9.x.nix { };

  automake110x = callPackage ../development/tools/misc/automake/automake-1.10.x.nix { };

  automake111x = callPackage ../development/tools/misc/automake/automake-1.11.x.nix {
    doCheck = !stdenv.isArm && !stdenv.isCygwin
      # Some of the parallel tests seem to hang on `i386-pc-solaris2.11'.
      && stdenv.system != "i686-solaris";
  };

  automoc4 = callPackage ../development/tools/misc/automoc4 { };

  avrdude = callPackage ../development/tools/misc/avrdude { };

  bam = callPackage ../development/tools/build-managers/bam {};

  binutils = callPackage ../development/tools/misc/binutils {
    inherit noSysDirs;
  };

  binutils_gold = callPackage ../development/tools/misc/binutils {
    inherit noSysDirs;
    gold = true;
  };

  binutilsCross = forceBuildDrv (import ../development/tools/misc/binutils {
    inherit stdenv fetchurl zlib;
    noSysDirs = true;
    cross = assert crossSystem != null; crossSystem;
  });

  bison = bison25;

  bison1875 = callPackage ../development/tools/parsing/bison/bison-1.875.nix { };

  bison23 = callPackage ../development/tools/parsing/bison/bison-2.3.nix { };

  bison24 = callPackage ../development/tools/parsing/bison/bison-2.4.nix { };

  bison25 = callPackage ../development/tools/parsing/bison/bison-2.5.nix { };

  buildbot = callPackage ../development/tools/build-managers/buildbot {
    inherit (pythonPackages) twisted;
  };

  byacc = callPackage ../development/tools/parsing/byacc { };

  cbrowser = callPackage ../development/tools/misc/cbrowser { };

  ccache = callPackage ../development/tools/misc/ccache { };

  complexity = callPackage ../development/tools/misc/complexity { };

  ctags = callPackage ../development/tools/misc/ctags { };

  ctagsWrapped = import ../development/tools/misc/ctags/wrapped.nix {
    inherit pkgs ctags writeScriptBin;
  };

  cmake = callPackage ../development/tools/build-managers/cmake { };

  cmakeCurses = cmake.override { useNcurses = true; };

  cmakeWithGui = cmakeCurses.override { useQt4 = true; };

  coccinelle = callPackage ../development/tools/misc/coccinelle { };

  cppi = callPackage ../development/tools/misc/cppi { };

  cproto = callPackage ../development/tools/misc/cproto { };

  cflow = callPackage ../development/tools/misc/cflow { };

  cscope = callPackage ../development/tools/misc/cscope { };

  csslint = callPackage ../development/web/csslint { };

  dejagnu = callPackage ../development/tools/misc/dejagnu { };

  ddd = callPackage ../development/tools/misc/ddd { };

  distcc = callPackage ../development/tools/misc/distcc { };

  docutils = builderDefsPackage (import ../development/tools/documentation/docutils) {
    inherit python pil makeWrapper;
  };

  doxygen = lowPrio (callPackage ../development/tools/documentation/doxygen {
    qt = null;
  });

  doxygen_gui = doxygen.override {
    qt = qt4;
  };

  eggdbus = callPackage ../development/tools/misc/eggdbus { };

  elfutils = callPackage ../development/tools/misc/elfutils { };

  epm = callPackage ../development/tools/misc/epm { };

  emma = callPackage ../development/tools/analysis/emma { };

  findbugs = callPackage ../development/tools/analysis/findbugs { };

  pmd = callPackage ../development/tools/analysis/pmd { };

  jdepend = callPackage ../development/tools/analysis/jdepend { };

  checkstyle = callPackage ../development/tools/analysis/checkstyle { };

  flex = flex2535;

  flex2535 = callPackage ../development/tools/parsing/flex/flex-2.5.35.nix { };

  flex2534 = callPackage ../development/tools/parsing/flex/flex-2.5.34.nix { };

  flex2533 = callPackage ../development/tools/parsing/flex/flex-2.5.33.nix { };

  # Note: 2.5.4a is much older than 2.5.35 but happens first when sorting
  # alphabetically, hence the low priority.
  flex254a = lowPrio (import ../development/tools/parsing/flex/flex-2.5.4a.nix {
    inherit fetchurl stdenv yacc;
  });

  m4 = gnum4;

  global = callPackage ../development/tools/misc/global { };

  gnum4 = callPackage ../development/tools/misc/gnum4 { };

  gnumake = callPackage ../development/tools/build-managers/gnumake { };

  gnumake380 = callPackage ../development/tools/build-managers/gnumake-3.80 { };
  gnumake381 = callPackage ../development/tools/build-managers/gnumake/3.81.nix { };

  gradle = callPackage ../development/tools/build-managers/gradle { };

  gperf = callPackage ../development/tools/misc/gperf { };

  gtkdialog = callPackage ../development/tools/misc/gtkdialog { };

  guileLint = callPackage ../development/tools/guile/guile-lint { };

  gwrap = callPackage ../development/tools/guile/g-wrap { };

  help2man = callPackage ../development/tools/misc/help2man {
    inherit (perlPackages) LocaleGettext;
  };

  hyenae = callPackage ../tools/networking/hyenae { };

  iconnamingutils = callPackage ../development/tools/misc/icon-naming-utils {
    inherit (perlPackages) XMLSimple;
  };

  indent = callPackage ../development/tools/misc/indent { };

  inotifyTools = callPackage ../development/tools/misc/inotify-tools { };

  intelgen4asm = callPackage ../development/misc/intelgen4asm { };

  ired = callPackage ../development/tools/analysis/radare/ired.nix { };

  jam = callPackage ../development/tools/build-managers/jam { };

  jikespg = callPackage ../development/tools/parsing/jikespg { };

  lcov = callPackage ../development/tools/analysis/lcov { };

  libtool = libtool_2;

  libtool_1_5 = callPackage ../development/tools/misc/libtool { };

  libtool_2 = callPackage ../development/tools/misc/libtool/libtool2.nix { };

  lsof = callPackage ../development/tools/misc/lsof { };

  ltrace = callPackage ../development/tools/misc/ltrace { };

  mk = callPackage ../development/tools/build-managers/mk { };

  noweb = callPackage ../development/tools/literate-programming/noweb { };

  omake = callPackage ../development/tools/ocaml/omake { };


  openocd = callPackage ../development/tools/misc/openocd { };

  oprofile = import ../development/tools/profiling/oprofile {
    inherit fetchurl stdenv binutils popt makeWrapper gawk which gnugrep zlib;

    # Optional build inputs for the (useless) GUI.
    /*
    qt = qt3;
    inherit (xlibs) libX11 libXext;
    inherit libpng;
     */
  };

  patchelf = callPackage ../development/tools/misc/patchelf { };

  peg = callPackage ../development/tools/parsing/peg { };

  pmccabe = callPackage ../development/tools/misc/pmccabe { };

  /* Make pkgconfig always return a buildDrv, never a proper hostDrv,
     because most usage of pkgconfig as buildInput (inheritance of
     pre-cross nixpkgs) means using it using as buildNativeInput
     cross_renaming: we should make all programs use pkgconfig as
     buildNativeInput after the renaming.
     */
  pkgconfig = forceBuildDrv (callPackage ../development/tools/misc/pkgconfig { });

  radare = callPackage ../development/tools/analysis/radare {
    inherit (gnome) vte;
    lua = lua5;
    useX11 = getConfig ["radare" "useX11"] false;
    pythonBindings = getConfig ["radare" "pythonBindings"] false;
    rubyBindings = getConfig ["radare" "rubyBindings"] false;
    luaBindings = getConfig ["radare" "luaBindings"] false;
  };

  ragel = callPackage ../development/tools/parsing/ragel { };

  remake = callPackage ../development/tools/build-managers/remake { };

  # couldn't find the source yet
  seleniumRCBin = callPackage ../development/tools/selenium/remote-control {
    jre = jdk;
  };

  scons = callPackage ../development/tools/build-managers/scons { };

  simpleBuildTool = callPackage ../development/tools/build-managers/simple-build-tool { };

  sloccount = callPackage ../development/tools/misc/sloccount { };

  sparse = callPackage ../development/tools/analysis/sparse { };

  spin = callPackage ../development/tools/analysis/spin { };

  splint = callPackage ../development/tools/analysis/splint { };

  strace = callPackage ../development/tools/misc/strace { };

  swig = callPackage ../development/tools/misc/swig { };

  swigWithJava = swig;

  swftools = callPackage ../tools/video/swftools { };

  texinfo49 = callPackage ../development/tools/misc/texinfo/4.9.nix { };

  texinfo = callPackage ../development/tools/misc/texinfo { };

  texi2html = callPackage ../development/tools/misc/texi2html { };

  uisp = callPackage ../development/tools/misc/uisp { };

  gdb = callPackage ../development/tools/misc/gdb {
    readline = readline5;
    hurd = gnu.hurdCross;
    inherit (gnu) mig;
  };

  gdbCross = callPackage ../development/tools/misc/gdb {
    readline = readline5;
    target = crossSystem;
  };

  valgrind = callPackage ../development/tools/analysis/valgrind { };

  valkyrie = callPackage ../development/tools/analysis/valkyrie { };

  xxdiff = builderDefsPackage (import ../development/tools/misc/xxdiff/3.2.nix) {
    qt = qt3;
    inherit pkgconfig makeWrapper bison python flex;
    inherit (xlibs) libXext libX11;
  };

  yacc = bison;

  yodl = callPackage ../development/tools/misc/yodl { };


  ### DEVELOPMENT / LIBRARIES


  a52dec = callPackage ../development/libraries/a52dec { };

  aalib = callPackage ../development/libraries/aalib { };

  acl = callPackage ../development/libraries/acl { };

  adns = callPackage ../development/libraries/adns { };

  afflib = callPackage ../development/libraries/afflib {};

  agg = callPackage ../development/libraries/agg { };

  allegro = callPackage ../development/libraries/allegro {};
  allegro5 = callPackage ../development/libraries/allegro/5.nix {};

  amrnb = callPackage ../development/libraries/amrnb { };

  amrwb = callPackage ../development/libraries/amrwb { };

  apr = callPackage ../development/libraries/apr { };

  aprutil = callPackage ../development/libraries/apr-util {
    bdbSupport = true;
  };

  asio = callPackage ../development/libraries/asio { };

  aspell = callPackage ../development/libraries/aspell { };

  aspellDicts = recurseIntoAttrs (import ../development/libraries/aspell/dictionaries.nix {
    inherit fetchurl stdenv aspell which;
  });

  aterm = aterm25;

  aterm25 = callPackage ../development/libraries/aterm/2.5.nix { };

  aterm28 = lowPrio (callPackage ../development/libraries/aterm/2.8.nix { });

  attica = callPackage ../development/libraries/attica { };

  attr = callPackage ../development/libraries/attr { };

  aubio = callPackage ../development/libraries/aubio { };

  axis = callPackage ../development/libraries/axis { };

  babl = callPackage ../development/libraries/babl { };

  beecrypt = callPackage ../development/libraries/beecrypt { };

  boehmgc = callPackage ../development/libraries/boehm-gc { };

  boolstuff = callPackage ../development/libraries/boolstuff { };

  boost142 = callPackage ../development/libraries/boost/1.42.nix { };
  boost144 = callPackage ../development/libraries/boost/1.44.nix { };
  boost146 = callPackage ../development/libraries/boost/1.46.nix { };
  boost147 = callPackage ../development/libraries/boost/1.47.nix { };
  boost148 = callPackage ../development/libraries/boost/1.48.nix { };
  boost = boost148;

  # A Boost build with all library variants enabled.  Very large (about 250 MB).
  boostFull = appendToName "full" (boost.override {
    enableDebug = true;
    enableSingleThreaded = true;
    enableStatic = true;
  });

  botan = callPackage ../development/libraries/botan { };

  box2d = callPackage ../development/libraries/box2d { };
  box2d_2_0_1 = callPackage ../development/libraries/box2d/2.0.1.nix { };

  buddy = callPackage ../development/libraries/buddy { };

  cairomm = callPackage ../development/libraries/cairomm { };

  scmccid = callPackage ../development/libraries/scmccid { };

  ccrtp = callPackage ../development/libraries/ccrtp { };
  ccrtp_1_8 = callPackage ../development/libraries/ccrtp/1.8.nix { };

  celt = callPackage ../development/libraries/celt {};
  celt_0_7 = callPackage ../development/libraries/celt/0.7.nix {};

  cgui = callPackage ../development/libraries/cgui {};

  check = callPackage ../development/libraries/check { };

  chipmunk = builderDefsPackage (import ../development/libraries/chipmunk) {
    inherit cmake freeglut mesa;
    inherit (xlibs) libX11 xproto inputproto libXi libXmu;
  };

  chmlib = callPackage ../development/libraries/chmlib { };

  cil = callPackage ../development/libraries/cil { };

  cilaterm = callPackage ../development/libraries/cil-aterm {
    stdenv = overrideInStdenv stdenv [gnumake380];
  };

  clanlib = callPackage ../development/libraries/clanlib { };

  clapack = callPackage ../development/libraries/clapack {
  };

  classads = callPackage ../development/libraries/classads { };

  classpath = callPackage ../development/libraries/java/classpath {
    javac = gcj;
    jvm = gcj;
    gconf = gnome.GConf;
  };

  clearsilver = callPackage ../development/libraries/clearsilver { };

  cln = callPackage ../development/libraries/cln { };

  clppcre = builderDefsPackage (import ../development/libraries/cl-ppcre) { };

  clucene_core = callPackage ../development/libraries/clucene-core { };

  cluceneCore = clucene_core; # !!! remove this

  clutter = callPackage ../development/libraries/clutter {
    inherit (gnome) glib pango gtk;
  };

  clutter_gtk = callPackage ../development/libraries/clutter-gtk {
    inherit (gnome) gtk;
  };

  cminpack = callPackage ../development/libraries/cminpack { };

  cogl = callPackage ../development/libraries/cogl { };

  coin3d = callPackage ../development/libraries/coin3d { };

  commoncpp2 = callPackage ../development/libraries/commoncpp2 { };

  confuse = callPackage ../development/libraries/confuse { };

  consolekit = callPackage ../development/libraries/consolekit { };

  coredumper = callPackage ../development/libraries/coredumper { };

  ctl = callPackage ../development/libraries/ctl { };

  cppunit = callPackage ../development/libraries/cppunit { };

  cracklib = callPackage ../development/libraries/cracklib { };

  cryptopp = callPackage ../development/libraries/crypto++ { };

  cyrus_sasl = callPackage ../development/libraries/cyrus-sasl { };

  db4 = db45;

  db44 = callPackage ../development/libraries/db4/db4-4.4.nix { };

  db45 = callPackage ../development/libraries/db4/db4-4.5.nix { };

  db47 = callPackage ../development/libraries/db4/db4-4.7.nix { };

  db48 = callPackage ../development/libraries/db4/db4-4.8.nix { };

  dbus = pkgs.dbus_all.libs // { inherit (pkgs.dbus_all) libs; };

  dbus_daemon = pkgs.dbus_all.daemon;

  dbus_tools = pkgs.dbus_all.tools;

  dbus_libs = pkgs.dbus_all.libs;

  dbus_all = callPackage ../development/libraries/dbus {
    useX11 = true;
  };

  dbus_glib = callPackage ../development/libraries/dbus-glib { };

  dbus_java = callPackage ../development/libraries/java/dbus-java { };

  dclib = callPackage ../development/libraries/dclib { };

  directfb = callPackage ../development/libraries/directfb { };

  dotconf = callPackage ../development/libraries/dotconf { };

  dssi = callPackage ../development/libraries/dssi {};

  dragonegg = callPackage ../development/compilers/llvm/dragonegg.nix {
    stdenv = overrideGCC stdenv gcc45;
  };

  eigen = callPackage ../development/libraries/eigen {};

  enchant = callPackage ../development/libraries/enchant {
    inherit (gnome) glib;
  };

  enet = callPackage ../development/libraries/enet { };

  enginepkcs11 = callPackage ../development/libraries/enginepkcs11 { };

  esdl = callPackage ../development/libraries/esdl { };

  exiv2 = callPackage ../development/libraries/exiv2 { };

  expat = callPackage ../development/libraries/expat { };

  extremetuxracer = builderDefsPackage (import ../games/extremetuxracer) {
    inherit mesa tcl freeglut SDL SDL_mixer pkgconfig
      libpng gettext intltool;
    inherit (xlibs) libX11 xproto libXi inputproto
      libXmu libXext xextproto libXt libSM libICE;
  };

  eventlog = callPackage ../development/libraries/eventlog { };

  facile = callPackage ../development/libraries/facile { };

  faac = callPackage ../development/libraries/faac { };

  faad2 = callPackage ../development/libraries/faad2 { };

  farsight2 = callPackage ../development/libraries/farsight2 {
    inherit (gnome) glib;
    inherit (gst_all) gstreamer gstPluginsBase gst_python;
  };

  fcgi = callPackage ../development/libraries/fcgi { };

  ffmpeg = callPackage ../development/libraries/ffmpeg {
    vpxSupport = if !stdenv.isMips then true else false;
  };

  ffmpeg_0_6_90 = callPackage ../development/libraries/ffmpeg/0.6.90.nix {
    vpxSupport = if !stdenv.isMips then true else false;
  };

  fftw = callPackage ../development/libraries/fftw {
    singlePrecision = false;
  };

  fftwSinglePrec = callPackage ../development/libraries/fftw {
    singlePrecision = true;
  };

  flann = callPackage ../development/libraries/flann { };

  flite = callPackage ../development/libraries/flite { };

  fltk13 = callPackage ../development/libraries/fltk/fltk13.nix { };

  fltk20 = callPackage ../development/libraries/fltk { };

  fmod = callPackage ../development/libraries/fmod { };

  freeimage = callPackage ../development/libraries/freeimage { };

  freetts = callPackage ../development/libraries/freetts { };

  cfitsio = callPackage ../development/libraries/cfitsio { };

  fontconfig = callPackage ../development/libraries/fontconfig { };

  makeFontsConf = let fontconfig_ = fontconfig; in {fontconfig ? fontconfig_, fontDirectories}:
    import ../development/libraries/fontconfig/make-fonts-conf.nix {
      inherit runCommand libxslt fontconfig fontDirectories;
    };

  freealut = callPackage ../development/libraries/freealut { };

  freeglut = callPackage ../development/libraries/freeglut { };

  freetype = callPackage ../development/libraries/freetype { };

  fribidi = callPackage ../development/libraries/fribidi { };

  funambol = callPackage ../development/libraries/funambol { };

  fam = gamin;

  gamin = callPackage ../development/libraries/gamin { };

  gav = callPackage ../games/gav {
    stdenv = overrideGCC stdenv gcc41;
  };

  gdome2 = callPackage ../development/libraries/gdome2 {
    inherit (gnome) gtkdoc;
  };

  gdbm = callPackage ../development/libraries/gdbm { };

  gegl = callPackage ../development/libraries/gegl {
    #  avocodec avformat librsvg
    inherit (gtkLibs) pango glib gtk;
  };

  geoclue = callPackage ../development/libraries/geoclue {};

  geoip = builderDefsPackage ../development/libraries/geoip {
    inherit zlib;
  };

  geoipjava = callPackage ../development/libraries/java/geoipjava { };

  geos = callPackage ../development/libraries/geos { };

  gettext = gettext_0_18;

  gettext_0_17 = callPackage ../development/libraries/gettext/0.17.nix { };
  gettext_0_18 = callPackage ../development/libraries/gettext { };

  gd = callPackage ../development/libraries/gd { };

  gdal = callPackage ../development/libraries/gdal { };

  ggz_base_libs = callPackage ../development/libraries/ggz_base_libs {};

  giblib = callPackage ../development/libraries/giblib { };

  glew = callPackage ../development/libraries/glew { };

  glfw = callPackage ../development/libraries/glfw { };

  glibc = glibc213;

  glibcCross = glibc214Cross;

  glibc25 = callPackage ../development/libraries/glibc-2.5 {
    kernelHeaders = linuxHeaders_2_6_28;
    installLocales = false;
  };

  glibc27 = callPackage ../development/libraries/glibc-2.7 {
    kernelHeaders = linuxHeaders;
    #installLocales = false;
  };

  glibc29 = callPackage ../development/libraries/glibc-2.9 {
    kernelHeaders = linuxHeaders;
    installLocales = getConfig [ "glibc" "locales" ] false;
  };

  glibc29Cross = forceBuildDrv (makeOverridable (import ../development/libraries/glibc-2.9) {
    inherit stdenv fetchurl;
    gccCross = gccCrossStageStatic;
    kernelHeaders = linuxHeadersCross;
    installLocales = getConfig [ "glibc" "locales" ] false;
  });

  glibc213 = (callPackage ../development/libraries/glibc-2.13 {
    kernelHeaders = linuxHeaders;
    installLocales = getConfig [ "glibc" "locales" ] false;
    machHeaders = null;
    hurdHeaders = null;
    gccCross = null;
  }) // (if crossSystem != null then { hostDrv = glibc213Cross; } else {});

  glibc213Cross = forceBuildDrv (makeOverridable (import ../development/libraries/glibc-2.13)
    (let crossGNU = (crossSystem != null && crossSystem.config == "i586-pc-gnu");
     in ({
       inherit stdenv fetchurl;
       gccCross = gccCrossStageStatic;
       kernelHeaders = if crossGNU then gnu.hurdHeaders else linuxHeadersCross;
       installLocales = getConfig [ "glibc" "locales" ] false;
     }

     //

     (if crossGNU
      then {
        inherit (gnu) machHeaders hurdHeaders libpthreadHeaders mig;
        inherit fetchgit;
      }
      else { }))));

  glibc214 = (callPackage ../development/libraries/glibc-2.14 {
    kernelHeaders = linuxHeaders;
    installLocales = getConfig [ "glibc" "locales" ] false;
    machHeaders = null;
    hurdHeaders = null;
    gccCross = null;
  }) // (if crossSystem != null then { hostDrv = glibc214Cross; } else {});

  glibc214Cross = forceBuildDrv (makeOverridable (import ../development/libraries/glibc-2.14)
    (let crossGNU = (crossSystem != null && crossSystem.config == "i586-pc-gnu");
     in ({
       inherit stdenv fetchurl;
       gccCross = gccCrossStageStatic;
       kernelHeaders = if crossGNU then hurdHeaders else linuxHeadersCross;
       installLocales = getConfig [ "glibc" "locales" ] false;
     }

     //

     (if crossGNU
      then { inherit machHeaders hurdHeaders mig fetchgit; }
      else { }))));

  # We can choose:
  libcCrossChooser = name : if (name == "glibc") then glibcCross
    else if (name == "uclibc") then uclibcCross
    else if (name == "msvcrt") then windows.mingw_headers3
    else throw "Unknown libc";

  libcCross = assert crossSystem != null; libcCrossChooser crossSystem.libc;

  eglibc = callPackage ../development/libraries/eglibc {
    kernelHeaders = linuxHeaders;
    installLocales = getConfig [ "glibc" "locales" ] false;
  };

  glibcLocales = callPackage ../development/libraries/glibc-2.14/locales.nix { };

  glibcInfo = callPackage ../development/libraries/glibc-2.14/info.nix { };

  glibc_multi =
      runCommand "${glibc.name}-multi"
        { glibc64 = glibc;
          glibc32 = (import ./all-packages.nix {system = "i686-linux";}).glibc;
        }
        ''
          ensureDir $out
          ln -s $glibc64/* $out/

          rm $out/lib $out/lib64
          ensureDir $out/lib
          ln -s $glibc64/lib/* $out/lib
          ln -s $glibc32/lib $out/lib/32
          ln -s lib $out/lib64

          rm $out/include
          cp -rs $glibc32/include $out
          chmod -R u+w $out/include
          cp -rsf $glibc64/include $out
        '' # */
        ;

  glpk = callPackage ../development/libraries/glpk { };

  gmime = callPackage ../development/libraries/gmime { };

  gmm = callPackage ../development/libraries/gmm { };

  gmp =
    if stdenv.system == "i686-darwin" then
      # GMP 4.3.2 is broken on Darwin, so use 4.3.1.
      callPackage ../development/libraries/gmp/4.3.1.nix { }
    else
      callPackage ../development/libraries/gmp { };

  gmpxx = appendToName "with-cxx" (gmp.override { cxx = true; });

  gobjectIntrospection = callPackage ../development/libraries/gobject-introspection { };

  goffice = callPackage ../development/libraries/goffice {
    inherit (gnome) glib gtk libglade libgnomeui pango;
    gconf = gnome.GConf;
    libart = gnome.libart_lgpl;
  };

  goocanvas = callPackage ../development/libraries/goocanvas {
    inherit (gnome) gtk glib;
  };

  google_perftools = callPackage ../development/libraries/google-perftools { };

  #GMP ex-satellite, so better keep it near gmp
  mpfr = callPackage ../development/libraries/mpfr { };

  gst_all = recurseIntoAttrs
    (let callPackage = newScope pkgs.gst_all; in
     import ../development/libraries/gstreamer { inherit callPackage; }
    );

  gnet = callPackage ../development/libraries/gnet { };

  gnutls = callPackage ../development/libraries/gnutls {
    guileBindings = getConfig ["gnutls" "guile"] true;
  };

  gnutls2 = callPackage ../development/libraries/gnutls/2.12.nix {
    guileBindings = getConfig ["gnutls" "guile"] true;
  };

  gpgme = callPackage ../development/libraries/gpgme { };

  grantlee = callPackage ../development/libraries/grantlee { };

  gsasl = callPackage ../development/libraries/gsasl { };

  gsl = callPackage ../development/libraries/gsl { };

  gsm = callPackage ../development/libraries/gsm {};

  gsoap = callPackage ../development/libraries/gsoap { };

  gss = callPackage ../development/libraries/gss { };

  gtkimageview = callPackage ../development/libraries/gtkimageview {
    inherit (gnome) gtk;
  };

  gtkmathview = callPackage ../development/libraries/gtkmathview { };

  gtkLibs = pkgs.gtkLibs224;

  inherit (pkgs.gtkLibs) glib gtk pango cairo gdk_pixbuf;

  gtkLibs1x = recurseIntoAttrs (let callPackage = newScope pkgs.gtkLibs1x; in {

    glib = callPackage ../development/libraries/glib/1.2.x.nix { };

    gtk = callPackage ../development/libraries/gtk+/1.2.x.nix { };

  });

  gtkLibs216 = recurseIntoAttrs (let callPackage = newScope pkgs.gtkLibs216; in {

    glib = callPackage ../development/libraries/glib/2.20.x.nix { };

    atk = callPackage ../development/libraries/atk/1.24.x.nix { };

    cairo = callPackage ../development/libraries/cairo { };

    pango = callPackage ../development/libraries/pango/1.24.x.nix { };

    gtk = callPackage ../development/libraries/gtk+/2.16.x.nix { };

  });

  gtkLibs224 = recurseIntoAttrs (let callPackage = pkgs.newScope pkgs.gtkLibs224; in {

    glib = callPackage ../development/libraries/glib/2.28.x.nix { };

    glibmm = callPackage ../development/libraries/glibmm/2.28.x.nix { };

    atk = callPackage ../development/libraries/atk/1.32.x.nix { };

    atkmm = callPackage ../development/libraries/atkmm/2.22.x.nix { };

    cairo = callPackage ../development/libraries/cairo { };

    pango = callPackage ../development/libraries/pango/1.28.x.nix { };

    pangomm = callPackage ../development/libraries/pangomm/2.28.x.nix { };

    gdk_pixbuf = callPackage ../development/libraries/gdk-pixbuf/2.24.x.nix { };

    gtk = callPackage ../development/libraries/gtk+/2.24.x.nix { };

    gtkmm = callPackage ../development/libraries/gtkmm/2.24.x.nix { };

    gob2 = callPackage ../development/tools/misc/gob2 { };

  });

  gtkLibs3x = let callPackage = newScope pkgs.gtkLibs3x; in {
    glib = callPackage ../development/libraries/glib/2.30.x.nix { };

    glibmm = callPackage ../development/libraries/glibmm/2.30.x.nix { };

    gdk_pixbuf = callPackage ../development/libraries/gdk-pixbuf/2.24.x.nix { };

    atk = callPackage ../development/libraries/atk/2.2.x.nix { };

    atkmm = callPackage ../development/libraries/atkmm/2.22.x.nix { };

    cairo = callPackage ../development/libraries/cairo { };

    pango = callPackage ../development/libraries/pango/1.29.x.nix { };

    gtk = callPackage ../development/libraries/gtk+/3.2.x.nix { };

    # Let hydra build gtk-3.x but do not show this to users yet
    recurseForRelease = true;
  };

  gtkmozembedsharp = callPackage ../development/libraries/gtkmozembed-sharp {
    inherit (gnome) gtk;
    gtksharp = gtksharp2;
  };

  gtksharp1 = callPackage ../development/libraries/gtk-sharp-1 {
    inherit (gnome) gtk glib pango libglade libgtkhtml gtkhtml
              libgnomecanvas libgnomeui libgnomeprint
              libgnomeprintui GConf;
  };

  gtksharp2 = callPackage ../development/libraries/gtk-sharp-2 {
    inherit (gnome) gtk glib pango libglade libgtkhtml gtkhtml
              libgnomecanvas libgnomeui libgnomeprint
              libgnomeprintui GConf gnomepanel;
  };

  gtksourceviewsharp = callPackage ../development/libraries/gtksourceview-sharp {
    inherit (gnome) gtksourceview;
    gtksharp = gtksharp2;
  };

  gtkspell = callPackage ../development/libraries/gtkspell { };

  gts = callPackage ../development/libraries/gts { };

  # TODO : Add MIT Kerberos and let admin choose.
  kerberos = heimdal;

  hawknl = callPackage ../development/libraries/hawknl { };

  heimdal = callPackage ../development/libraries/kerberos/heimdal.nix { };

  herqq = callPackage ../development/libraries/herqq { };

  hspell = callPackage ../development/libraries/hspell { };

  hspellDicts = callPackage ../development/libraries/hspell/dicts.nix { };

  hsqldb = callPackage ../development/libraries/java/hsqldb { };

  hunspell = callPackage ../development/libraries/hunspell { };

  hwloc = callPackage ../development/libraries/hwloc {
    inherit (xlibs) libX11;
  };

  hydraAntLogger = callPackage ../development/libraries/java/hydra-ant-logger { };

  icedtea = callPackage ../development/libraries/java/icedtea {
    ant = apacheAntGcj;
    xerces = xercesJava;
    xulrunner = icecatXulrunner3;
    inherit (xlibs) libX11 libXp libXtst libXinerama libXt
      libXrender xproto;
  };

  icu = callPackage ../development/libraries/icu { };

  id3lib = callPackage ../development/libraries/id3lib { };

  ilbc = callPackage ../development/libraries/ilbc { };

  ilmbase = callPackage ../development/libraries/ilmbase { };

  imlib = callPackage ../development/libraries/imlib { };

  imlib2 = callPackage ../development/libraries/imlib2 { };

  incrtcl = callPackage ../development/libraries/incrtcl { };

  indilib = callPackage ../development/libraries/indilib { };

  iniparser = callPackage ../development/libraries/iniparser { };

  intltool = gnome.intltool;

  isocodes = callPackage ../development/libraries/iso-codes { };

  itk = callPackage ../development/libraries/itk { };

  jamp = builderDefsPackage ../games/jamp {
    inherit mesa SDL SDL_image SDL_mixer;
  };

  jasper = callPackage ../development/libraries/jasper { };

  jama = callPackage ../development/libraries/jama { };

  jbig2dec = callPackage ../development/libraries/jbig2dec { };

  jetty_gwt = callPackage ../development/libraries/java/jetty-gwt { };

  jetty_util = callPackage ../development/libraries/java/jetty-util { };

  json_glib = callPackage ../development/libraries/json-glib { };

  json_c = callPackage ../development/libraries/json-c { };

  libjson = callPackage ../development/libraries/libjson { };

  judy = callPackage ../development/libraries/judy { };

  krb5 = callPackage ../development/libraries/kerberos/krb5.nix { };

  lcms = lcms1;

  lcms1 = callPackage ../development/libraries/lcms { };

  lcms2 = callPackage ../development/libraries/lcms2 { };

  lensfun = callPackage ../development/libraries/lensfun {
    inherit (gnome) glib;
  };

  lesstif = callPackage ../development/libraries/lesstif { };

  lesstif93 = callPackage ../development/libraries/lesstif-0.93 { };

  levmar = callPackage ../development/libraries/levmar { };

  leptonica = callPackage ../development/libraries/leptonica { };

  lib3ds = callPackage ../development/libraries/lib3ds { };

  libaal = callPackage ../development/libraries/libaal { };

  libao = callPackage ../development/libraries/libao {
    usePulseAudio = getConfig [ "pulseaudio" ] true;
  };

  libarchive = callPackage ../development/libraries/libarchive { };

  libass = callPackage ../development/libraries/libass { };

  libassuan1 = callPackage ../development/libraries/libassuan1 { };

  libassuan = callPackage ../development/libraries/libassuan { };

  libav = callPackage ../development/libraries/libav { };

  libavc1394 = callPackage ../development/libraries/libavc1394 { };

  libbluedevil = callPackage ../development/libraries/libbluedevil { };

  libcaca = callPackage ../development/libraries/libcaca { };

  libcanberra = callPackage ../development/libraries/libcanberra {
    # gstreamer = gst_all.gstreamer;
  };

  libcdaudio = callPackage ../development/libraries/libcdaudio { };

  libcddb = callPackage ../development/libraries/libcddb { };

  libcdio = callPackage ../development/libraries/libcdio { };

  libchamplain = callPackage ../development/libraries/libchamplain {
    inherit (gnome) gtk glib libsoup;
  };

  libchop = callPackage ../development/libraries/libchop { };

  libcm = callPackage ../development/libraries/libcm { };

  libctemplate = callPackage ../development/libraries/libctemplate { };

  libcue = callPackage ../development/libraries/libcue { };

  libdaemon = callPackage ../development/libraries/libdaemon { };

  libdbi = callPackage ../development/libraries/libdbi { };

  libdbiDriversBase = callPackage ../development/libraries/libdbi-drivers {
    mysql = null;
    sqlite = null;
  };

  libdbiDrivers = libdbiDriversBase.override {
    inherit sqlite mysql;
  };

  libdbusmenu_qt = callPackage ../development/libraries/libdbusmenu-qt { };

  libdevil = callPackage ../development/libraries/libdevil { };

  libdiscid = callPackage ../development/libraries/libdiscid { };

  libdmtx = callPackage ../development/libraries/libdmtx { };

  libdnet = callPackage ../development/libraries/libdnet { };

  libdrm = callPackage ../development/libraries/libdrm {
    inherit fetchurl stdenv pkgconfig;
    inherit (xorg) libpthreadstubs;
  };

  libdv = callPackage ../development/libraries/libdv { };

  libdvbpsi = callPackage ../development/libraries/libdvbpsi { };

  libdwg = callPackage ../development/libraries/libdwg { };

  libdvdcss = callPackage ../development/libraries/libdvdcss { };

  libdvdnav = callPackage ../development/libraries/libdvdnav { };

  libdvdread = callPackage ../development/libraries/libdvdread { };

  libebml = callPackage ../development/libraries/libebml { };

  libedit = callPackage ../development/libraries/libedit { };

  libelf = callPackage ../development/libraries/libelf { };

  libgadu = callPackage ../development/libraries/libgadu { };

  libgdata = (newScope gnome) ../development/libraries/libgdata {};
  libgdata_0_6 = (newScope gnome) ../development/libraries/libgdata/0.6.nix {};

  liblo = callPackage ../development/libraries/liblo { };

  liblrdf = callPackage ../development/libraries/liblrdf {};

  libev = builderDefsPackage ../development/libraries/libev {
  };

  libevent = callPackage ../development/libraries/libevent { };

  libewf = callPackage ../development/libraries/libewf { };

  libexif = callPackage ../development/libraries/libexif { };

  libexosip = callPackage ../development/libraries/exosip {};

  libextractor = callPackage ../development/libraries/libextractor {
    inherit (gnome) gtk;
    libmpeg2 = mpeg2dec;
  };

  libf2c = callPackage ../development/libraries/libf2c {};

  libfixposix = callPackage ../development/libraries/libfixposix {};

  libffcall = builderDefsPackage (import ../development/libraries/libffcall) {
    inherit fetchcvs;
  };

  libffi = callPackage ../development/libraries/libffi { };

  libftdi = callPackage ../development/libraries/libftdi { };

  libgcrypt = callPackage ../development/libraries/libgcrypt { };

  libgdiplus = callPackage ../development/libraries/libgdiplus {
  };

  libgpgerror = callPackage ../development/libraries/libgpg-error { };

  libgphoto2 = callPackage ../development/libraries/libgphoto2 { };

  libgpod = callPackage ../development/libraries/libgpod {
    inherit (pkgs.pythonPackages) mutagen;
  };

  libharu = callPackage ../development/libraries/libharu { };

  libical = callPackage ../development/libraries/libical { };

  libimobiledevice = callPackage ../development/libraries/libimobiledevice { };

  libiodbc = callPackage ../development/libraries/libiodbc {
    useGTK = getConfig [ "libiodbc" "gtk" ] false;
  };

  liblastfmSF = callPackage ../development/libraries/liblastfmSF { };

  liblastfm = callPackage ../development/libraries/liblastfm { };

  liblqr1 = callPackage ../development/libraries/liblqr-1 {
    inherit (gnome) glib;
  };

  libmhash = callPackage ../development/libraries/libmhash {};

  libmtp = callPackage ../development/libraries/libmtp { };

  libnice = callPackage ../development/libraries/libnice {
    inherit (gnome) glib;
  };

  libplist = callPackage ../development/libraries/libplist { };

  libQGLViewer = callPackage ../development/libraries/libqglviewer { };

  libsamplerate = callPackage ../development/libraries/libsamplerate { };

  libspectre = callPackage ../development/libraries/libspectre { };

  libgsf = callPackage ../development/libraries/libgsf {
    inherit (gnome) glib gnome_vfs libbonobo;
  };

  libiconv = callPackage ../development/libraries/libiconv { };

  libid3tag = callPackage ../development/libraries/libid3tag { };

  libidn = callPackage ../development/libraries/libidn { };

  libiec61883 = callPackage ../development/libraries/libiec61883 { };

  libinfinity = callPackage ../development/libraries/libinfinity {
    inherit (gnome) gtkdoc;
  };

  libiptcdata = callPackage ../development/libraries/libiptcdata { };

  libjingle = callPackage ../development/libraries/libjingle/0.3.11.nix { };

  libjpeg = callPackage ../development/libraries/libjpeg { };

  libjpeg_turbo = callPackage ../development/libraries/libjpeg-turbo { };

  libjpeg62 = callPackage ../development/libraries/libjpeg/62.nix {
    libtool = libtool_1_5;
  };

  libkate = callPackage ../development/libraries/libkate { };

  libksba = callPackage ../development/libraries/libksba { };

  libmad = callPackage ../development/libraries/libmad { };

  libmatchbox = callPackage ../development/libraries/libmatchbox {
    inherit (gtkLibs) pango;
  };

  libmatthew_java = callPackage ../development/libraries/java/libmatthew-java { };

  libmatroska = callPackage ../development/libraries/libmatroska { };

  libmcs = callPackage ../development/libraries/libmcs { };

  libmicrohttpd = callPackage ../development/libraries/libmicrohttpd { };

  libmikmod = callPackage ../development/libraries/libmikmod { };

  libmilter = callPackage ../development/libraries/libmilter { };

  libmms = callPackage ../development/libraries/libmms { };

  libmowgli = callPackage ../development/libraries/libmowgli { };

  libmng = callPackage ../development/libraries/libmng { };

  libmodplug = callPackage ../development/libraries/libmodplug {};

  libmpcdec = callPackage ../development/libraries/libmpcdec { };

  libmrss = callPackage ../development/libraries/libmrss { };

  libmsn = callPackage ../development/libraries/libmsn { };

  libmspack = callPackage ../development/libraries/libmspack { };

  libmusclecard = callPackage ../development/libraries/libmusclecard { };

  libmusicbrainz2 = callPackage ../development/libraries/libmusicbrainz/2.x.nix { };

  libmusicbrainz3 = callPackage ../development/libraries/libmusicbrainz { };

  libmusicbrainz = libmusicbrainz3;

  libnih = callPackage ../development/libraries/libnih { };

  libnova = callPackage ../development/libraries/libnova { };

  libnxml = callPackage ../development/libraries/libnxml { };

  libofa = callPackage ../development/libraries/libofa { };

  libofx = callPackage ../development/libraries/libofx { };

  libogg = callPackage ../development/libraries/libogg { };

  liboggz = callPackage ../development/libraries/liboggz { };

  liboil = callPackage ../development/libraries/liboil { };

  liboop = callPackage ../development/libraries/liboop { };

  libosip = callPackage ../development/libraries/osip {};

  libotr = callPackage ../development/libraries/libotr { };

  libp11 = callPackage ../development/libraries/libp11 { };

  libpar2 = callPackage ../development/libraries/libpar2 { };

  libpcap = callPackage ../development/libraries/libpcap { };

  libpng = callPackage ../development/libraries/libpng { };
  libpng_apng = callPackage ../development/libraries/libpng/libpng-apng.nix { };

  libproxy = callPackage ../development/libraries/libproxy { };

  libpseudo = callPackage ../development/libraries/libpseudo { };

  libqalculate = callPackage ../development/libraries/libqalculate { };

  librsync = callPackage ../development/libraries/librsync { };

  libsigcxx = callPackage ../development/libraries/libsigcxx { };

  libsigcxx12 = callPackage ../development/libraries/libsigcxx/1.2.nix { };

  libsigsegv = callPackage ../development/libraries/libsigsegv { };

  # To bootstrap SBCL, I need CLisp 2.44.1; it needs libsigsegv 2.5
  libsigsegv_25 = callPackage ../development/libraries/libsigsegv/2.5.nix { };

  libsndfile = callPackage ../development/libraries/libsndfile { };

  libssh = callPackage ../development/libraries/libssh { };

  libssh2 = callPackage ../development/libraries/libssh2 { };

  libstartup_notification = callPackage ../development/libraries/startup-notification { };

  libtasn1 = callPackage ../development/libraries/libtasn1 { };

  libtheora = callPackage ../development/libraries/libtheora { };

  libtiff = callPackage ../development/libraries/libtiff { };

  libtiger = callPackage ../development/libraries/libtiger { };

  libtommath = callPackage ../development/libraries/libtommath { };

  libtorrentRasterbar = callPackage ../development/libraries/libtorrent-rasterbar { };

  libtunepimp = callPackage ../development/libraries/libtunepimp { };

  libgeotiff = callPackage ../development/libraries/libgeotiff { };

  libunistring = callPackage ../development/libraries/libunistring { };

  libupnp = callPackage ../development/libraries/pupnp { };

  giflib = callPackage ../development/libraries/giflib { };

  libungif = callPackage ../development/libraries/giflib/libungif.nix { };

  libusb = callPackage ../development/libraries/libusb { };

  libusb1 = callPackage ../development/libraries/libusb1 { };

  libunwind = callPackage ../development/libraries/libunwind { };

  libv4l = callPackage ../development/libraries/libv4l { };

  libva = callPackage ../development/libraries/libva { };

  libvdpau = callPackage ../development/libraries/libvdpau { };

  libvirt = callPackage ../development/libraries/libvirt { };

  libvncserver = builderDefsPackage (import ../development/libraries/libvncserver) {
    inherit libtool libjpeg openssl zlib;
    inherit (xlibs) xproto libX11 damageproto libXdamage
      libXext xextproto fixesproto libXfixes xineramaproto
      libXinerama libXrandr randrproto libXtst;
  };

  libviper = callPackage ../development/libraries/libviper { };

  libvpx = callPackage ../development/libraries/libvpx { };

  libvterm = callPackage ../development/libraries/libvterm { };

  libvorbis = callPackage ../development/libraries/libvorbis { };

  libwmf = callPackage ../development/libraries/libwmf { };

  libwpd = callPackage ../development/libraries/libwpd {
    inherit (gnome) glib;
  };

  libwpg = callPackage ../development/libraries/libwpg { };

  libx86 = builderDefsPackage ../development/libraries/libx86 {};

  libxcrypt = callPackage ../development/libraries/libxcrypt { };

  libxdg_basedir = callPackage ../development/libraries/libxdg-basedir { };

  libxklavier = callPackage ../development/libraries/libxklavier { };

  libxmi = callPackage ../development/libraries/libxmi { };

  libxml2 = callPackage ../development/libraries/libxml2 {
    pythonSupport = false;
  };

  libxml2Python = libxml2.override {
    pythonSupport = true;
  };

  libxmlxx = callPackage ../development/libraries/libxmlxx {
    inherit (gtkLibs) glibmm;
  };

  libxslt = callPackage ../development/libraries/libxslt { };

  libixp_for_wmii = lowPrio (import ../development/libraries/libixp_for_wmii {
    inherit fetchurl stdenv;
  });

  libyaml = callPackage ../development/libraries/libyaml { };

  libzip = callPackage ../development/libraries/libzip { };

  libzrtpcpp = callPackage ../development/libraries/libzrtpcpp { };
  libzrtpcpp_1_6 = callPackage ../development/libraries/libzrtpcpp/1.6.nix {
    ccrtp = ccrtp_1_8;
  };

  lightning = callPackage ../development/libraries/lightning { };

  liquidwar = builderDefsPackage ../games/liquidwar {
    inherit (xlibs) xproto libX11 libXrender;
    inherit gmp mesa libjpeg libpng
      expat gettext perl
      SDL SDL_image SDL_mixer SDL_ttf
      curl sqlite
      libogg libvorbis
      ;
   guile = guile_1_8;
  };

  log4cxx = callPackage ../development/libraries/log4cxx { };

  log4cplus = callPackage ../development/libraries/log4cplus { };

  loudmouth = callPackage ../development/libraries/loudmouth { };

  lzo = callPackage ../development/libraries/lzo { };

  # failed to build
  mediastreamer = callPackage ../development/libraries/mediastreamer { };

  mesaSupported =
    system == "i686-linux" ||
    system == "x86_64-linux" ||
    system == "x86_64-darwin" ||
    system == "i686-darwin";

  mesa = callPackage ../development/libraries/mesa {
    lipo = if stdenv.isDarwin then darwinLipoUtility else null;
  };

  metaEnvironment = recurseIntoAttrs (let callPackage = newScope pkgs.metaEnvironment; in rec {
    sdfLibrary    = callPackage ../development/libraries/sdf-library { aterm = aterm28; };
    toolbuslib    = callPackage ../development/libraries/toolbuslib { aterm = aterm28; inherit (windows) w32api; };
    cLibrary      = callPackage ../development/libraries/c-library { aterm = aterm28; };
    errorSupport  = callPackage ../development/libraries/error-support { aterm = aterm28; };
    ptSupport     = callPackage ../development/libraries/pt-support { aterm = aterm28; };
    ptableSupport = callPackage ../development/libraries/ptable-support { aterm = aterm28; };
    configSupport = callPackage ../development/libraries/config-support { aterm = aterm28; };
    asfSupport    = callPackage ../development/libraries/asf-support { aterm = aterm28; };
    tideSupport   = callPackage ../development/libraries/tide-support { aterm = aterm28; };
    rstoreSupport = callPackage ../development/libraries/rstore-support { aterm = aterm28; };
    sdfSupport    = callPackage ../development/libraries/sdf-support { aterm = aterm28; };
    sglr          = callPackage ../development/libraries/sglr { aterm = aterm28; };
    ascSupport    = callPackage ../development/libraries/asc-support { aterm = aterm28; };
    pgen          = callPackage ../development/libraries/pgen { aterm = aterm28; };
  });

  ming = callPackage ../development/libraries/ming { };

  mkvtoolnix = callPackage ../applications/video/mkvtoolnix { };

  mlt = callPackage ../development/libraries/mlt {
    qt = qt4;
  };

  libmpeg2 = callPackage ../development/libraries/libmpeg2 { };

  mpeg2dec = libmpeg2;

  msilbc = callPackage ../development/libraries/msilbc { };

  mp4v2 = callPackage ../development/libraries/mp4v2 { };

  mpc = callPackage ../development/libraries/mpc { };

  mpich2 = callPackage ../development/libraries/mpich2 { };

  mtdev = callPackage ../development/libraries/mtdev { };

  muparser = callPackage ../development/libraries/muparser { };

  mygui = callPackage ../development/libraries/mygui {};

  myguiSvn = callPackage ../development/libraries/mygui/svn.nix {};

  ncurses = makeOverridable (import ../development/libraries/ncurses) {
    inherit fetchurl stdenv;
    unicode = system != "i686-cygwin";
  };

  neon = neon029;

  neon026 = callPackage ../development/libraries/neon/0.26.nix {
    compressionSupport = true;
    sslSupport = true;
  };

  neon028 = callPackage ../development/libraries/neon/0.28.nix {
    compressionSupport = true;
    sslSupport = true;
  };

  neon029 = callPackage ../development/libraries/neon/0.29.nix {
    compressionSupport = true;
    sslSupport = true;
  };

  nethack = builderDefsPackage (import ../games/nethack) {
    inherit ncurses flex bison;
  };

  nettle = callPackage ../development/libraries/nettle { };

  nspr = callPackage ../development/libraries/nspr { };

  nss = callPackage ../development/libraries/nss { };

  nssTools = callPackage ../development/libraries/nss {
    includeTools = true;
  };

  ntrack = callPackage ../development/libraries/ntrack { };

  ode = builderDefsPackage (import ../development/libraries/ode) {
  };

  ogre = callPackage ../development/libraries/ogre {};

  openal = callPackage ../development/libraries/openal { };

  # added because I hope that it has been easier to compile on x86 (for blender)
  openalSoft = callPackage ../development/libraries/openal-soft { };

  openbabel = callPackage ../development/libraries/openbabel { };

  opencascade = callPackage ../development/libraries/opencascade { };

  openct = callPackage ../development/libraries/openct { };

  opencv = callPackage ../development/libraries/opencv {
    ffmpeg = ffmpeg_0_6_90;
    inherit (gst_all) gstreamer;
  };

  opencv_2_1 = callPackage ../development/libraries/opencv/2.1.nix {
    ffmpeg = ffmpeg_0_6_90;
    inherit (gst_all) gstreamer;
  };

  # this ctl version is needed by openexr_viewers
  openexr_ctl = callPackage ../development/libraries/openexr_ctl { };

  openexr = callPackage ../development/libraries/openexr { };

  openldap = callPackage ../development/libraries/openldap { };

  openlierox = builderDefsPackage ../games/openlierox {
    inherit (xlibs) libX11 xproto;
    inherit gd SDL SDL_image SDL_mixer zlib libxml2
      pkgconfig;
  };

  libopensc_dnie = callPackage ../development/libraries/libopensc-dnie {
    opensc = opensc_0_11_7;
  };

  ois = callPackage ../development/libraries/ois {};

  opal = callPackage ../development/libraries/opal {};

  openjpeg = callPackage ../development/libraries/openjpeg { };

  openscenegraph = callPackage ../development/libraries/openscenegraph {};

  openssl = callPackage ../development/libraries/openssl {
    fetchurl = fetchurlBoot;
  };

  ortp = callPackage ../development/libraries/ortp { };

  p11_kit = callPackage ../development/libraries/p11-kit { };

  pangoxsl = callPackage ../development/libraries/pangoxsl {
    inherit (gtkLibs) glib pango;
  };

  pcre = callPackage ../development/libraries/pcre {
    unicodeSupport = getConfig ["pcre" "unicode"] true;
    cplusplusSupport = !stdenv ? isDietLibC;
  };

  pdf2xml = callPackage ../development/libraries/pdf2xml {} ;

  phonon = callPackage ../development/libraries/phonon { };

  phonon_backend_gstreamer = callPackage ../development/libraries/phonon-backend-gstreamer { };

  phonon_backend_vlc = newScope pkgs.kde4 ../development/libraries/phonon-backend-vlc { };

  physfs = callPackage ../development/libraries/physfs { };

  plib = callPackage ../development/libraries/plib { };

  pocketsphinx = callPackage ../development/libraries/pocketsphinx { };

  podofo = callPackage ../development/libraries/podofo { };

  polkit = callPackage ../development/libraries/polkit { };

  polkit_qt_1 = callPackage ../development/libraries/polkit-qt-1 { };

  policykit = callPackage ../development/libraries/policykit { };

  poppler = callPackage ../development/libraries/poppler {
    gtkSupport = true;
    qt4Support = false;
  };

  popplerQt4 = poppler.override {
    gtkSupport = false;
    qt4Support = true;
  };

  popt = callPackage ../development/libraries/popt { };

  portaudio = callPackage ../development/libraries/portaudio { };
  portaudioSVN = callPackage ../development/libraries/portaudio/svn-head.nix { };

  prison = callPackage ../development/libraries/prison { };

  proj = callPackage ../development/libraries/proj { };

  postgis = callPackage ../development/libraries/postgis { };

  protobuf = callPackage ../development/libraries/protobuf { };

  pth = callPackage ../development/libraries/pth { };

  ptlib = callPackage ../development/libraries/ptlib {};

  qca2 = callPackage ../development/libraries/qca2 {};

  qca2_ossl = callPackage ../development/libraries/qca2/ossl.nix {};

  qimageblitz = callPackage ../development/libraries/qimageblitz {};

  qjson = callPackage ../development/libraries/qjson { };

  qt3 = callPackage ../development/libraries/qt-3 {
    openglSupport = mesaSupported;
    mysqlSupport = getConfig ["qt" "mysql"] false;
  };

  qt3mysql = qt3.override {
    mysqlSupport = true;
  };

  qt4 = pkgs.kde4.qt4;

  qt46 = callPackage ../development/libraries/qt-4.x/4.6 {
    inherit (gnome) glib;
  };

  qt47 = callPackage ../development/libraries/qt-4.x/4.7 {
    inherit (pkgs.gnome) glib;
  };

  qt48 = callPackage ../development/libraries/qt-4.x/4.8 {
    # GNOME dependencies are not used unless gtkStyle == true
    inherit (pkgs.gnome) gtk libgnomeui GConf gnome_vfs;
    # GStreamer is required for HTML5 video in QtWebKit
    inherit (pkgs.gst_all) gstreamer gstPluginsBase;
  };

  qtscriptgenerator = callPackage ../development/libraries/qtscriptgenerator { };

  quesoglc = callPackage ../development/libraries/quesoglc { };

  qwt = callPackage ../development/libraries/qwt {};

  readline = readline6;

  readline4 = callPackage ../development/libraries/readline/readline4.nix { };

  readline5 = callPackage ../development/libraries/readline/readline5.nix { };

  readline6 = callPackage ../development/libraries/readline/readline6.nix { };

  librdf_raptor = callPackage ../development/libraries/librdf/raptor.nix { };

  librdf_raptor2 = callPackage ../development/libraries/librdf/raptor2.nix { };

  librdf_rasqal = callPackage ../development/libraries/librdf/rasqal.nix { };

  librdf_redland = callPackage ../development/libraries/librdf/redland.nix { };

  librdf = callPackage ../development/libraries/librdf { };

  qrupdate = callPackage ../development/libraries/qrupdate { };

  redland = pkgs.librdf_redland;

  rhino = callPackage ../development/libraries/java/rhino {
    ant = apacheAntGcj;
    javac = gcj;
    jvm = gcj;
  };

  rlog = callPackage ../development/libraries/rlog { };

  rte = callPackage ../development/libraries/rte { };

  rubberband = callPackage ../development/libraries/rubberband {
    fftw = fftwSinglePrec;
    inherit (vamp) vampSDK;
  };

  schroedinger = callPackage ../development/libraries/schroedinger { };

  SDL = callPackage ../development/libraries/SDL {
    openglSupport = mesaSupported;
    alsaSupport = true;
    x11Support = true;
    pulseaudioSupport = false; # better go through ALSA
  };

  SDL_gfx = callPackage ../development/libraries/SDL_gfx { };

  SDL_image = callPackage ../development/libraries/SDL_image { };

  SDL_mixer = callPackage ../development/libraries/SDL_mixer { };

  SDL_net = callPackage ../development/libraries/SDL_net { };

  SDL_sound = callPackage ../development/libraries/SDL_sound { };

  SDL_ttf = callPackage ../development/libraries/SDL_ttf { };

  simgear = callPackage ../development/libraries/simgear {};

  sfml_git = callPackage ../development/libraries/sfml { };

  slang = callPackage ../development/libraries/slang { };

  slibGuile = callPackage ../development/libraries/slib {
    scheme = guile_1_8;
  };

  smpeg = callPackage ../development/libraries/smpeg { };

  snack = callPackage ../development/libraries/snack {
        # optional
  };

  soprano = callPackage ../development/libraries/soprano { };

  soqt = callPackage ../development/libraries/soqt { };

  speechd = callPackage ../development/libraries/speechd { };

  speech_tools = callPackage ../development/libraries/speech-tools {};

  speex = callPackage ../development/libraries/speex { };

  sphinxbase = callPackage ../development/libraries/sphinxbase { };

  srtp = callPackage ../development/libraries/srtp {};

  sqlite = callPackage ../development/libraries/sqlite {
    readline = null;
    ncurses = null;
  };

  sqlite36 = callPackage ../development/libraries/sqlite/3.6.x.nix {
    readline = null;
    ncurses = null;
  };

  sqliteInteractive = appendToName "interactive" (sqlite.override {
    inherit readline ncurses;
  });

  stlport = callPackage ../development/libraries/stlport { };

  strigi = callPackage ../development/libraries/strigi {};

  suitesparse = callPackage ../development/libraries/suitesparse { };

  sword = callPackage ../development/libraries/sword { };

  szip = callPackage ../development/libraries/szip { };

  t1lib = callPackage ../development/libraries/t1lib { };

  taglib = callPackage ../development/libraries/taglib { };

  taglib_extras = callPackage ../development/libraries/taglib-extras { };

  talloc = callPackage ../development/libraries/talloc { };

##  tapioca_qt = import ../development/libraries/tapioca-qt {
##    inherit stdenv fetchurl cmake qt4 telepathy_qt;
##  };

  tcp_wrappers = callPackage ../development/libraries/tcp-wrappers {};

  tdb = callPackage ../development/libraries/tdb { };

  tecla = callPackage ../development/libraries/tecla { };

  telepathy_gabble = callPackage ../development/libraries/telepathy-gabble { };

  telepathy_glib = callPackage ../development/libraries/telepathy-glib { };

  telepathy_qt = callPackage ../development/libraries/telepathy-qt { };

  tk = callPackage ../development/libraries/tk { };

  tnt = callPackage ../development/libraries/tnt { };

  tokyocabinet = callPackage ../development/libraries/tokyo-cabinet { };
  tokyotyrant = callPackage ../development/libraries/tokyo-tyrant { };

  tremor = callPackage ../development/libraries/tremor { };

  unicap = callPackage ../development/libraries/unicap {};

  unixODBC = callPackage ../development/libraries/unixODBC { };

  unixODBCDrivers = recurseIntoAttrs (import ../development/libraries/unixODBCDrivers {
    inherit fetchurl stdenv unixODBC glibc libtool openssl zlib;
    inherit postgresql mysql sqlite;
  });

  urt = callPackage ../development/libraries/urt { };

  ustr = callPackage ../development/libraries/ustr { };

  ucommon = callPackage ../development/libraries/ucommon { };

  vamp = callPackage ../development/libraries/audio/vamp { };

  vigra = callPackage ../development/libraries/vigra { };

  vmime = callPackage ../development/libraries/vmime { };

  vtk = callPackage ../development/libraries/vtk { };

  vxl = callPackage ../development/libraries/vxl { };

  webkit =
    builderDefsPackage ../development/libraries/webkit {
      inherit (gnome) gtkdoc libsoup;
      inherit (gtkLibs) gtk atk pango glib;
      inherit freetype fontconfig gettext gperf curl
        libjpeg libtiff libpng libxml2 libxslt sqlite
        icu cairo perl intltool automake libtool
        pkgconfig autoconf bison libproxy enchant
        python ruby which flex geoclue;
      inherit (gst_all) gstreamer gstPluginsBase gstFfmpeg
        gstPluginsGood;
      inherit (xlibs) libXt renderproto libXrender;
    };

  webkitSVN =
    builderDefsPackage ../development/libraries/webkit/svn.nix {
      inherit (gnome) gtkdoc libsoup;
      inherit (gtkLibs) gtk atk pango glib;
      inherit freetype fontconfig gettext gperf curl
        libjpeg libtiff libpng libxml2 libxslt sqlite
        icu cairo perl intltool automake libtool
        pkgconfig autoconf bison libproxy enchant
        python ruby which flex geoclue;
      inherit (gst_all) gstreamer gstPluginsBase gstFfmpeg
        gstPluginsGood;
      inherit (xlibs) libXt renderproto libXrender;
    };

  wvstreams = callPackage ../development/libraries/wvstreams { };

  wxGTK = wxGTK28;

  wxGTK26 = callPackage ../development/libraries/wxGTK-2.6 {
    inherit (gtkLibs216) gtk;
  };

  wxGTK28 = callPackage ../development/libraries/wxGTK-2.8 {
    inherit (gtkLibs) gtk;
  };

  wxGTK29 = callPackage ../development/libraries/wxGTK-2.9 {
    inherit (gtkLibs) gtk;
  };

  wxGTK290 = callPackage ../development/libraries/wxGTK-2.9/2.9.0.nix {
    inherit (gtkLibs) gtk;
  };

  wtk = callPackage ../development/libraries/wtk { };

  x264 = callPackage ../development/libraries/x264 { };

  xapian = callPackage ../development/libraries/xapian { };

  xapianBindings = callPackage ../development/libraries/xapian/bindings {  # TODO perl php Java, tcl, C#, python
  };

  xapian10 = callPackage ../development/libraries/xapian/1.0.x.nix { };

  xapianBindings10 = callPackage ../development/libraries/xapian/bindings/1.0.x.nix {  # TODO perl php Java, tcl, C#, python
  };

  Xaw3d = callPackage ../development/libraries/Xaw3d { };

  xbase = callPackage ../development/libraries/xbase { };

  xineLib = callPackage ../development/libraries/xine-lib { };

  xautolock = callPackage ../misc/screensavers/xautolock { };

  xercesc = callPackage ../development/libraries/xercesc {};

  xercesJava = callPackage ../development/libraries/java/xerces {
    ant   = apacheAntGcj;  # for bootstrap purposes
    javac = gcj;
    jvm   = gcj;
  };

  xlibsWrapper = callPackage ../development/libraries/xlibs-wrapper {
    packages = [
      freetype fontconfig xlibs.xproto xlibs.libX11 xlibs.libXt
      xlibs.libXft xlibs.libXext xlibs.libSM xlibs.libICE
      xlibs.xextproto
    ];
  };

  xvidcore = callPackage ../development/libraries/xvidcore { };

  yajl = callPackage ../development/libraries/yajl { };

  zangband = builderDefsPackage (import ../games/zangband) {
    inherit ncurses flex bison autoconf automake m4 coreutils;
  };

  zlib = callPackage ../development/libraries/zlib {
    fetchurl = fetchurlBoot;
  };

  zlibStatic = lowPrio (appendToName "static" (import ../development/libraries/zlib {
    inherit fetchurl stdenv;
    static = true;
  }));

  zeromq = callPackage ../development/libraries/zeromq {};

  zvbi = callPackage ../development/libraries/zvbi {
    pngSupport = true;
  };


  ### DEVELOPMENT / LIBRARIES / JAVA


  atermjava = callPackage ../development/libraries/java/aterm {
    stdenv = overrideInStdenv stdenv [gnumake380];

  };

  commonsFileUpload = callPackage ../development/libraries/java/jakarta-commons/file-upload { };

  fastjar = callPackage ../development/tools/java/fastjar { };

  httpunit = callPackage ../development/libraries/java/httpunit { };

  gwtdragdrop = callPackage ../development/libraries/java/gwt-dragdrop { };

  gwtwidgets = callPackage ../development/libraries/java/gwt-widgets { };

  jakartabcel = callPackage ../development/libraries/java/jakarta-bcel {
    regexp = jakartaregexp;
  };

  jakartaregexp = callPackage ../development/libraries/java/jakarta-regexp { };

  javaCup = callPackage ../development/libraries/java/cup { };

  javasvn = callPackage ../development/libraries/java/javasvn { };

  jclasslib = callPackage ../development/tools/java/jclasslib {
    ant = apacheAnt14;
  };

  jdom = callPackage ../development/libraries/java/jdom { };

  jflex = callPackage ../development/libraries/java/jflex { };

  jjtraveler = callPackage ../development/libraries/java/jjtraveler {
    stdenv = overrideInStdenv stdenv [gnumake380];
  };

  junit = callPackage ../development/libraries/java/junit { };

  lucene = callPackage ../development/libraries/java/lucene { };

  mockobjects = callPackage ../development/libraries/java/mockobjects { };

  saxon = callPackage ../development/libraries/java/saxon { };

  saxonb = callPackage ../development/libraries/java/saxon/default8.nix { };

  sharedobjects = callPackage ../development/libraries/java/shared-objects {
    stdenv = overrideInStdenv stdenv [gnumake380];
  };

  smack = callPackage ../development/libraries/java/smack { };

  swt = callPackage ../development/libraries/java/swt { };

  v8 = callPackage ../development/libraries/v8 { };

  xalanj = xalanJava;
  xalanJava = callPackage ../development/libraries/java/xalanj {
    ant    = apacheAntGcj;  # for bootstrap purposes
    javac  = gcj;
    jvm    = gcj;
    xerces = xercesJava;  };

  zziplib = callPackage ../development/libraries/zziplib { };


  ### DEVELOPMENT / LIBRARIES / JAVASCRIPT

  jquery_ui = callPackage ../development/libraries/javascript/jquery-ui { };


  ### DEVELOPMENT / PERL MODULES

  buildPerlPackage = import ../development/perl-modules/generic perl;

  perlPackages = recurseIntoAttrs (import ./perl-packages.nix {
    inherit pkgs;
  });

  perlXMLParser = perlPackages.XMLParser;

  ack = perlPackages.ack;

  perlcritic = perlPackages.PerlCritic;


  ### DEVELOPMENT / PYTHON MODULES

  buildPythonPackage = pythonPackages.buildPythonPackage;

  pythonPackages = python27Packages;

  python26Packages = recurseIntoAttrs (import ./python-packages.nix {
    inherit pkgs;
    python = python26;
  });

  python27Packages = recurseIntoAttrs (import ./python-packages.nix {
    inherit pkgs;
    python = python27;
  });

  foursuite = callPackage ../development/python-modules/4suite { };

  bsddb3 = callPackage ../development/python-modules/bsddb3 { };

  numeric = callPackage ../development/python-modules/numeric { };

  pil = callPackage ../development/python-modules/pil { };

  psyco = callPackage ../development/python-modules/psyco { };

  pycairo = callPackage ../development/python-modules/pycairo { };

  pycrypto = callPackage ../development/python-modules/pycrypto { };

  pycups = callPackage ../development/python-modules/pycups { };

  pyexiv2 = callPackage ../development/python-modules/pyexiv2 { };

  pygame = callPackage ../development/python-modules/pygame { };

  pygobject = callPackage ../development/python-modules/pygobject { };

  pygtk = callPackage ../development/python-modules/pygtk { };

  pyGtkGlade = callPackage ../development/python-modules/pygtk {
    inherit (gnome) libglade;
  };

  pyopenssl = builderDefsPackage (import ../development/python-modules/pyopenssl) {
    inherit python openssl;
  };

  rhpl = callPackage ../development/python-modules/rhpl { };

  sip = callPackage ../development/python-modules/python-sip { };

  pyqt4 = callPackage ../development/python-modules/pyqt { };

  pysideApiextractor = callPackage ../development/python-modules/pyside/apiextractor.nix { };

  pysideGeneratorrunner = callPackage ../development/python-modules/pyside/generatorrunner.nix { };

  pyside = callPackage ../development/python-modules/pyside { };

  pysideTools = callPackage ../development/python-modules/pyside/tools.nix { };

  pysideShiboken = callPackage ../development/python-modules/pyside/shiboken.nix { };

  pyx = callPackage ../development/python-modules/pyx { };

  pyxml = callPackage ../development/python-modules/pyxml { };

  setuptools = pythonPackages.setuptools;

  wxPython = pythonPackages.wxPython;
  wxPython28 = pythonPackages.wxPython28;

  twisted = pythonPackages.twisted;

  ZopeInterface = pythonPackages.zopeInterface;

  /*
  zope = callPackage ../development/python-modules/zope {
    python = python24;
  };
  */


  ### SERVERS

  rdf4store = callPackage ../servers/http/4store { };

  apacheHttpd = callPackage ../servers/http/apache-httpd {
    sslSupport = true;
  };

  sabnzbd = callPackage ../servers/sabnzbd { };

  bind = callPackage ../servers/dns/bind {
    inherit openssl libtool perl;
  };

  dico = callPackage ../servers/dico { };

  dict = callPackage ../servers/dict { };

  dictdDBs = recurseIntoAttrs (import ../servers/dict/dictd-db.nix {
    inherit builderDefs;
  });

  dictDBCollector = import ../servers/dict/dictd-db-collector.nix {
    inherit stdenv lib dict;
  };

  dovecot = callPackage ../servers/mail/dovecot { };
  dovecot_1_1_1 = callPackage ../servers/mail/dovecot/1.1.1.nix { };
  dovecot_2_0 = callPackage ../servers/mail/dovecot/2.0.nix { };

  ejabberd = callPackage ../servers/xmpp/ejabberd {
    erlang = erlangR13B ;
  };

  couchdb = callPackage ../servers/http/couchdb {
    spidermonkey = spidermonkey_185;
  };

  felix = callPackage ../servers/felix { };

  felix_remoteshell = callPackage ../servers/felix/remoteshell.nix { };

  fingerd_bsd = callPackage ../servers/fingerd/bsd-fingerd { };

  firebird = callPackage ../servers/firebird { };

  freepops = callPackage ../servers/mail/freepops { };

  freeswitch = callPackage ../servers/sip/freeswitch { };

  ghostOne = callPackage ../servers/games/ghost-one {
    boost = boostFull;
  };

  ircdHybrid = callPackage ../servers/irc/ircd-hybrid { };

  jboss = callPackage ../servers/http/jboss { };

  jboss_mysql_jdbc = callPackage ../servers/http/jboss/jdbc/mysql { };

  jetty = callPackage ../servers/http/jetty { };

  jetty61 = callPackage ../servers/http/jetty/6.1 { };

  joseki = callPackage ../servers/http/joseki {};

  lighttpd = callPackage ../servers/http/lighttpd { };

  mediatomb = callPackage ../servers/mediatomb {
    ffmpeg = ffmpeg_0_6_90;
  };

  mod_python = callPackage ../servers/http/apache-modules/mod_python { };

  mod_fastcgi = callPackage ../servers/http/apache-modules/mod_fastcgi { };

  mod_wsgi = callPackage ../servers/http/apache-modules/mod_wsgi { };

  mpd = callPackage ../servers/mpd { };
  mpd_clientlib = callPackage ../servers/mpd/clientlib.nix { };

  miniHttpd = callPackage ../servers/http/mini-httpd {};

  myserver = callPackage ../servers/http/myserver { };

  nginx = callPackage ../servers/http/nginx { };

  postfix = callPackage ../servers/mail/postfix { };

  pulseaudio = callPackage ../servers/pulseaudio {
    gconf = gnome.GConf;
    # The following are disabled in the default build, because if this
    # functionality is desired, they are only needed in the PulseAudio
    # server.
    bluez = null;
    avahi = null;
  };

  tomcat_connectors = callPackage ../servers/http/apache-modules/tomcat-connectors { };

  pies = callPackage ../servers/pies { };

  portmap = callPackage ../servers/portmap { };

  monetdb = callPackage ../servers/sql/monetdb { };

  mysql4 = import ../servers/sql/mysql {
    inherit fetchurl stdenv ncurses zlib perl;
    ps = procps; /* !!! Linux only */
  };

  mysql5 = import ../servers/sql/mysql5 {
    inherit fetchurl stdenv ncurses zlib perl openssl;
    ps = procps; /* !!! Linux only */
  };

  mysql51 = import ../servers/sql/mysql51 {
    inherit fetchurl ncurses zlib perl openssl stdenv;
    ps = procps; /* !!! Linux only */
  };

  mysql55 = callPackage ../servers/sql/mysql55 { };

  mysql = mysql51;

  mysql_jdbc = callPackage ../servers/sql/mysql/jdbc { };

  nagios = callPackage ../servers/monitoring/nagios {
    gdSupport = true;
  };

  nagiosPluginsOfficial = callPackage ../servers/monitoring/nagios/plugins/official { };

  oidentd = callPackage ../servers/identd/oidentd { };

  openfire = callPackage ../servers/xmpp/openfire { };

  postgresql = postgresql83;

  postgresql83 = callPackage ../servers/sql/postgresql/8.3.x.nix { };

  postgresql84 = callPackage ../servers/sql/postgresql/8.4.x.nix { };

  postgresql90 = callPackage ../servers/sql/postgresql/9.0.x.nix { };

  postgresql_jdbc = callPackage ../servers/sql/postgresql/jdbc { };

  pyIRCt = builderDefsPackage (import ../servers/xmpp/pyIRCt) {
    inherit xmpppy pythonIRClib python makeWrapper;
  };

  pyMAILt = builderDefsPackage (import ../servers/xmpp/pyMAILt) {
    inherit xmpppy python makeWrapper fetchcvs;
  };

  rabbitmq_server = callPackage ../servers/amqp/rabbitmq-server { };

  radius = callPackage ../servers/radius { };

  redstore = callPackage ../servers/http/redstore { };

  samba = callPackage ../servers/samba { };

  # A lightweight Samba, useful for non-Linux-based OSes.
  samba_light = callPackage ../servers/samba {
    pam = null;
    fam = null;
    cups = null;
    acl = null;
    openldap = null;
  };

  shishi = callPackage ../servers/shishi {
    # GNU Shishi 1.0.0 fails to build with GnuTLS 3.x.
    gnutls = gnutls2;
  };

  sipwitch = callPackage ../servers/sip/sipwitch { };

  squids = recurseIntoAttrs( import ../servers/squid/squids.nix {
    inherit fetchurl stdenv perl lib composableDerivation
      openldap pam db4 cyrus_sasl kerberos libcap expat libxml2 libtool
      openssl;
  });
  squid = squids.squid31; # has ipv6 support

  tomcat5 = callPackage ../servers/http/tomcat/5.0.nix { };

  tomcat6 = callPackage ../servers/http/tomcat/6.0.nix { };

  tomcat_mysql_jdbc = callPackage ../servers/http/tomcat/jdbc/mysql { };

  axis2 = callPackage ../servers/http/tomcat/axis2 { };

  virtuoso = callPackage ../servers/sql/virtuoso { };

  vsftpd = callPackage ../servers/ftp/vsftpd { };

  xinetd = callPackage ../servers/xinetd { };

  xorg = recurseIntoAttrs (import ../servers/x11/xorg/default.nix {
    inherit fetchurl fetchsvn stdenv pkgconfig freetype fontconfig
      libxslt expat libdrm libpng zlib perl mesa
      xkeyboard_config dbus libuuid openssl gperf m4
      autoconf libtool xmlto asciidoc udev flex bison python;
    automake = automake110x;
  });

  xorgReplacements = callPackage ../servers/x11/xorg/replacements.nix { };

  xorgVideoUnichrome = callPackage ../servers/x11/xorg/unichrome/default.nix { };

  zabbix = recurseIntoAttrs (import ../servers/monitoring/zabbix {
    inherit fetchurl stdenv pkgconfig postgresql curl openssl zlib;
  });


  ### OS-SPECIFIC

  afuse = callPackage ../os-specific/linux/afuse { };

  autofs5 = callPackage ../os-specific/linux/autofs/autofs-v5.nix { };

  _915resolution = callPackage ../os-specific/linux/915resolution { };

  nfsUtils = callPackage ../os-specific/linux/nfs-utils { };

  acpi = callPackage ../os-specific/linux/acpi { };

  acpid = callPackage ../os-specific/linux/acpid { };

  acpitool = callPackage ../os-specific/linux/acpitool { };

  alsaLib = callPackage ../os-specific/linux/alsa-lib { };

  alsaPlugins = callPackage ../os-specific/linux/alsa-plugins {
    jackaudio = null;
  };

  alsaPluginWrapper = callPackage ../os-specific/linux/alsa-plugins/wrapper.nix { };

  alsaUtils = callPackage ../os-specific/linux/alsa-utils { };

  bcm43xx = callPackage ../os-specific/linux/firmware/bcm43xx { };

  bluez = callPackage ../os-specific/linux/bluez { };

  beret = callPackage ../games/beret { };

  bridge_utils = callPackage ../os-specific/linux/bridge-utils { };

  checkpolicy = callPackage ../os-specific/linux/checkpolicy { };

  cifs_utils = callPackage ../os-specific/linux/cifs-utils { };

  conky = callPackage ../os-specific/linux/conky { };

  cpufrequtils = callPackage ../os-specific/linux/cpufrequtils { };

  cryopid = callPackage ../os-specific/linux/cryopid { };

  cryptsetup = callPackage ../os-specific/linux/cryptsetup { };

  cramfsswap = callPackage ../os-specific/linux/cramfsswap { };

  darwinArchUtility = callPackage ../os-specific/darwin/arch { };

  darwinSwVersUtility = callPackage ../os-specific/darwin/sw_vers { };

  darwinLipoUtility = callPackage ../os-specific/darwin/lipo { };

  darwinInstallNameToolUtility = callPackage ../os-specific/darwin/install_name_tool { };

  devicemapper = lvm2;

  dmidecode = callPackage ../os-specific/linux/dmidecode { };

  dmtcp = callPackage ../os-specific/linux/dmtcp { };

  dietlibc = callPackage ../os-specific/linux/dietlibc {
    # Dietlibc 0.30 doesn't compile on PPC with GCC 4.1, bus GCC 3.4 works.
    stdenv = if stdenv.system == "powerpc-linux" then overrideGCC stdenv gcc34 else stdenv;
  };

  directvnc = builderDefsPackage ../os-specific/linux/directvnc {
    inherit libjpeg pkgconfig zlib directfb;
    inherit (xlibs) xproto;
  };

  dmraid = builderDefsPackage ../os-specific/linux/dmraid {
    inherit devicemapper;
  };

  drbd = callPackage ../os-specific/linux/drbd { };

  libuuid =
    if crossSystem != null && crossSystem.config == "i586-pc-gnu"
    then (utillinux // {
      hostDrv = lib.overrideDerivation utillinux.hostDrv (args: {
        # `libblkid' fails to build on GNU/Hurd.
        configureFlags = args.configureFlags
          + " --disable-libblkid --disable-mount --disable-libmount"
          + " --disable-fsck --enable-static";
        doCheck = false;
        CPPFLAGS =                    # ugly hack for ugly software!
          lib.concatStringsSep " "
            (map (v: "-D${v}=4096")
                 [ "PATH_MAX" "MAXPATHLEN" "MAXHOSTNAMELEN" ]);
      });
    })
    else if stdenv.isLinux
    then utillinux
    else null;

  e3cfsprogs = callPackage ../os-specific/linux/e3cfsprogs { };

  ebtables = callPackage ../os-specific/linux/ebtables { };

  eject = callPackage ../os-specific/linux/eject { };

  fbterm = builderDefsPackage (import ../os-specific/linux/fbterm) {
    inherit fontconfig gpm freetype pkgconfig ncurses;
  };

  fbtermStdenv = callPackage ../os-specific/linux/fbterm/stdenv.nix { };

  fuse = callPackage ../os-specific/linux/fuse { };

  fxload = callPackage ../os-specific/linux/fxload { };

  gpm = callPackage ../servers/gpm { };

  hal = callPackage ../os-specific/linux/hal { };

  halevt = callPackage ../os-specific/linux/hal/hal-evt.nix { };

  hal_info = callPackage ../os-specific/linux/hal/info.nix { };

  hal_info_synaptics = callPackage ../os-specific/linux/hal/synaptics.nix { };

  hdparm = callPackage ../os-specific/linux/hdparm { };

  hibernate = callPackage ../os-specific/linux/hibernate { };

  hostapd = callPackage ../os-specific/linux/hostapd { };

  htop = callPackage ../os-specific/linux/htop { };

  # GNU/Hurd core packages.
  gnu = recurseIntoAttrs (callPackage ../os-specific/gnu {
    callPackage = newScope pkgs.gnu;
    inherit platform crossSystem;
  });

  hwdata = callPackage ../os-specific/linux/hwdata { };

  ifplugd = callPackage ../os-specific/linux/ifplugd { };

  iotop = callPackage ../os-specific/linux/iotop { };

  iproute = callPackage ../os-specific/linux/iproute { };

  iputils = callPackage ../os-specific/linux/iputils { };

  iptables = callPackage ../os-specific/linux/iptables { };

  ipw2100fw = callPackage ../os-specific/linux/firmware/ipw2100 { };

  ipw2200fw = callPackage ../os-specific/linux/firmware/ipw2200 { };

  iwlwifi1000ucode = callPackage ../os-specific/linux/firmware/iwlwifi-1000-ucode { };

  iwlwifi3945ucode = callPackage ../os-specific/linux/firmware/iwlwifi-3945-ucode { };

  iwlwifi4965ucodeV1 = callPackage ../os-specific/linux/firmware/iwlwifi-4965-ucode { };

  iwlwifi4965ucodeV2 = callPackage ../os-specific/linux/firmware/iwlwifi-4965-ucode/version-2.nix { };

  iwlwifi5000ucode = callPackage ../os-specific/linux/firmware/iwlwifi-5000-ucode { };

  iwlwifi5150ucode = callPackage ../os-specific/linux/firmware/iwlwifi-5150-ucode { };

  iwlwifi6000ucode = callPackage ../os-specific/linux/firmware/iwlwifi-6000-ucode { };

  iwlwifi6000g2aucode = callPackage ../os-specific/linux/firmware/iwlwifi-6000g2a-ucode { };

  iwlwifi6000g2bucode = callPackage ../os-specific/linux/firmware/iwlwifi-6000g2b-ucode { };

  kbd = callPackage ../os-specific/linux/kbd { };

  libaio = callPackage ../os-specific/linux/libaio { };

  libatasmart = callPackage ../os-specific/linux/libatasmart { };

  libcgroup = callPackage ../os-specific/linux/libcgroup { };

  libnl = callPackage ../os-specific/linux/libnl { };

  libnl2 = callPackage ../os-specific/linux/libnl/v2.nix { };

  libnl1 = callPackage ../os-specific/linux/libnl/v1.nix { };

  linuxHeaders = callPackage ../os-specific/linux/kernel-headers { };

  linuxHeaders26Cross = forceBuildDrv (import ../os-specific/linux/kernel-headers/2.6.32.nix {
    inherit stdenv fetchurl perl;
    cross = assert crossSystem != null; crossSystem;
  });

  linuxHeaders24Cross = forceBuildDrv (import ../os-specific/linux/kernel-headers/2.4.nix {
    inherit stdenv fetchurl perl;
    cross = assert crossSystem != null; crossSystem;
  });

  # We can choose:
  linuxHeadersCrossChooser = ver : if (ver == "2.4") then linuxHeaders24Cross
    else if (ver == "2.6") then linuxHeaders26Cross
    else throw "Unknown linux kernel version";

  linuxHeadersCross = assert crossSystem != null;
    linuxHeadersCrossChooser crossSystem.platform.kernelMajor;

  linuxHeaders_2_6_28 = callPackage ../os-specific/linux/kernel-headers/2.6.28.nix { };

  kernelPatches = callPackage ../os-specific/linux/kernel/patches.nix { };

  linux_2_6_15 = makeOverridable (import ../os-specific/linux/kernel/linux-2.6.15.nix) {
    inherit fetchurl perl mktemp module_init_tools;
    stdenv = overrideInStdenv stdenv [gcc34 gnumake381];
    kernelPatches =
      [ kernelPatches.cifs_timeout_2_6_15
      ];
  };

  linux_2_6_25 = makeOverridable (import ../os-specific/linux/kernel/linux-2.6.25.nix) {
    inherit fetchurl perl mktemp module_init_tools;
    extraConfig = "KMOD y";
    stdenv = overrideInStdenv stdenv [gnumake381];
    kernelPatches =
      [ kernelPatches.fbcondecor_2_6_25
        kernelPatches.sec_perm_2_6_24
        kernelPatches.glibc_getline
        kernelPatches.cifs_timeout_2_6_25
      ];
  };

  linux_2_6_26 = makeOverridable (import ../os-specific/linux/kernel/linux-2.6.26.nix) {
    inherit fetchurl perl mktemp module_init_tools;
    stdenv = overrideInStdenv stdenv [gnumake381];
    kernelPatches =
      [ kernelPatches.fbcondecor_2_6_25
        kernelPatches.sec_perm_2_6_24
        kernelPatches.glibc_getline
        kernelPatches.cifs_timeout_2_6_25
      ];
  };

  linux_2_6_27 = makeOverridable (import ../os-specific/linux/kernel/linux-2.6.27.nix) {
    inherit fetchurl perl mktemp module_init_tools;
    stdenv = overrideInStdenv stdenv [gnumake381];
    kernelPatches =
      [ kernelPatches.fbcondecor_2_6_27
        kernelPatches.sec_perm_2_6_24
        kernelPatches.cifs_timeout_2_6_25
      ];
  };

  linux_2_6_28 = makeOverridable (import ../os-specific/linux/kernel/linux-2.6.28.nix) {
    inherit fetchurl perl mktemp module_init_tools;
    stdenv = overrideInStdenv stdenv [gnumake381];
    kernelPatches =
      [ kernelPatches.fbcondecor_2_6_28
        kernelPatches.sec_perm_2_6_24
        kernelPatches.ext4_softlockups_2_6_28
        kernelPatches.glibc_getline
        kernelPatches.cifs_timeout_2_6_25
      ];
  };

  linux_2_6_29 = makeOverridable (import ../os-specific/linux/kernel/linux-2.6.29.nix) {
    inherit fetchurl stdenv perl mktemp module_init_tools;
    kernelPatches =
      [ kernelPatches.fbcondecor_2_6_29
        kernelPatches.sec_perm_2_6_24
        kernelPatches.cifs_timeout_2_6_29
      ];
  };

  linux_2_6_31 = makeOverridable (import ../os-specific/linux/kernel/linux-2.6.31.nix) {
    inherit fetchurl stdenv perl mktemp module_init_tools platform;
    kernelPatches =
      [ kernelPatches.cifs_timeout_2_6_29
      ];
  };

  linux_2_6_32 = makeOverridable (import ../os-specific/linux/kernel/linux-2.6.32.nix) {
    inherit fetchurl stdenv perl mktemp module_init_tools ubootChooser;
    kernelPatches =
      [ kernelPatches.fbcondecor_2_6_31
        kernelPatches.sec_perm_2_6_24
        kernelPatches.aufs2_2_6_32
        kernelPatches.cifs_timeout_2_6_29
        kernelPatches.no_xsave
        kernelPatches.dell_rfkill
      ];
  };

  linux_2_6_32_xen = makeOverridable (import ../os-specific/linux/kernel/linux-2.6.32-xen.nix) {
    inherit fetchurl stdenv perl mktemp module_init_tools ubootChooser;
    kernelPatches =
      [ kernelPatches.fbcondecor_2_6_31
        kernelPatches.sec_perm_2_6_24
        kernelPatches.aufs2_2_6_32
        kernelPatches.cifs_timeout
        kernelPatches.no_xsave
        kernelPatches.dell_rfkill
      ];
  };

  linux_2_6_32_systemtap = makeOverridable (import ../os-specific/linux/kernel/linux-2.6.32.nix) {
    inherit fetchurl stdenv perl mktemp module_init_tools ubootChooser;
    extraConfig =
      ''
        DEBUG_KERNEL y
        KPROBES y # kernel probes (needs `utrace' for process probes)
        DEBUG_INFO y
        RELAY y
        DEBUG_FS y
      '';
    dontStrip = true;
    kernelPatches =
      [ kernelPatches.fbcondecor_2_6_31
        kernelPatches.sec_perm_2_6_24
        kernelPatches.aufs2_2_6_32
        kernelPatches.tracehook_2_6_32
        kernelPatches.utrace_2_6_32
      ];
  };

  linux_2_6_32_zen4 = makeOverridable (import ../os-specific/linux/zen-kernel/2.6.32-zen4.nix) {
    inherit fetchurl stdenv perl mktemp module_init_tools runCommand xz;
  };

  linux_2_6_32_zen4_oldi686 = linux_2_6_32_zen4.override {
    features = {
      oldI686 = true;
    };
  };

  linux_2_6_32_zen4_bfs = linux_2_6_32_zen4.override {
    features = {
      ckSched = true;
    };
  };

  linux_2_6_33 = makeOverridable (import ../os-specific/linux/kernel/linux-2.6.33.nix) {
    inherit fetchurl stdenv perl mktemp module_init_tools ubootChooser;
    kernelPatches =
      [ kernelPatches.fbcondecor_2_6_33
        kernelPatches.aufs2_2_6_33
        kernelPatches.sec_perm_2_6_24
        kernelPatches.cifs_timeout_2_6_29
      ];
  };

  linux_2_6_33_zen1 = makeOverridable (import ../os-specific/linux/zen-kernel/2.6.33-zen1.nix) {
    inherit fetchurl stdenv perl mktemp module_init_tools runCommand xz;
  };

  linux_2_6_33_zen1_oldi686 = linux_2_6_33_zen1.override {
    features = {
      oldI686 = true;
    };
  };

  linux_2_6_33_zen1_bfs = linux_2_6_33_zen1.override {
    features = {
      ckSched = true;
    };
  };

  linux_2_6_34 = makeOverridable (import ../os-specific/linux/kernel/linux-2.6.34.nix) {
    inherit fetchurl stdenv perl mktemp module_init_tools ubootChooser;
    kernelPatches =
      [ /*kernelPatches.fbcondecor_2_6_33*/
        kernelPatches.sec_perm_2_6_24
        kernelPatches.aufs2_2_6_34
        kernelPatches.cifs_timeout_2_6_29
      ];
  };

  linux_2_6_35 = makeOverridable (import ../os-specific/linux/kernel/linux-2.6.35.nix) {
    inherit fetchurl stdenv perl mktemp module_init_tools ubootChooser;
    kernelPatches =
      [ kernelPatches.fbcondecor_2_6_35
        kernelPatches.sec_perm_2_6_24
        kernelPatches.aufs2_2_6_35
        kernelPatches.cifs_timeout_2_6_35
      ] ++ lib.optional (platform.kernelArch == "arm")
        kernelPatches.sheevaplug_modules_2_6_35;
  };

  linux_nanonote_jz_2_6_34 = makeOverridable
    (import ../os-specific/linux/kernel/linux-nanonote-jz-2.6.34.nix) {
      inherit fetchurl fetchsvn stdenv perl mktemp module_init_tools ubootChooser;
      kernelPatches =
        [ kernelPatches.aufs2_2_6_34
        ];
    };

  linux_nanonote_jz_2_6_35 = makeOverridable
    (import ../os-specific/linux/kernel/linux-nanonote-jz-2.6.35.nix) {
      inherit fetchurl fetchsvn stdenv perl mktemp module_init_tools ubootChooser;
      kernelPatches =
        [ kernelPatches.aufs2_2_6_35
        ];
    };

  linux_nanonote_jz_2_6_36 = makeOverridable
    (import ../os-specific/linux/kernel/linux-nanonote-jz-2.6.36.nix) {
      inherit fetchurl fetchsvn stdenv perl mktemp module_init_tools ubootChooser;
      kernelPatches =
        [ #kernelPatches.fbcondecor_2_6_35
          kernelPatches.sec_perm_2_6_24
          kernelPatches.aufs2_2_6_36
          kernelPatches.mips_restart_2_6_36
          kernelPatches.cifs_timeout_2_6_35
        ];
    };

  linux_2_6_35_oldI686 = linux_2_6_35.override {
      extraConfig = ''
          HIGHMEM64G? n
          XEN? n
      '';
      extraMeta = {
        platforms = ["i686-linux"];
        maintainers = [lib.maintainers.raskin];
      };
  };

  linux_2_6_36 = makeOverridable (import ../os-specific/linux/kernel/linux-2.6.36.nix) {
    inherit fetchurl stdenv perl mktemp module_init_tools ubootChooser;
    kernelPatches =
      [ #kernelPatches.fbcondecor_2_6_35
        kernelPatches.sec_perm_2_6_24
        kernelPatches.aufs2_2_6_36
        kernelPatches.mips_restart_2_6_36
        kernelPatches.cifs_timeout_2_6_35
        kernelPatches.mips_restart_2_6_36
      ];
  };

  linux_2_6_37 = makeOverridable (import ../os-specific/linux/kernel/linux-2.6.37.nix) {
    inherit fetchurl stdenv perl mktemp module_init_tools ubootChooser;
    kernelPatches =
      [ kernelPatches.fbcondecor_2_6_37
        kernelPatches.sec_perm_2_6_24
        kernelPatches.aufs2_1_2_6_37
        kernelPatches.cifs_timeout_2_6_35
        #kernelPatches.mips_restart_2_6_36
      ];
  };

  linux_2_6_38 = makeOverridable (import ../os-specific/linux/kernel/linux-2.6.38.nix) {
    inherit fetchurl stdenv perl mktemp module_init_tools ubootChooser;
    kernelPatches =
      [ kernelPatches.fbcondecor_2_6_38
        kernelPatches.sec_perm_2_6_24
        kernelPatches.aufs2_1_2_6_38
        kernelPatches.cifs_timeout_2_6_38
        #kernelPatches.mips_restart_2_6_36
      ];
  };

  linux_2_6_38_ati = linux_2_6_38.override { extraConfig="DRM_RADEON_KMS y"; };

  linux_2_6_39 = makeOverridable (import ../os-specific/linux/kernel/linux-2.6.39.nix) {
    inherit fetchurl stdenv perl mktemp module_init_tools ubootChooser;
    kernelPatches =
      [ #kernelPatches.fbcondecor_2_6_38
        kernelPatches.sec_perm_2_6_24
        kernelPatches.aufs2_1_2_6_39
        #kernelPatches.mips_restart_2_6_36
      ];
  };

  linux_2_6_39_powertop = linux_2_6_39.override {
    extraConfig = ''
        DEBUG_KERNEL y
        PM_ADVANCED_DEBUG y
        PM_RUNTIME y
        TIMER_STATS y
        USB_SUSPEND y
        BACKTRACE_SELF_TEST n
        CPU_NOTIFIER_ERROR_INJECT n
        DEBUG_DEVRES n
        DEBUG_NX_TEST n
        DEBUG_STACK_USAGE n
        DEBUG_STACKOVERFLOW n
        RCU_TORTURE_TEST n
        SCHEDSTATS n
    '';
  };

  linux_3_0 = makeOverridable (import ../os-specific/linux/kernel/linux-3.0.nix) {
    inherit fetchurl stdenv perl mktemp module_init_tools ubootChooser;
    kernelPatches =
      [ #kernelPatches.fbcondecor_2_6_38
        kernelPatches.sec_perm_2_6_24
        kernelPatches.aufs3_0
        #kernelPatches.aufs2_1_3_0
        #kernelPatches.mips_restart_2_6_36
      ];
  };

  linux_3_0_powertop = linux_3_0.override {
    extraConfig = ''
        DEBUG_KERNEL y
        PM_ADVANCED_DEBUG y
        PM_RUNTIME y
        TIMER_STATS y
        USB_SUSPEND y
        BACKTRACE_SELF_TEST n
        CPU_NOTIFIER_ERROR_INJECT n
        DEBUG_DEVRES n
        DEBUG_NX_TEST n
        DEBUG_STACK_USAGE n
        DEBUG_STACKOVERFLOW n
        RCU_TORTURE_TEST n
        SCHEDSTATS n
    '';
  };

  linux_3_1 = makeOverridable (import ../os-specific/linux/kernel/linux-3.1.nix) {
    inherit fetchurl stdenv perl mktemp module_init_tools ubootChooser;
    kernelPatches =
      [ #kernelPatches.fbcondecor_2_6_38
        kernelPatches.sec_perm_2_6_24
        kernelPatches.aufs3_1
        #kernelPatches.mips_restart_2_6_36
      ];
  };

  linux_3_1_powertop = linux_3_1.override {
    extraConfig = ''
        DEBUG_KERNEL y
        PM_ADVANCED_DEBUG y
        PM_RUNTIME y
        TIMER_STATS y
        USB_SUSPEND y
        BACKTRACE_SELF_TEST n
        CPU_NOTIFIER_ERROR_INJECT n
        DEBUG_DEVRES n
        DEBUG_NX_TEST n
        DEBUG_STACK_USAGE n
        DEBUG_STACKOVERFLOW n
        RCU_TORTURE_TEST n
        SCHEDSTATS n
    '';
  };

  linux_3_2 = makeOverridable (import ../os-specific/linux/kernel/linux-3.2.nix) {
    inherit fetchurl stdenv perl mktemp module_init_tools ubootChooser;
    kernelPatches =
      [ #kernelPatches.fbcondecor_2_6_38
        kernelPatches.sec_perm_2_6_24
        #kernelPatches.aufs3_1
        #kernelPatches.mips_restart_2_6_36
      ];
  };

  linux_3_2_powertop = linux_3_2.override {
    extraConfig = ''
        DEBUG_KERNEL y
        PM_ADVANCED_DEBUG y
        PM_RUNTIME y
        TIMER_STATS y
        USB_SUSPEND y
        BACKTRACE_SELF_TEST n
        CPU_NOTIFIER_ERROR_INJECT n
        DEBUG_DEVRES n
        DEBUG_NX_TEST n
        DEBUG_STACK_USAGE n
        DEBUG_STACKOVERFLOW n
        RCU_TORTURE_TEST n
        SCHEDSTATS n
    '';
  };

  /* Linux kernel modules are inherently tied to a specific kernel.  So
     rather than provide specific instances of those packages for a
     specific kernel, we have a function that builds those packages
     for a specific kernel.  This function can then be called for
     whatever kernel you're using. */

  linuxPackagesFor = kernel: self: let callPackage = newScope self; in rec {

    inherit kernel;

    acpi_call = callPackage ../os-specific/linux/acpi-call {};

    ati_drivers_x11 = callPackage ../os-specific/linux/ati-drivers { };

    aufs =
      if kernel.features ? aufs2 then
        callPackage ../os-specific/linux/aufs/2.nix { }
      else if kernel.features ? aufs2_1 then
        callPackage ../os-specific/linux/aufs/2.1.nix { }
      else if kernel.features ? aufs3 then
        callPackage ../os-specific/linux/aufs/3.nix { }
      else null;

    aufs_util =
      if kernel.features ? aufs2 then
        callPackage ../os-specific/linux/aufs-util/2.nix { }
      else if kernel.features ? aufs2_1 then
        callPackage ../os-specific/linux/aufs-util/2.1.nix { }
      else if kernel.features ? aufs3 then
        callPackage ../os-specific/linux/aufs-util/3.nix { }
      else null;

    blcr = callPackage ../os-specific/linux/blcr {
      #libtool = libtool_1_5; # libtool 2 causes a fork bomb
    };

    e1000e = callPackage ../os-specific/linux/e1000e {};

    exmap = callPackage ../os-specific/linux/exmap {
      inherit (gtkLibs) gtkmm;
    };

    iscsitarget = callPackage ../os-specific/linux/iscsitarget { };

    iwlwifi = callPackage ../os-specific/linux/iwlwifi { };

    iwlwifi4965ucode =
      (if (builtins.compareVersions kernel.version "2.6.27" == 0)
          || (builtins.compareVersions kernel.version "2.6.27" == 1)
       then iwlwifi4965ucodeV2
       else iwlwifi4965ucodeV1);

    atheros = callPackage ../os-specific/linux/atheros/0.9.4.nix { };

    broadcom_sta = callPackage ../os-specific/linux/broadcom-sta/default.nix { };

    kernelHeaders = callPackage ../os-specific/linux/kernel-headers { };

    nvidia_x11 = callPackage ../os-specific/linux/nvidia-x11 { };

    nvidia_x11_legacy96 = callPackage ../os-specific/linux/nvidia-x11/legacy96.nix { };
    nvidia_x11_legacy173 = callPackage ../os-specific/linux/nvidia-x11/legacy173.nix { };

    openafsClient = callPackage ../servers/openafs-client { };

    openiscsi = callPackage ../os-specific/linux/open-iscsi { };

    wis_go7007 = callPackage ../os-specific/linux/wis-go7007 { };

    kqemu = builderDefsPackage ../os-specific/linux/kqemu/1.4.0pre1.nix {
      inherit kernel perl;
    };

    klibc = callPackage ../os-specific/linux/klibc {
      linuxHeaders = glibc.kernelHeaders;
    };

    splashutils =
      if kernel.features ? fbConDecor then pkgs.splashutils else null;

    ext3cowtools = callPackage ../os-specific/linux/ext3cow-tools {
      kernel_ext3cowpatched = kernel;
    };

    /* compiles but has to be integrated into the kernel somehow
      Let's have it uncommented and finish it..
    */
    ndiswrapper = callPackage ../os-specific/linux/ndiswrapper { };

    ov511 = callPackage ../os-specific/linux/ov511 {
      stdenv = overrideGCC stdenv gcc34;
    };

    # State Nix
    snix = callPackage ../tools/package-management/snix {

      aterm = aterm25;
      db4 = db45;

      flex = flex2533;
      ext3cow_kernel = kernel;    };

    sysprof = callPackage ../development/tools/profiling/sysprof {
      inherit (gnome) gtk glib pango libglade;
    };

    systemtap = callPackage ../development/tools/profiling/systemtap {
      linux = kernel;
      inherit (gnome) gtkmm libglademm;
    };

    v86d = callPackage ../os-specific/linux/v86d { };

    virtualbox = callPackage ../applications/virtualization/virtualbox {
      stdenv = stdenv_32bit;
      inherit (gnome) libIDL;
    };

    virtualboxGuestAdditions = callPackage ../applications/virtualization/virtualbox/guest-additions { };
  };

  # Build the kernel modules for the some of the kernels.
  linuxPackages_2_6_25 = recurseIntoAttrs (linuxPackagesFor linux_2_6_25 pkgs.linuxPackages_2_6_25);
  linuxPackages_2_6_27 = recurseIntoAttrs (linuxPackagesFor linux_2_6_27 pkgs.linuxPackages_2_6_27);
  linuxPackages_2_6_28 = recurseIntoAttrs (linuxPackagesFor linux_2_6_28 pkgs.linuxPackages_2_6_28);
  linuxPackages_2_6_29 = recurseIntoAttrs (linuxPackagesFor linux_2_6_29 pkgs.linuxPackages_2_6_29);
  linuxPackages_2_6_31 = recurseIntoAttrs (linuxPackagesFor linux_2_6_31 pkgs.linuxPackages_2_6_31);
  linuxPackages_2_6_32 = recurseIntoAttrs (linuxPackagesFor linux_2_6_32 pkgs.linuxPackages_2_6_32);
  linuxPackages_2_6_32_systemtap =
    recurseIntoAttrs (linuxPackagesFor linux_2_6_32_systemtap pkgs.linuxPackages_2_6_32_systemtap);
  linuxPackages_2_6_32_xen =
    recurseIntoAttrs (linuxPackagesFor linux_2_6_32_xen pkgs.linuxPackages_2_6_32_xen);
  linuxPackages_2_6_33 = recurseIntoAttrs (linuxPackagesFor linux_2_6_33 pkgs.linuxPackages_2_6_33);
  linuxPackages_2_6_34 = recurseIntoAttrs (linuxPackagesFor linux_2_6_34 pkgs.linuxPackages_2_6_34);
  linuxPackages_2_6_35 = recurseIntoAttrs (linuxPackagesFor linux_2_6_35 pkgs.linuxPackages_2_6_35);
  linuxPackages_2_6_36 = recurseIntoAttrs (linuxPackagesFor linux_2_6_36 pkgs.linuxPackages_2_6_36);
  linuxPackages_2_6_37 = recurseIntoAttrs (linuxPackagesFor linux_2_6_37 pkgs.linuxPackages_2_6_37);
  linuxPackages_2_6_38 = recurseIntoAttrs (linuxPackagesFor linux_2_6_38 pkgs.linuxPackages_2_6_38);
  linuxPackages_2_6_38_ati = recurseIntoAttrs (linuxPackagesFor linux_2_6_38_ati pkgs.linuxPackages_2_6_38);
  linuxPackages_2_6_39 = recurseIntoAttrs (linuxPackagesFor linux_2_6_39 pkgs.linuxPackages_2_6_39);
  linuxPackages_2_6_39_powertop = recurseIntoAttrs (linuxPackagesFor linux_2_6_39_powertop pkgs.linuxPackages_2_6_39_powertop);
  linuxPackages_3_0 = recurseIntoAttrs (linuxPackagesFor linux_3_0 pkgs.linuxPackages_3_0);
  linuxPackages_3_0_powertop = recurseIntoAttrs (linuxPackagesFor linux_3_0_powertop pkgs.linuxPackages_3_0_powertop);
  linuxPackages_3_1 = recurseIntoAttrs (linuxPackagesFor linux_3_1 pkgs.linuxPackages_3_1);
  linuxPackages_3_1_powertop = recurseIntoAttrs (linuxPackagesFor linux_3_1_powertop pkgs.linuxPackages_3_1_powertop);
  linuxPackages_nanonote_jz_2_6_34 = recurseIntoAttrs (linuxPackagesFor linux_nanonote_jz_2_6_34 pkgs.linuxPackages_nanonote_jz_2_6_34);
  linuxPackages_nanonote_jz_2_6_35 = recurseIntoAttrs (linuxPackagesFor linux_nanonote_jz_2_6_35 pkgs.linuxPackages_nanonote_jz_2_6_35);
  linuxPackages_nanonote_jz_2_6_36 = recurseIntoAttrs (linuxPackagesFor linux_nanonote_jz_2_6_36 pkgs.linuxPackages_nanonote_jz_2_6_36);
  linuxPackages_3_2 = recurseIntoAttrs (linuxPackagesFor linux_3_2 pkgs.linuxPackages_3_2);
  linuxPackages_3_2_powertop = recurseIntoAttrs (linuxPackagesFor linux_3_2_powertop pkgs.linuxPackages_3_2_powertop);

  # The current default kernel / kernel modules.
  linux = linuxPackages.kernel;
  linuxPackages = linuxPackages_2_6_35;

  keyutils = callPackage ../os-specific/linux/keyutils { };

  libselinux = callPackage ../os-specific/linux/libselinux { };

  libsemanage = callPackage ../os-specific/linux/libsemanage { };

  libraw1394 = callPackage ../development/libraries/libraw1394 { };

  libsexy = callPackage ../development/libraries/libsexy { };

  librsvg = gnome.librsvg;

  libsepol = callPackage ../os-specific/linux/libsepol { };

  libsmbios = callPackage ../os-specific/linux/libsmbios { };

  lm_sensors = callPackage ../os-specific/linux/lm-sensors { };

  lsiutil = callPackage ../os-specific/linux/lsiutil { };

  klibc = callPackage ../os-specific/linux/klibc {
    linuxHeaders = glibc.kernelHeaders;
  };

  klibcShrunk = callPackage ../os-specific/linux/klibc/shrunk.nix { };

  kvm = qemu_kvm;

  libcap = callPackage ../os-specific/linux/libcap { };

  libcap_progs = callPackage ../os-specific/linux/libcap/progs.nix { };

  libcap_pam = callPackage ../os-specific/linux/libcap/pam.nix { };

  libcap_manpages = callPackage ../os-specific/linux/libcap/man.nix { };

  libnscd = callPackage ../os-specific/linux/libnscd { };

  libnotify = callPackage ../development/libraries/libnotify { };

  libvolume_id = callPackage ../os-specific/linux/libvolume_id { };

  lsscsi = callPackage ../os-specific/linux/lsscsi { };

  lvm2 = callPackage ../os-specific/linux/lvm2 { };

  mdadm = callPackage ../os-specific/linux/mdadm { };

  mingetty = callPackage ../os-specific/linux/mingetty { };

  module_init_tools = callPackage ../os-specific/linux/module-init-tools { };

  mountall = callPackage ../os-specific/linux/mountall {
    automake = automake111x;
  };

  aggregateModules = modules:
    import ../os-specific/linux/module-init-tools/aggregator.nix {
      inherit stdenv module_init_tools modules buildEnv;
    };

  modutils = callPackage ../os-specific/linux/modutils {
    stdenv = overrideGCC stdenv gcc34;
  };

  multipath_tools = callPackage ../os-specific/linux/multipath-tools { };

  nettools = callPackage ../os-specific/linux/net-tools { };

  neverball = callPackage ../games/neverball { };

  numactl = callPackage ../os-specific/linux/numactl { };

  gw6c = builderDefsPackage (import ../os-specific/linux/gw6c) {
    inherit fetchurl stdenv nettools openssl procps iproute;
  };

  nss_ldap = callPackage ../os-specific/linux/nss_ldap { };

  pam = callPackage ../os-specific/linux/pam { };

  # pam_bioapi ( see http://www.thinkwiki.org/wiki/How_to_enable_the_fingerprint_reader )

  pam_ccreds = callPackage ../os-specific/linux/pam_ccreds {
    db = db4;
  };

  pam_console = callPackage ../os-specific/linux/pam_console {
    libtool = libtool_1_5;
  };

  pam_devperm = callPackage ../os-specific/linux/pam_devperm { };

  pam_krb5 = callPackage ../os-specific/linux/pam_krb5 { };

  pam_ldap = callPackage ../os-specific/linux/pam_ldap { };

  pam_login = callPackage ../os-specific/linux/pam_login { };

  pam_unix2 = callPackage ../os-specific/linux/pam_unix2 { };

  pam_usb = callPackage ../os-specific/linux/pam_usb { };

  pcmciaUtils = callPackage ../os-specific/linux/pcmciautils {
    firmware = getConfig ["pcmciaUtils" "firmware"] [];
    config = getConfig ["pcmciaUtils" "config"] null;
  };

  phat = callPackage ../development/libraries/phat {
    inherit (gnome) gtk libgnomecanvas;
  };

  pmount = callPackage ../os-specific/linux/pmount { };

  pmutils = callPackage ../os-specific/linux/pm-utils { };

  policycoreutils = callPackage ../os-specific/linux/policycoreutils { };

  powertop = callPackage ../os-specific/linux/powertop { };

  prayer = callPackage ../servers/prayer { };

  procps = callPackage ../os-specific/linux/procps { };

  pwdutils = callPackage ../os-specific/linux/pwdutils { };

  qemu_kvm = callPackage ../os-specific/linux/qemu-kvm { };

  radeontools = callPackage ../os-specific/linux/radeontools { };

  radeonR700 = callPackage ../os-specific/linux/firmware/radeon-r700 { };
  radeonR600 = callPackage ../os-specific/linux/firmware/radeon-r600 { };
  radeonJuniper = callPackage ../os-specific/linux/firmware/radeon-juniper { };

  regionset = callPackage ../os-specific/linux/regionset { };

  rfkill = callPackage ../os-specific/linux/rfkill { };

  rt2860fw = callPackage ../os-specific/linux/firmware/rt2860 { };

  rt2870fw = callPackage ../os-specific/linux/firmware/rt2870 { };

  rt73fw = callPackage ../os-specific/linux/firmware/rt73 { };

  rtkit = callPackage ../os-specific/linux/rtkit { };

  rtl8192cfw = callPackage ../os-specific/linux/firmware/rtl8192c { };

  sdparm = callPackage ../os-specific/linux/sdparm { };

  shadow = callPackage ../os-specific/linux/shadow { };

  splashutils = callPackage ../os-specific/linux/splashutils/default.nix { };

  statifier = builderDefsPackage (import ../os-specific/linux/statifier) { };

  sysfsutils = callPackage ../os-specific/linux/sysfsutils { };

  # Provided with sysfsutils.
  libsysfs = sysfsutils;
  systool = sysfsutils;

  sysklogd = callPackage ../os-specific/linux/sysklogd { };

  syslinux = callPackage ../os-specific/linux/syslinux { };

  sysstat = callPackage ../os-specific/linux/sysstat { };

  sysvinit = callPackage ../os-specific/linux/sysvinit { };

  sysvtools = callPackage ../os-specific/linux/sysvinit {
    withoutInitTools = true;
  };

  # FIXME: `tcp-wrapper' is actually not OS-specific.
  tcpWrapper = callPackage ../os-specific/linux/tcp-wrapper { };

  trackballs = callPackage ../games/trackballs {
    debug = false;
    guile = guile_1_8;
  };

  tunctl = callPackage ../os-specific/linux/tunctl { };

  /*tuxracer = builderDefsPackage (import ../games/tuxracer) {
    inherit mesa tcl freeglut;
    inherit (xlibs) libX11 xproto;
  };*/

  ubootChooser = name : if (name == "upstream") then ubootUpstream
    else if (name == "sheevaplug") then ubootSheevaplug
    else if (name == "guruplug") then ubootGuruplug
    else if (name == "nanonote") then ubootNanonote
    else throw "Unknown uboot";

  ubootUpstream = callPackage ../misc/uboot { };

  ubootSheevaplug = callPackage ../misc/uboot/sheevaplug.nix { };

  ubootNanonote = callPackage ../misc/uboot/nanonote.nix { };

  ubootGuruplug = callPackage ../misc/uboot/guruplug.nix { };

  uclibc = callPackage ../os-specific/linux/uclibc { };

  uclibcCross = import ../os-specific/linux/uclibc {
    inherit fetchurl stdenv libiconv;
    linuxHeaders = linuxHeadersCross;
    gccCross = gccCrossStageStatic;
    cross = assert crossSystem != null; crossSystem;
  };

  udev145 = callPackage ../os-specific/linux/udev/145.nix { };
  udev173 = callPackage ../os-specific/linux/udev/173.nix { };
  udev = pkgs.udev173;

  udisks = callPackage ../os-specific/linux/udisks { };

  uml = import ../os-specific/linux/kernel/linux-2.6.29.nix {
    inherit fetchurl stdenv perl mktemp module_init_tools;
    userModeLinux = true;
  };

  umlutilities = callPackage ../os-specific/linux/uml-utilities {
    tunctl = true; mconsole = true;
  };

  untie = callPackage ../os-specific/linux/untie { };

  upower = callPackage ../os-specific/linux/upower { };

  upstart = callPackage ../os-specific/linux/upstart { };

  usbutils = callPackage ../os-specific/linux/usbutils { };

  utillinux = lowPrio (callPackage ../os-specific/linux/util-linux {
    ncurses = null;
    perl = null;
  });

  utillinuxCurses = utillinux.override {
    inherit ncurses perl;
  };

  v4l_utils = callPackage ../os-specific/linux/v4l-utils {};

  windows = rec {
    w32api = callPackage ../os-specific/windows/w32api {
      gccCross = gccCrossStageStatic;
      binutilsCross = binutilsCross;
    };

    w32api_headers = w32api.override {
      onlyHeaders = true;
    };

    mingw_runtime = callPackage ../os-specific/windows/mingwrt {
      gccCross = gccCrossMingw2;
      binutilsCross = binutilsCross;
    };

    mingw_runtime_headers = mingw_runtime.override {
      onlyHeaders = true;
    };

    mingw_headers1 = buildEnv {
      name = "mingw-headers-1";
      paths = [ w32api_headers mingw_runtime_headers ];
    };

    mingw_headers2 = buildEnv {
      name = "mingw-headers-2";
      paths = [ w32api mingw_runtime_headers ];
    };

    mingw_headers3 = buildEnv {
      name = "mingw-headers-3";
      paths = [ w32api mingw_runtime ];
    };

    wxMSW = callPackage ../os-specific/windows/wxMSW-2.8 { };
  };

  wesnoth = callPackage ../games/wesnoth {
    inherit (gtkLibs) pango;
    lua = lua5;
    boost = boost147;
  };

  wirelesstools = callPackage ../os-specific/linux/wireless-tools { };

  wpa_supplicant = callPackage ../os-specific/linux/wpa_supplicant {
  };

  wpa_supplicant_gui = pkgs.wpa_supplicant.gui;

  xf86_input_multitouch =
    callPackage ../os-specific/linux/xf86-input-multitouch { };

  xf86_input_wacom = callPackage ../os-specific/linux/xf86-input-wacom { };

  xmoto = builderDefsPackage (import ../games/xmoto) {
    inherit chipmunk sqlite curl zlib bzip2 libjpeg libpng
      freeglut mesa SDL SDL_mixer SDL_image SDL_net SDL_ttf
      lua5 ode libxdg_basedir;
  };

  xorg_sys_opengl = callPackage ../os-specific/linux/opengl/xorg-sys { };

  zd1211fw = callPackage ../os-specific/linux/firmware/zd1211 { };

  ### DATA

  andagii = callPackage ../data/fonts/andagii {};

  anonymousPro = callPackage ../data/fonts/anonymous-pro {};

  arkpandora_ttf = builderDefsPackage (import ../data/fonts/arkpandora) {
  };

  bakoma_ttf = callPackage ../data/fonts/bakoma-ttf { };

  cacert = callPackage ../data/misc/cacert { };

  corefonts = callPackage ../data/fonts/corefonts { };

  wrapFonts = paths : ((import ../data/fonts/fontWrap) {
    inherit fetchurl stdenv builderDefs paths;
    inherit (xorg) mkfontdir mkfontscale;
  });

  clearlyU = callPackage ../data/fonts/clearlyU { };

  cm_unicode = callPackage ../data/fonts/cm-unicode {};

  dejavu_fonts = callPackage ../data/fonts/dejavu-fonts {
    inherit (perlPackages) FontTTF;
  };

  docbook5 = callPackage ../data/sgml+xml/schemas/docbook-5.0 { };

  docbook_sgml_dtd_41 = callPackage ../data/sgml+xml/schemas/sgml-dtd/docbook/4.1.nix { };

  docbook_xml_dtd_412 = callPackage ../data/sgml+xml/schemas/xml-dtd/docbook/4.1.2.nix { };

  docbook_xml_dtd_42 = callPackage ../data/sgml+xml/schemas/xml-dtd/docbook/4.2.nix { };

  docbook_xml_dtd_43 = callPackage ../data/sgml+xml/schemas/xml-dtd/docbook/4.3.nix { };

  docbook_xml_dtd_45 = callPackage ../data/sgml+xml/schemas/xml-dtd/docbook/4.5.nix { };

  docbook_xml_ebnf_dtd = callPackage ../data/sgml+xml/schemas/xml-dtd/docbook-ebnf { };

  docbook_xml_xslt = docbook_xsl;

  docbook_xsl = callPackage ../data/sgml+xml/stylesheets/xslt/docbook-xsl { };

  docbook5_xsl = docbook_xsl_ns;

  docbook_xsl_ns = callPackage ../data/sgml+xml/stylesheets/xslt/docbook-xsl-ns { };

  freefont_ttf = callPackage ../data/fonts/freefont-ttf { };

  gentium = callPackage ../data/fonts/gentium {};

  hicolor_icon_theme = callPackage ../data/misc/hicolor-icon-theme { };

  inconsolata = callPackage ../data/fonts/inconsolata {};

  junicode = callPackage ../data/fonts/junicode { };

  liberation_ttf = callPackage ../data/fonts/redhat-liberation-fonts { };

  libertine = builderDefsPackage (import ../data/fonts/libertine) {
    inherit fontforge;
  };

  lmodern = callPackage ../data/fonts/lmodern { };

  manpages = callPackage ../data/documentation/man-pages { };

  miscfiles = callPackage ../data/misc/miscfiles { };

  mph_2b_damase = callPackage ../data/fonts/mph-2b-damase { };

  oldstandard = callPackage ../data/fonts/oldstandard { };

  posix_man_pages = callPackage ../data/documentation/man-pages-posix { };

  pthreadmanpages = callPackage ../data/documentation/pthread-man-pages { };

  shared_mime_info = callPackage ../data/misc/shared-mime-info { };

  shared_desktop_ontologies = callPackage ../data/misc/shared-desktop-ontologies { };

  stdmanpages = callPackage ../data/documentation/std-man-pages { };

  iana_etc = callPackage ../data/misc/iana-etc { };

  poppler_data = callPackage ../data/misc/poppler-data { };

  r3rs = callPackage ../data/documentation/rnrs/r3rs.nix { };

  r4rs = callPackage ../data/documentation/rnrs/r4rs.nix { };

  r5rs = callPackage ../data/documentation/rnrs/r5rs.nix { };

  themes = name: import (../data/misc/themes + ("/" + name + ".nix")) {
    inherit fetchurl;
  };

  theano = callPackage ../data/fonts/theano { };

  tempora_lgc = callPackage ../data/fonts/tempora-lgc { };

  terminus_font = callPackage ../data/fonts/terminus-font { };

  ttf_bitstream_vera = callPackage ../data/fonts/ttf-bitstream-vera { };

  ucsFonts = callPackage ../data/fonts/ucs-fonts { };

  unifont = callPackage ../data/fonts/unifont { };

  vistafonts = callPackage ../data/fonts/vista-fonts { };

  wqy_zenhei = callPackage ../data/fonts/wqy-zenhei { };

  xhtml1 = callPackage ../data/sgml+xml/schemas/xml-dtd/xhtml1 { };

  xkeyboard_config = callPackage ../data/misc/xkeyboard-config { };


  ### APPLICATIONS


  aangifte2005 = callPackage_i686 ../applications/taxes/aangifte-2005 { };

  aangifte2006 = callPackage_i686 ../applications/taxes/aangifte-2006 { };

  aangifte2007 = callPackage_i686 ../applications/taxes/aangifte-2007 { };

  aangifte2008 = callPackage_i686 ../applications/taxes/aangifte-2008 { };

  aangifte2009 = callPackage_i686 ../applications/taxes/aangifte-2009 { };

  aangifte2010 = callPackage_i686 ../applications/taxes/aangifte-2010 { };

  abcde = callPackage ../applications/audio/abcde { };

  abiword = callPackage ../applications/office/abiword {
    inherit (gnome) libglade libgnomecanvas;
  };

  adobeReader = callPackage_i686 ../applications/misc/adobe-reader { };

  amsn = callPackage ../applications/networking/instant-messengers/amsn { };

  antiword = callPackage ../applications/office/antiword {};

  ardour = callPackage ../applications/audio/ardour {
    inherit (gtkLibs) glib pango gtk glibmm gtkmm;
    inherit (gnome) libgnomecanvas;
  };

  ardour3 =  lowPrio (callPackage ../applications/audio/ardour/ardour3.nix {
    inherit (gtkLibs) glib pango gtk glibmm gtkmm;
    inherit (gnome) libgnomecanvas libgnomecanvasmm;
  });

  arora = callPackage ../applications/networking/browsers/arora { };

  audacious = callPackage ../applications/audio/audacious { };

  audacity = callPackage ../applications/audio/audacity {
    portaudio = portaudioSVN;
    ffmpeg = ffmpeg_0_6_90;
  };

  aumix = callPackage ../applications/audio/aumix {
    gtkGUI = false;
  };

  autopanosiftc = callPackage ../applications/graphics/autopanosiftc { };

  avidemux = callPackage ../applications/video/avidemux {
  };

  avogadro = callPackage ../applications/science/chemistry/avogadro { };

  awesome = callPackage ../applications/window-managers/awesome {
    inherit (gtkLibs) glib pango;
    lua = lua5;
    cairo = cairo.override { xcbSupport = true; };
  };

  batik = callPackage ../applications/graphics/batik { };

  bazaar = callPackage ../applications/version-management/bazaar { };

  bazaarTools = builderDefsPackage (import ../applications/version-management/bazaar/tools.nix) {
    inherit bazaar;
  };

  beast = callPackage ../applications/audio/beast {
    inherit (gnome) libgnomecanvas libart_lgpl;
    guile = guile_1_8;
  };

  bibletime = callPackage ../applications/misc/bibletime { };

  bitcoin = callPackage ../applications/misc/bitcoin {
    boost = boost144;
    db4 = db48;
  };

  bitlbee = callPackage ../applications/networking/instant-messengers/bitlbee {
    # For some reason, TLS support is broken when using GnuTLS 3.0 (can't
    # connect to jabber.org, for instance.)
    gnutls = gnutls2;
  };

  blender = callPackage ../applications/misc/blender/2.49.nix { };

  blender_2_57 = lowPrio (import ../applications/misc/blender {
    inherit stdenv fetchurl SDL cmake gettext ilmbase libjpeg libpng
      libsamplerate libtiff mesa openal openexr openjpeg zlib;
    inherit (xlibs) libXi;
    python = python32;
  });

  bvi = callPackage ../applications/editors/bvi { };

  calibre = callPackage ../applications/misc/calibre { };

  carrier = builderDefsPackage (import ../applications/networking/instant-messengers/carrier/2.5.0.nix) {
    inherit fetchurl stdenv pkgconfig perl perlXMLParser libxml2 openssl nss
      gtkspell aspell gettext ncurses avahi dbus dbus_glib python
      libtool automake autoconf;
    GStreamer = gst_all.gstreamer;
    inherit (gtkLibs) gtk glib;
    inherit (gnome) startupnotification GConf ;
    inherit (xlibs) libXScrnSaver scrnsaverproto libX11 xproto kbproto;
  };
  funpidgin = carrier;

  cddiscid = callPackage ../applications/audio/cd-discid { };

  cdparanoia = cdparanoiaIII;

  cdparanoiaIII = callPackage ../applications/audio/cdparanoia { };

  cdrtools = callPackage ../applications/misc/cdrtools { };

  chatzilla = callPackage ../applications/networking/irc/chatzilla {
    xulrunner = firefox36Pkgs.xulrunner;
  };

  chrome = callPackage ../applications/networking/browsers/chromium {
    inherit (gnome) GConf;
  };

  chromeWrapper = wrapFirefox
    { browser = chrome; browserName = "chrome"; desktopName = "Chrome";
      icon = "${chrome}/libexec/chrome/product_logo_48.png";
    };

  cinelerra = callPackage ../applications/video/cinelerra {
    inherit (gnome) esound;
  };

  cmus = callPackage ../applications/audio/cmus { };

  compiz = callPackage ../applications/window-managers/compiz/core.nix { };

  compiz_ccsm = callPackage ../applications/window-managers/compiz/ccsm.nix { };

  compizconfig_python = callPackage ../applications/window-managers/compiz/config-python.nix { };

  libcompizconfig = callPackage ../applications/window-managers/compiz/libcompizconfig.nix { };

  compiz_bcop = callPackage ../applications/window-managers/compiz/bcop.nix { };

  compiz_plugins_main = callPackage ../applications/window-managers/compiz/plugins-main.nix { };

  compiz_plugins_extra = callPackage ../applications/window-managers/compiz/plugins-extra.nix { };

  cinepaint = callPackage ../applications/graphics/cinepaint { };

  codeville = builderDefsPackage (import ../applications/version-management/codeville/0.8.0.nix) {
    inherit makeWrapper;
    python = pythonFull;
  };

  comical = callPackage ../applications/graphics/comical { };

  conkeror = callPackage ../applications/networking/browsers/conkeror { };

  cuneiform = builderDefsPackage (import ../tools/graphics/cuneiform) {
    inherit cmake patchelf;
    imagemagick=imagemagick;
  };

  cvs = callPackage ../applications/version-management/cvs { };

  cvsps = callPackage ../applications/version-management/cvsps { };

  cvs2svn = callPackage ../applications/version-management/cvs2svn { };

  d4x = callPackage ../applications/misc/d4x { };

  darcs = haskellPackages.darcs;

  darktable = callPackage ../applications/graphics/darktable {
    inherit (gnome) GConf gnome_keyring libglade atk;
    inherit (xlibs) libxcb pixman libpthreadstubs libXau;
  };

  dia = callPackage ../applications/graphics/dia {
    inherit (pkgs.gnome) libart_lgpl libgnomeui;
  };

  djvulibre = callPackage ../applications/misc/djvulibre { };

  djview4 = callPackage ../applications/graphics/djview { };

  dmenu = callPackage ../applications/misc/dmenu { };

  dmtx = builderDefsPackage (import ../tools/graphics/dmtx) {
    inherit libpng libtiff libjpeg imagemagick librsvg
      pkgconfig bzip2 zlib libtool freetype fontconfig
      ghostscript jasper xz;
    inherit (xlibs) libX11;
  };

  dvb_apps  = callPackage ../applications/video/dvb-apps { };

  dvdauthor = callPackage ../applications/video/dvdauthor { };

  dwm = callPackage ../applications/window-managers/dwm {
    patches = getConfig [ "dwm" "patches" ] [];
  };

  eaglemode = callPackage ../applications/misc/eaglemode { };

  eclipses = recurseIntoAttrs (callPackage ../applications/editors/eclipse { });

  ed = callPackage ../applications/editors/ed { };

  elinks = callPackage ../applications/networking/browsers/elinks { };

  elvis = callPackage ../applications/editors/elvis { };

  emacs = emacs23;

  emacs22 = callPackage ../applications/editors/emacs-22 {
    /* Using cpp 4.5, we get:

         make[1]: Entering directory `/tmp/nix-build-dhbj8qqmqxwp3iw6sjcgafsrwlwrix1f-emacs-22.3.drv-0/emacs-22.3/lib-src'
         Makefile:148: *** recipe commences before first target.  Stop.

       Apparently, this is because `lib-src/Makefile' is generated by
       processing `lib-src/Makefile.in' with cpp, and the escaping rules for
       literal backslashes have changed.  */
    stdenv = overrideGCC stdenv gcc44;
    xaw3dSupport = getConfig [ "emacs" "xaw3dSupport" ] false;
    gtkGUI = getConfig [ "emacs" "gtkSupport" ] true;
  };

  emacs23 = callPackage ../applications/editors/emacs-23 {
    # use override to select the appropriate gui toolkit
    libXaw = if stdenv.isDarwin then xlibs.libXaw else null;
    Xaw3d = null;
    gtk = if stdenv.isDarwin then null else gtkLibs.gtk;
    # TODO: these packages don't build on Darwin.
    gconf = null /* if stdenv.isDarwin then null else gnome.GConf */;
    librsvg = null /* if stdenv.isDarwin then null else librsvg */;
  };

  emacsSnapshot = lowPrio (callPackage ../applications/editors/emacs-snapshot {
    xawSupport = getConfig [ "emacs" "xawSupport" ] false;
    xaw3dSupport = getConfig [ "emacs" "xaw3dSupport" ] false;
    gtkGUI = getConfig [ "emacs" "gtkSupport" ] true;
    xftSupport = getConfig [ "emacs" "xftSupport" ] true;
    dbusSupport = getConfig [ "emacs" "dbusSupport" ] true;
  });

  emacsPackages = emacs: self: let callPackage = newScope self; in rec {
    inherit emacs;

    bbdb = callPackage ../applications/editors/emacs-modes/bbdb { };

    cedet = callPackage ../applications/editors/emacs-modes/cedet { };

    cua = callPackage ../applications/editors/emacs-modes/cua { };

    ecb = callPackage ../applications/editors/emacs-modes/ecb { };

    jabber = callPackage ../applications/editors/emacs-modes/jabber { };

    emacsSessionManagement = callPackage ../applications/editors/emacs-modes/session-management-for-emacs { };

    emacsw3m = callPackage ../applications/editors/emacs-modes/emacs-w3m { };

    emms = callPackage ../applications/editors/emacs-modes/emms { };

    jdee = callPackage ../applications/editors/emacs-modes/jdee {
      # Requires Emacs 23, for `avl-tree'.
    };

    stratego = callPackage ../applications/editors/emacs-modes/stratego { };

    haskellMode = callPackage ../applications/editors/emacs-modes/haskell { };

    hol_light_mode = callPackage ../applications/editors/emacs-modes/hol_light { };

    htmlize = callPackage ../applications/editors/emacs-modes/htmlize { };

    magit = callPackage ../applications/editors/emacs-modes/magit { };

    maudeMode = callPackage ../applications/editors/emacs-modes/maude { };

    nxml = callPackage ../applications/editors/emacs-modes/nxml { };

    # This is usually a newer version of Org-Mode than that found in GNU Emacs, so
    # we want it to have higher precedence.
    org = hiPrio (callPackage ../applications/editors/emacs-modes/org { });

    phpMode = callPackage ../applications/editors/emacs-modes/php { };

    prologMode = callPackage ../applications/editors/emacs-modes/prolog { };

    proofgeneral = callPackage ../applications/editors/emacs-modes/proofgeneral { };

    quack = callPackage ../applications/editors/emacs-modes/quack { };

    remember = callPackage ../applications/editors/emacs-modes/remember { };

    rudel = callPackage ../applications/editors/emacs-modes/rudel { };

    scalaMode = callPackage ../applications/editors/emacs-modes/scala-mode { };
  };

  emacs22Packages = emacsPackages emacs22 pkgs.emacs22Packages;
  emacs23Packages = recurseIntoAttrs (emacsPackages emacs23 pkgs.emacs23Packages);

  epdfview = callPackage ../applications/misc/epdfview { };

  espeak = callPackage ../applications/audio/espeak { };

  esniper = callPackage ../applications/networking/esniper { };

  etherape = callPackage ../applications/networking/sniffers/etherape {
    inherit (gnome) gnomedocutils libgnome libglade gtk libgnomeui scrollkeeper;
  };

  evopedia = callPackage ../applications/misc/evopedia { };

  keepassx = callPackage ../applications/misc/keepassx { };

  # FIXME: Evince and other GNOME/GTK+ apps (e.g., Viking) provide
  # `share/icons/hicolor/icon-theme.cache'.  Arbitrarily give this one a
  # higher priority.
  evince = hiPrio (callPackage ../applications/misc/evince {
    inherit (gnome) gnomedocutils gnomeicontheme libgnome
      libgnomeui libglade glib gtk scrollkeeper gnome_keyring;
  });

  evolution_data_server = newScope (gnome // gtkLibs) ../servers/evolution-data-server { };

  exrdisplay = callPackage ../applications/graphics/exrdisplay {
    fltk = fltk20;
  };

  fbpanel = callPackage ../applications/window-managers/fbpanel { };

  fetchmail = import ../applications/misc/fetchmail {
    inherit stdenv fetchurl openssl;
  };

  fossil = callPackage ../applications/version-management/fossil { };

  grass = import ../applications/misc/grass {
    inherit (xlibs) libXmu libXext libXp libX11 libXt libSM libICE libXpm
      libXaw libXrender;
    inherit getConfig composableDerivation stdenv fetchurl
      lib flex bison cairo fontconfig
      gdal zlib ncurses gdbm proj pkgconfig swig
      blas liblapack libjpeg libpng mysql unixODBC mesa postgresql python
      readline sqlite tcl tk libtiff freetype ffmpeg makeWrapper wxGTK;
    fftw = fftwSinglePrec;
    motif = lesstif;
    opendwg = libdwg;
    wxPython = wxPython28;
  };

  grip = callPackage ../applications/misc/grip {
    inherit (gnome) libgnome libgnomeui vte;
  };

  wavesurfer = callPackage ../applications/misc/audio/wavesurfer { };

  wireshark = callPackage ../applications/networking/sniffers/wireshark { };

  wvdial = callPackage ../os-specific/linux/wvdial { };

  fbida = callPackage ../applications/graphics/fbida { };

  fdupes = callPackage ../tools/misc/fdupes { };

  feh = callPackage ../applications/graphics/feh { };

  firefox = pkgs.firefoxPkgs.firefox;

  firefoxWrapper = wrapFirefox { browser = pkgs.firefox; };

  firefoxPkgs = pkgs.firefox90Pkgs;

  firefox36Pkgs = callPackage ../applications/networking/browsers/firefox/3.6.nix {
    inherit (gtkLibs) gtk pango;
    inherit (gnome) libIDL;
  };

  firefox36Wrapper = wrapFirefox { browser = firefox36Pkgs.firefox; };

  firefox80Pkgs = callPackage ../applications/networking/browsers/firefox/8.0.nix {
    inherit (gtkLibs) gtk pango;
    inherit (gnome) libIDL;
  };

  firefox80Wrapper = wrapFirefox { browser = firefox80Pkgs.firefox; };

  firefox90Pkgs = callPackage ../applications/networking/browsers/firefox/9.0.nix {
    inherit (gtkLibs) gtk pango;
    inherit (gnome) libIDL;
  };

  firefox90Wrapper = wrapFirefox { browser = firefox90Pkgs.firefox; };

  flac = callPackage ../applications/audio/flac { };

  flashplayer = flashplayer11;

  flashplayer9 = callPackage ../applications/networking/browsers/mozilla-plugins/flashplayer-9 {
    inherit (gtkLibs) atk;
  };

  flashplayer10 = callPackage ../applications/networking/browsers/mozilla-plugins/flashplayer-10 {
    inherit (gtkLibs) atk gdk_pixbuf;
    debug = getConfig ["flashplayer" "debug"] false;
  };

  flashplayer11 = callPackage ../applications/networking/browsers/mozilla-plugins/flashplayer-11 {
    inherit (gtkLibs) atk gdk_pixbuf;
    debug = getConfig ["flashplayer" "debug"] false;
  };

  freecad = callPackage ../applications/graphics/freecad {
    boost = boost146;
  };

  freemind = callPackage ../applications/misc/freemind {
    jdk = jdk;
    jre = jdk;
  };

  freepv = callPackage ../applications/graphics/freepv { };

  xfontsel = callPackage ../applications/misc/xfontsel { };
  xlsfonts = callPackage ../applications/misc/xlsfonts { };

  freerdp = callPackage ../applications/networking/remote/freerdp { };

  freerdpUnstable = callPackage ../applications/networking/remote/freerdp/unstable.nix { };

  fspot = callPackage ../applications/graphics/f-spot {
    inherit (gnome) libgnome libgnomeui;
    gtksharp = gtksharp1;
  };

  get_iplayer = callPackage ../applications/misc/get_iplayer {};

  gimp = callPackage ../applications/graphics/gimp {
    inherit (gnome) gtk libart_lgpl;
  };

  gimpPlugins = recurseIntoAttrs (import ../applications/graphics/gimp/plugins {
    inherit pkgs gimp;
  });

  gitAndTools = recurseIntoAttrs (import ../applications/version-management/git-and-tools {
    inherit pkgs;
  });
  git = gitAndTools.git;
  gitFull = gitAndTools.gitFull;
  gitSVN = gitAndTools.gitSVN;

  giv = callPackage ../applications/graphics/giv {
    inherit (gtkLibs) gdk_pixbuf gtk gob2;
    pcre = pcre.override { unicodeSupport = true; };
  };

  gnucash = callPackage ../applications/office/gnucash {
    inherit (gnome) gtk glib libgnomeui libgtkhtml gtkhtml
      libbonoboui libgnomeprint;
    gconf = gnome.GConf;
    guile = guile_1_8;
    slibGuile = slibGuile.override { scheme = guile_1_8; };
  };

  qcad = callPackage ../applications/misc/qcad { };

  libquvi = callPackage ../applications/video/quvi/library.nix { };

  quvi = callPackage ../applications/video/quvi/tool.nix { };

  quvi_scripts = callPackage ../applications/video/quvi/scripts.nix { };

  qjackctl = callPackage ../applications/audio/qjackctl { };

  gkrellm = callPackage ../applications/misc/gkrellm { };

  gmu = callPackage ../applications/audio/gmu { };

  gnash = callPackage ../applications/video/gnash {
    xulrunner = icecatXulrunner3;
    inherit (gnome) gtkglext;
    inherit (gst_all) gstreamer gstPluginsBase gstPluginsGood gstFfmpeg;
  };

  gnome_mplayer = callPackage ../applications/video/gnome-mplayer {
    inherit (gnome) GConf;
  };

  gnunet08 = callPackage ../applications/networking/p2p/gnunet/0.8.nix {
    inherit (gnome) gtk libglade;
    guile = guile_1_8;
    gtkSupport = getConfig [ "gnunet" "gtkSupport" ] true;
  };

  gnunet = callPackage ../applications/networking/p2p/gnunet { };

  gocr = callPackage ../applications/graphics/gocr { };

  gobby5 = callPackage ../applications/editors/gobby {
    inherit (gtkLibs) gtkmm;
    inherit (gnome) gtksourceview;
  };

  gphoto2 = callPackage ../applications/misc/gphoto2 { };

  gphoto2fs = builderDefsPackage ../applications/misc/gphoto2/gphotofs.nix {
    inherit libgphoto2 fuse pkgconfig glib;
  };

  graphicsmagick = callPackage ../applications/graphics/graphicsmagick { };

  graphicsmagick137 = callPackage ../applications/graphics/graphicsmagick/1.3.7.nix { };

  gtkpod = callPackage ../applications/audio/gtkpod {
    inherit (gnome) libglade;
  };

  jbidwatcher = callPackage ../applications/misc/jbidwatcher {
    java = if stdenv.isLinux then jre else jdk;
  };

  qrdecode = builderDefsPackage (import ../tools/graphics/qrdecode) {
    inherit libpng;
    opencv = opencv_2_1;
  };

  qrencode = builderDefsPackage (import ../tools/graphics/qrencode) {
    inherit libpng pkgconfig;
  };

  gecko_mediaplayer = callPackage ../applications/networking/browsers/mozilla-plugins/gecko-mediaplayer {
    inherit (gnome) GConf;
    browser = firefox;
  };

  geeqie = callPackage ../applications/graphics/geeqie { };

  gqview = callPackage ../applications/graphics/gqview { };

  googleearth = callPackage_i686 ../applications/misc/googleearth { };

  google_talk_plugin = callPackage ../applications/networking/browsers/mozilla-plugins/google-talk-plugin {
    inherit pkgsi686Linux;
  };

  gosmore = builderDefsPackage ../applications/misc/gosmore {
    inherit fetchsvn curl pkgconfig libxml2;
    inherit (gtkLibs) gtk;
  };

  gpsbabel = callPackage ../applications/misc/gpsbabel { };

  gpscorrelate = callPackage ../applications/misc/gpscorrelate { };

  gpsd = callPackage ../servers/gpsd { };

  guitone = callPackage ../applications/version-management/guitone { };

  gv = callPackage ../applications/misc/gv { };

  hello = callPackage ../applications/misc/hello/ex-2 { };

  homebank = callPackage ../applications/office/homebank { };

  htmldoc = callPackage ../applications/misc/htmldoc {
    fltk = fltk13;
  };

  hugin = callPackage ../applications/graphics/hugin {
  };

  hydrogen = callPackage ../applications/audio/hydrogen { };

  i810switch = callPackage ../os-specific/linux/i810switch { };

  icecat3 = lowPrio (import ../applications/networking/browsers/icecat-3 {
    inherit fetchurl stdenv xz pkgconfig perl zip libjpeg libpng zlib cairo
      python dbus dbus_glib freetype fontconfig bzip2 xlibs alsaLib libnotify
      wirelesstools;
    inherit (gnome) libIDL libgnomeui gnome_vfs gtk pango;
    inherit (xlibs) pixman;
    inherit (pythonPackages) ply;
  });

  icecatXulrunner3 = lowPrio (import ../applications/networking/browsers/icecat-3 {
    application = "xulrunner";
    inherit fetchurl stdenv xz pkgconfig perl zip libjpeg libpng zlib cairo
      python dbus dbus_glib freetype fontconfig bzip2 xlibs alsaLib libnotify
      wirelesstools;
    inherit (gnome) libIDL libgnomeui gnome_vfs gtk pango;
    inherit (xlibs) pixman;
    inherit (pythonPackages) ply;
  });

  icecat3Xul =
    (symlinkJoin "icecat-with-xulrunner-${icecat3.version}"
       [ icecat3 icecatXulrunner3 ])
    // { inherit (icecat3) gtk isFirefox3Like meta; };

  icecat3Wrapper = wrapFirefox { browser = icecat3Xul; browserName = "icecat"; desktopName = "IceCat"; };

  icewm = callPackage ../applications/window-managers/icewm {
    inherit (gtkLibs) gtk;
  };

  id3v2 = callPackage ../applications/audio/id3v2 { };

  ikiwiki = callPackage ../applications/misc/ikiwiki {
    inherit (perlPackages) TextMarkdown URI HTMLParser HTMLScrubber
      HTMLTemplate TimeDate CGISession DBFile CGIFormBuilder LocaleGettext
      RpcXML XMLSimple PerlMagick YAML;
    gitSupport = false;
    monotoneSupport = false;
    extraUtils = [];
  };

  imagemagick = callPackage ../applications/graphics/ImageMagick {
    tetex = null;
    librsvg = null;
  };

  imagemagickBig = callPackage ../applications/graphics/ImageMagick { };

  # Impressive, formerly known as "KeyJNote".
  impressive = callPackage ../applications/office/impressive {
    # XXX These are the PyOpenGL dependencies, which we need here.
    inherit (pythonPackages) pyopengl;
  };

  inkscape = callPackage ../applications/graphics/inkscape {
    inherit (pythonPackages) lxml;
    inherit (gtkLibs) gtk glib glibmm gtkmm;
  };

  ion3 = callPackage ../applications/window-managers/ion-3 {
    lua = lua5;
  };

  iptraf = callPackage ../applications/networking/iptraf { };

  irssi = callPackage ../applications/networking/irc/irssi { };

  jackmeter = callPackage ../applications/audio/jackmeter { };

  jedit = callPackage ../applications/editors/jedit { };

  jigdo = callPackage ../applications/misc/jigdo { };

  joe = callPackage ../applications/editors/joe { };

  jbrout = callPackage ../applications/graphics/jbrout {
    inherit (pythonPackages) lxml;
  };

  jwm = callPackage ../applications/window-managers/jwm { };

  keepnote = callPackage ../applications/office/keepnote {
    pygtk = pyGtkGlade;
  };

  kermit = callPackage ../tools/misc/kermit { };

  kino = callPackage ../applications/video/kino {
    inherit (gnome) libglade;
  };

  lame = callPackage ../applications/audio/lame { };

  larswm = callPackage ../applications/window-managers/larswm { };

  lash = callPackage ../applications/audio/lash {
    inherit (gtkLibs) gtk;
  };

  ladspaH = callPackage ../applications/audio/ladspa-plugins/ladspah.nix { };

  ladspaPlugins = callPackage ../applications/audio/ladspa-plugins {
    fftw = fftwSinglePrec;
  };

  ldcpp = callPackage ../applications/networking/p2p/ldcpp {
    inherit (gnome) libglade;
  };

  librecad = callPackage ../applications/misc/librecad { };

  lingot = callPackage ../applications/audio/lingot {
    inherit (gnome) libglade;
  };

  links = callPackage ../applications/networking/browsers/links { };

  ledger = callPackage ../applications/office/ledger { };
  ledger3 = callPackage ../applications/office/ledger/3.0.nix { };

  links2 = (builderDefsPackage ../applications/networking/browsers/links2) {
    inherit fetchurl stdenv bzip2 zlib libjpeg libpng libtiff
      gpm openssl SDL SDL_image SDL_net pkgconfig;
    inherit (xlibs) libX11 libXau xproto libXt;
  };

  links2Stdenv = callPackage ../applications/networking/browsers/links2/stdenv.nix { };

  linphone = callPackage ../applications/networking/linphone {
    inherit (gnome) libglade gtk;
  };

  lmms = callPackage ../applications/audio/lmms { };

  lxdvdrip = callPackage ../applications/video/lxdvdrip { };

  lynx = callPackage ../applications/networking/browsers/lynx { };

  lyx = callPackage ../applications/misc/lyx {
   qt = qt4;
  };

  makeself = callPackage ../applications/misc/makeself { };

  matchbox = callPackage ../applications/window-managers/matchbox { };

  meld = callPackage ../applications/version-management/meld {
    inherit (gnome) scrollkeeper;
    pygtk = pyGtkGlade;
  };

  mercurial = callPackage ../applications/version-management/mercurial {
    guiSupport = getConfig ["mercurial" "guiSupport"] false; # for hgk (gitk gui for hg)
    inherit (pythonPackages) ssl curses;
    # when used with hg-fast-export (git) mercurials files are using
    # httplib.FakeSocket which is not provided after python 2.6.  (httplib2
    # has removed it from its interface).
    python = python27;
  };

  merkaartor = callPackage ../applications/misc/merkaartor { };

  meshlab = callPackage ../applications/graphics/meshlab {
    qt = qt4;
  };

  midori = builderDefsPackage (import ../applications/networking/browsers/midori) {
    inherit imagemagick intltool python pkgconfig webkit libxml2
      which gettext makeWrapper file libidn sqlite docutils libnotify
      vala dbus_glib;
    inherit (gtkLibs) gtk glib;
    inherit (gnome) gtksourceview;
    inherit (webkit.passthru.args) libsoup;
    inherit (xlibs) kbproto xproto libXScrnSaver scrnsaverproto;
  };

  minicom = callPackage ../tools/misc/minicom { };

  minidjvu = callPackage ../applications/graphics/minidjvu { };

  mmex = callPackage ../applications/office/mmex { };

  monodevelop = callPackage ../applications/editors/monodevelop {
    inherit (gnome) gnome_vfs libbonobo libglade libgnome GConf glib gtk;
    mozilla = firefox;
    gtksharp = gtksharp2;
  };

  monodoc = callPackage ../applications/editors/monodoc {
    gtksharp = gtksharp1;
  };

  monotone = callPackage ../applications/version-management/monotone {
    lua = lua5;
  };

  monotoneViz = builderDefsPackage (import ../applications/version-management/monotone-viz/mtn-head.nix) {
    inherit ocaml graphviz pkgconfig autoconf automake libtool;
    inherit (ocamlPackages) lablgtk;
    inherit (gnome) gtk libgnomecanvas glib;
  };

  mozilla = callPackage ../applications/networking/browsers/mozilla {
    inherit (gnome) libIDL;
  };

  mozplugger = builderDefsPackage (import ../applications/networking/browsers/mozilla-plugins/mozplugger) {
    inherit firefox;
    inherit (xlibs) libX11 xproto;
  };

  mp3info = callPackage ../applications/audio/mp3info { };

  mpc123 = callPackage ../applications/audio/mpc123 { };

  mpg123 = callPackage ../applications/audio/mpg123 { };

  mpg321 = callPackage ../applications/audio/mpg321 { };

  ncmpcpp = callPackage ../applications/audio/ncmpcpp { };

  MPlayer = callPackage ../applications/video/MPlayer { };

  MPlayerPlugin = browser:
    import ../applications/networking/browsers/mozilla-plugins/mplayerplug-in {
      inherit browser;
      inherit fetchurl stdenv pkgconfig gettext;
      inherit (xlibs) libXpm;
      # !!! should depend on MPlayer
    };

  mrxvt = callPackage ../applications/misc/mrxvt { };

  multisync = callPackage ../applications/misc/multisync {
    inherit (gnome) gtk glib ORBit2 libbonobo libgnomeui GConf;
  };

  mumble = callPackage ../applications/networking/mumble {
    avahi = avahi.override {
      withLibdnssdCompat = true;
    };
    jackSupport = getConfig [ "mumble" "jackSupport" ] false;
  };

  mutt = callPackage ../applications/networking/mailreaders/mutt { };

  msmtp = callPackage ../applications/networking/msmtp { };

  mupdf = callPackage ../applications/misc/mupdf {
  };

  mythtv = callPackage ../applications/video/mythtv {
    qt3 = qt3mysql;
  };

  nano = callPackage ../applications/editors/nano { };

  navipowm = callPackage ../applications/misc/navipowm {
  };

  navit = callPackage ../applications/misc/navit { };

  nedit = callPackage ../applications/editors/nedit {
      motif = lesstif;
  };

  netsurfBrowser = netsurf.browser;
  netsurf = recurseIntoAttrs (import ../applications/networking/browsers/netsurf { inherit pkgs; });

  notmuch = callPackage ../applications/networking/mailreaders/notmuch { };

  nova = callPackage ../applications/virtualization/nova { };

  novaclient = callPackage ../applications/virtualization/nova/client.nix { };

  nvi = callPackage ../applications/editors/nvi { };

  ocrad = callPackage ../applications/graphics/ocrad { };

  offrss = callPackage ../applications/networking/offrss { };

  oneteam = callPackage ../applications/networking/instant-messengers/oneteam {};

  openbox = callPackage ../applications/window-managers/openbox { };

  openjump = callPackage ../applications/misc/openjump { };

  openoffice = callPackage ../applications/office/openoffice {
    inherit (perlPackages) ArchiveZip CompressZlib;
    inherit (gnome) GConf ORBit2;
    neon = neon029;
  };

  go_oo = callPackage ../applications/office/openoffice/go-oo.nix {
    inherit (perlPackages) ArchiveZip CompressZlib;
    inherit (gnome) GConf ORBit2;
    neon = neon029;
  };

  opera = callPackage ../applications/networking/browsers/opera {
    inherit (pkgs.gtkLibs) gdk_pixbuf atk;
    inherit (pkgs.kde4) kdelibs;
    inherit (pkgs.gst_all) gstreamer gstPluginsBase;
  };

  pan = callPackage ../applications/networking/newsreaders/pan {
    spellChecking = false;
  };

  panotools = callPackage ../applications/graphics/panotools { };

  pavucontrol = callPackage ../applications/audio/pavucontrol {
    inherit (gtkLibs) gtkmm;
    inherit (gnome) libglademm;
  };

  paraview = callPackage ../applications/graphics/paraview {
  };

  pdftk = callPackage ../tools/typesetting/pdftk { };

  pidgin = callPackage ../applications/networking/instant-messengers/pidgin {
    openssl = if (getConfig ["pidgin" "openssl"] true) then openssl else null;
    gnutls = if (getConfig ["pidgin" "gnutls"] false) then gnutls else null;
    libgcrypt = if (getConfig ["pidgin" "gnutls"] false) then libgcrypt else null;
    GStreamer = gst_all.gstreamer;
    inherit (gnome) startupnotification;
    inherit (gst_all) gstPluginsBase;
  };

  pidginlatex = callPackage ../applications/networking/instant-messengers/pidgin-plugins/pidgin-latex {
    imagemagick = imagemagickBig;
  };

  pidginlatexSF = builderDefsPackage
    (import ../applications/networking/instant-messengers/pidgin-plugins/pidgin-latex/pidgin-latex-sf.nix)
    {
      inherit pkgconfig pidgin texLive imagemagick which;
      inherit (gtkLibs) glib gtk;
    };

  pidginmsnpecan = callPackage ../applications/networking/instant-messengers/pidgin-plugins/msn-pecan { };

  pidginotr = callPackage ../applications/networking/instant-messengers/pidgin-plugins/otr { };

  pidginsipe = callPackage ../applications/networking/instant-messengers/pidgin-plugins/sipe { };

  pinfo = callPackage ../applications/misc/pinfo { };

  pinta = callPackage ../applications/graphics/pinta {
    gtksharp = gtksharp2;
  };

  pqiv = callPackage ../applications/graphics/pqiv { };

  # perhaps there are better apps for this task? It's how I had configured my preivous system.
  # And I don't want to rewrite all rules
  procmail = callPackage ../applications/misc/procmail { };

  pstree = callPackage ../applications/misc/pstree { };

  puredata = callPackage ../applications/audio/puredata {
    inherit (gtkLibs) glib;
    inherit (xlibs) libX11;
  };

  pythonmagick = callPackage ../applications/graphics/PythonMagick { };

  qemu = callPackage ../applications/virtualization/qemu/0.13.nix { };

  qemuSVN = callPackage ../applications/virtualization/qemu/svn-6642.nix { };

  qemuImage = callPackage ../applications/virtualization/qemu/linux-img { };

  qtpfsgui = callPackage ../applications/graphics/qtpfsgui { };

  qtractor = callPackage ../applications/audio/qtractor {
    inherit (gtkLibs) gtk;
  };

  rakarrack = callPackage ../applications/audio/rakarrack {
    inherit (xorg) libXpm libXft;
    fltk = fltk13;
  };

  rapidsvn = callPackage ../applications/version-management/rapidsvn { };

  ratpoison = callPackage ../applications/window-managers/ratpoison { };

  rawtherapee = callPackage ../applications/graphics/rawtherapee {
    inherit (gtkLibs) gtk gtkmm;
  };

  rcs = callPackage ../applications/version-management/rcs { };

  rdesktop = callPackage ../applications/networking/remote/rdesktop { };

  RealPlayer = callPackage ../applications/video/RealPlayer {
    inherit (gtkLibs) glib pango atk gtk;
    libstdcpp5 = gcc33.gcc;
  };

  recode = callPackage ../tools/text/recode { };

  retroshare = callPackage ../applications/networking/p2p/retroshare {
    qt = qt4;
    inherit (gnome) gnome_keyring;
  };

  rsync = callPackage ../applications/networking/sync/rsync {
    enableACLs = !(stdenv.isDarwin || stdenv.isSunOS);
  };

  rxvt = callPackage ../applications/misc/rxvt { };

  # = urxvt
  rxvt_unicode = callPackage ../applications/misc/rxvt_unicode {
    perlSupport = false;
  };

  sakura = callPackage ../applications/misc/sakura {
    inherit (gnome) vte;
  };

  sbagen = callPackage ../applications/misc/sbagen { };

  scribus = callPackage ../applications/office/scribus {
    inherit (gnome) libart_lgpl;
    qt = qt4;
  };

  seeks = callPackage ../tools/networking/p2p/seeks {
    opencv = opencv_2_1;
  };

  seg3d = callPackage ../applications/graphics/seg3d {
    wxGTK = wxGTK28.override { unicode = false; };
  };

  seq24 = callPackage ../applications/audio/seq24 {
    inherit (gtkLibs) gtkmm;
  };

  siproxd = callPackage ../applications/networking/siproxd { };

  skype_linux = callPackage_i686 ../applications/networking/skype { };

  slim = callPackage ../applications/display-managers/slim { };

  sndBase = builderDefsPackage (import ../applications/audio/snd) {
    inherit fetchurl stdenv stringsWithDeps lib fftw;
    inherit pkgconfig gmp gettext;
    inherit (xlibs) libXpm libX11;
    inherit (gtkLibs) gtk glib;
  };

  snd = sndBase.passthru.function {
    inherit mesa libtool jackaudio alsaLib;
    guile = guile_1_8;
  };

  sonic_visualiser = callPackage ../applications/audio/sonic-visualiser {
    inherit (pkgs.vamp) vampSDK;
    inherit (pkgs.xlibs) libX11;
    fftw = pkgs.fftwSinglePrec;
  };

  sox = callPackage ../applications/misc/audio/sox { };

  specimen = callPackage ../applications/audio/specimen {
    inherit (gnome) gtk libgnomecanvas;
  };

  spotify = callPackage ../applications/audio/spotify { };

  stalonetray = callPackage ../applications/window-managers/stalonetray {};

  stumpwm = builderDefsPackage (import ../applications/window-managers/stumpwm) {
    inherit texinfo;
    clisp = clisp_2_44_1;
  };

  subversion = callPackage ../applications/version-management/subversion/default.nix {
    neon = pkgs.neon029;
    bdbSupport = true;
    httpServer = false;
    httpSupport = true;
    sslSupport = true;
    pythonBindings = false;
    perlBindings = false;
    javahlBindings = false;
    compressionSupport = true;
    httpd = apacheHttpd;
  };

  subversionClient = lowPrio (appendToName "client" (subversion.override {
    bdbSupport = false;
    perlBindings = true;
    pythonBindings = true;
  }));

  surf = callPackage ../applications/misc/surf {
    inherit (gtkLibs) gtk glib;
    libsoup = gnome.libsoup;
  };

  svk = perlPackages.SVK;

  sylpheed = callPackage ../applications/networking/mailreaders/sylpheed {
    sslSupport = true;
    gpgSupport = true;
  };

  # linux only by now
  synergy = callPackage ../applications/misc/synergy { };

  tahoelafs = callPackage ../tools/networking/p2p/tahoe-lafs {
    inherit (pythonPackages) twisted foolscap simplejson nevow zfec
      pycryptopp pysqlite darcsver setuptoolsTrial setuptoolsDarcs
      numpy pyasn1 mock;
  };

  tailor = builderDefsPackage (import ../applications/version-management/tailor) {
    inherit makeWrapper python;
  };

  tangogps = callPackage ../applications/misc/tangogps {
    gconf = gnome.GConf;
  };

  teamspeak_client = callPackage ../applications/networking/instant-messengers/teamspeak/client.nix { };

  taskjuggler = callPackage ../applications/misc/taskjuggler {
    qt = qt3;

    # KDE support is not working yet.
    inherit (kde3) kdelibs kdebase;
    withKde = getConfig [ "taskJuggler" "kde" ] false;
  };

  taskwarrior = callPackage ../applications/misc/taskwarrior { };

  taskwarrior_unstable = callPackage ../applications/misc/taskwarrior/unstable.nix { };

  tesseract = callPackage ../applications/graphics/tesseract { };

  thinkingRock = callPackage ../applications/misc/thinking-rock { };

  thunderbird = callPackage ../applications/networking/mailreaders/thunderbird/7.x.nix {
    inherit (gnome) libIDL;
  };

  timidity = callPackage ../tools/misc/timidity { };

  tkcvs = callPackage ../applications/version-management/tkcvs { };

  tla = callPackage ../applications/version-management/arch { };

  torchat = callPackage ../applications/networking/instant-messengers/torchat {
    wrapPython = pythonPackages.wrapPython;
  };

  transmission = callPackage ../applications/networking/p2p/transmission { };

  trayer = callPackage ../applications/window-managers/trayer {
    inherit (gtkLibs) gdk_pixbuf;
  };

  tree = callPackage ../tools/system/tree { };

  tribler = callPackage ../applications/networking/p2p/tribler { };

  twinkle = callPackage ../applications/networking/twinkle {
    qt = qt3;
    boost = boostFull;
    ccrtp = ccrtp_1_8;
    libzrtpcpp = libzrtpcpp_1_6;
  };

  unison = callPackage ../applications/networking/sync/unison {
    inherit (ocamlPackages) lablgtk;
    enableX11 = getConfig [ "unison" "enableX11" ] true;
  };

  uucp = callPackage ../tools/misc/uucp { };

  uwimap = callPackage ../tools/networking/uwimap { };

  uzbl = builderDefsPackage (import ../applications/networking/browsers/uzbl) {
    inherit pkgconfig webkit makeWrapper;
    inherit (gtkLibs) gtk glib;
    inherit (xlibs) libX11 kbproto;
    inherit (gnome) glib_networking libsoup;
  };

  valknut = callPackage ../applications/networking/p2p/valknut {
    qt = qt3;
  };

  vdpauinfo = callPackage ../tools/X11/vdpauinfo { };

  veracity = callPackage ../applications/version-management/veracity {};

  viewMtn = builderDefsPackage (import ../applications/version-management/viewmtn/0.10.nix)
  {
    inherit monotone cheetahTemplate highlight ctags
      makeWrapper graphviz which python;
    flup = pythonPackages.flup;
  };

  vim = callPackage ../applications/editors/vim { };

  vimHugeX = vim_configurable;

  vim_configurable = import ../applications/editors/vim/configurable.nix {
    inherit (pkgs) fetchurl stdenv ncurses pkgconfig gettext composableDerivation lib
      getConfig;
    inherit (pkgs.xlibs) libX11 libXext libSM libXpm
        libXt libXaw libXau libXmu libICE;
    inherit (pkgs.gtkLibs) glib gtk;
    features = "huge"; # one of  tiny, small, normal, big or huge
    # optional features by passing
    # python
    # TODO mzschemeinterp perlinterp
    inherit (pkgs) python perl tcl ruby /*x11*/;

    lua = pkgs.lua5;

    # optional features by flags
    flags = [ "X11" ]; # only flag "X11" by now
  };

  virtviewer = callPackage ../applications/virtualization/virt-viewer {};

  virtualgl = callPackage ../tools/X11/virtualgl { };

  vkeybd = callPackage ../applications/audio/vkeybd {
    inherit (xlibs) libX11;
  };

  vlc = callPackage ../applications/video/vlc {
    lua = lua5;
  };

  vnstat = callPackage ../applications/networking/vnstat { };

  vorbisTools = callPackage ../applications/audio/vorbis-tools { };

  vue = callPackage ../applications/misc/vue {};

  vwm = callPackage ../applications/window-managers/vwm { };

  w3m = callPackage ../applications/networking/browsers/w3m {
    graphicsSupport = false;
  };

  weechat = callPackage ../applications/networking/irc/weechat { };

  wings = callPackage ../applications/graphics/wings { };

  # I'm keen on wmiimenu only  >wmii-3.5 no longer has it...
  wmiimenu = import ../applications/window-managers/wmii31 {
    libixp = libixp_for_wmii;
    inherit fetchurl /* fetchhg */ stdenv gawk;
    inherit (xlibs) libX11;
  };

  wmiiSnap = import ../applications/window-managers/wmii {
    libixp = libixp_for_wmii;
    inherit fetchurl /* fetchhg */ stdenv gawk;
    inherit (xlibs) libX11 xextproto libXt libXext;
    includeUnpack = getConfig ["stdenv" "includeUnpack"] false;
  };

  wordnet = callPackage ../applications/misc/wordnet { };

  wrapFirefox =
    { browser, browserName ? "firefox", desktopName ? "Firefox", nameSuffix ? ""
    , icon ? "${browser}/lib/${browser.name}/icons/mozicon128.png" }:
    import ../applications/networking/browsers/firefox/wrapper.nix {
      inherit stdenv makeWrapper makeDesktopItem browser browserName desktopName nameSuffix icon;
      plugins =
        let
          enableAdobeFlash = getConfig [ browserName "enableAdobeFlash" ] true;
          enableGnash = getConfig [ browserName "enableGnash" ] false;
        in
         assert !(enableGnash && enableAdobeFlash);
         ([ ]
          ++ lib.optional enableGnash gnash
          ++ lib.optional enableAdobeFlash flashplayer
          # RealPlayer is disabled by default for legal reasons.
          ++ lib.optional (system != "i686-linux" && getConfig [browserName "enableRealPlayer"] false) RealPlayer
          ++ lib.optional (getConfig [browserName "enableDjvu"] false) (djview4)
          ++ lib.optional (getConfig [browserName "enableMPlayer"] false) (MPlayerPlugin browser)
          ++ lib.optional (getConfig [browserName "enableGeckoMediaPlayer"] false) gecko_mediaplayer
          ++ lib.optional (supportsJDK && getConfig [browserName "jre"] false && jrePlugin ? mozillaPlugin) jrePlugin
          ++ lib.optional (getConfig [browserName "enableGoogleTalkPlugin"] false) google_talk_plugin
         );
      libs =
        if getConfig [ browserName "enableQuakeLive" ] false
        then with xlibs; [ stdenv.gcc libX11 libXxf86dga libXxf86vm libXext libXt alsaLib zlib ]
        else [ ];
    };

  x11vnc = callPackage ../tools/X11/x11vnc { };

  x2vnc = callPackage ../tools/X11/x2vnc { };

  xaos = builderDefsPackage (import ../applications/graphics/xaos) {
    inherit (xlibs) libXt libX11 libXext xextproto xproto;
    inherit gsl aalib zlib libpng intltool gettext perl;
  };

  xara = callPackage ../applications/graphics/xara {
    wxGTK = wxGTK26;
  };

  xawtv = callPackage ../applications/video/xawtv { };

  xbindkeys = callPackage ../tools/X11/xbindkeys { };

  xchat = callPackage ../applications/networking/irc/xchat { };

  xchm = callPackage ../applications/misc/xchm { };

  xcompmgr = callPackage ../applications/window-managers/xcompmgr { };

  xdaliclock = callPackage ../tools/misc/xdaliclock {};

  xdg_utils = callPackage ../tools/X11/xdg-utils { };

  xdotool = callPackage ../tools/X11/xdotool { };

  xen = callPackage ../applications/virtualization/xen { };

  xfig = callPackage ../applications/graphics/xfig {
    stdenv = overrideGCC stdenv gcc34;
  };

  xineUI = callPackage ../applications/video/xine-ui { };

  xmms = callPackage ../applications/audio/xmms {
    inherit (gnome) esound;
    inherit (gtkLibs1x) glib gtk;
    stdenv = overrideGCC stdenv gcc34; # due to problems with gcc 4.x
  };

  xneur = callPackage ../applications/misc/xneur {
    GStreamer=gst_all.gstreamer;
    inherit (gtkLibs) glib gtk pango atk gdk_pixbuf;
  };

  xneur_0_8 = callPackage ../applications/misc/xneur/0.8.nix {
    GStreamer = gst_all.gstreamer;
  };

  xournal = callPackage ../applications/graphics/xournal {
    inherit (gtkLibs) gtk atk pango glib;
    inherit (gnome) libgnomeprint libgnomeprintui
      libgnomecanvas;
  };

  xpdf = callPackage ../applications/misc/xpdf {
    motif = lesstif;
    base14Fonts = "${ghostscript}/share/ghostscript/fonts";
  };

  libxpdf = callPackage ../applications/misc/xpdf/libxpdf.nix {
  };

  xpra = callPackage ../tools/X11/xpra {
    pyrex = pyrex095;
  };

  xscreensaver = callPackage ../applications/graphics/xscreensaver {
    inherit (gnome) libglade;
  };

  xsynth_dssi = callPackage ../applications/audio/xsynth-dssi {
    inherit (gtkLibs) gtk;
  };

  xterm = callPackage ../applications/misc/xterm { };

  xtrace = callPackage ../tools/X11/xtrace { };

  xlaunch = callPackage ../tools/X11/xlaunch { };

  xmacro = callPackage ../tools/X11/xmacro { };

  xmove = callPackage ../applications/misc/xmove { };

  xnee = callPackage ../tools/X11/xnee {
    # Work around "missing separator" error.
    stdenv = overrideInStdenv stdenv [ gnumake381 ];
  };

  xvidcap = callPackage ../applications/video/xvidcap {
    inherit (gnome) scrollkeeper libglade;
  };

  yate = callPackage ../applications/misc/yate {
    qt = qt4;
  };

  qgis = callPackage ../applications/misc/qgis {};

  yoshimi = callPackage ../applications/audio/yoshimi {
    fltk = fltk13;
  };

  zapping = callPackage ../applications/video/zapping {
    inherit (gnome) scrollkeeper libgnomeui libglade esound;
    teletextSupport = true;
    jpegSupport = true;
    pngSupport = true;
    recordingSupport = true;
  };

  zathura = callPackage ../applications/misc/zathura { };

  zynaddsubfx = callPackage ../applications/audio/zynaddsubfx { };

  ### GAMES

  alienarena = callPackage ../games/alienarena { };

  asc = callPackage ../games/asc {
    lua = lua5;
    libsigcxx = libsigcxx12;
  };

  atanks = callPackage ../games/atanks {};

  ballAndPaddle = callPackage ../games/ball-and-paddle {
    guile = guile_1_8;
  };

  blackshades = callPackage ../games/blackshades { };

  blackshadeselite = callPackage ../games/blackshadeselite { };

  bsdgames = callPackage ../games/bsdgames { };

  btanks = callPackage ../games/btanks { };

  bzflag = callPackage ../games/bzflag { };

  castle_combat = callPackage ../games/castle-combat { };

  construoBase = callPackage ../games/construo {
    mesa = null;
    freeglut = null;
  };

  construo = construoBase.override {
    inherit mesa freeglut;
  };

  crack_attack = callPackage ../games/crack-attack { };

  crrcsim = callPackage ../games/crrcsim {};

  dwarf_fortress = callPackage_i686 ../games/dwarf-fortress {
    gnomegtk = pkgsi686Linux.gnome.gtk;
  };

  eduke32 = callPackage ../games/eduke32 { };

  egoboo = callPackage ../games/egoboo { };

  exult = callPackage ../games/exult {
    stdenv = overrideGCC stdenv gcc42;
  };

  /*
  exultSnapshot = lowPrio (import ../games/exult/snapshot.nix {
    inherit fetchurl stdenv SDL SDL_mixer zlib libpng unzip
      autoconf automake libtool flex bison;
  });
  */

  flightgear = callPackage ../games/flightgear {};

  freeciv = callPackage ../games/freeciv { };

  freedink = callPackage ../games/freedink { };

  fsg = callPackage ../games/fsg {
    wxGTK = wxGTK28.override { unicode = false; };
  };

  gemrb = callPackage ../games/gemrb { };

  gl117 = callPackage ../games/gl-117 {};

  glestae = callPackage ../games/glestae {};

  globulation2 = callPackage ../games/globulation {};

  gltron = callPackage ../games/gltron { };

  gnuchess = callPackage ../games/gnuchess { };

  gnugo = callPackage ../games/gnugo { };

  gparted = callPackage ../tools/misc/gparted {
    parted = parted_2_3;
    inherit (gtkLibs) gtk glib gtkmm;
    inherit (gnome) gnomedocutils;
  };

  hexen = callPackage ../games/hexen { };

  icbm3d = callPackage ../games/icbm3d { };

  instead = callPackage ../games/instead {
    lua = lua5;
  };

  kobodeluxe = callPackage ../games/kobodeluxe { };

  lincity = builderDefsPackage (import ../games/lincity) {
    inherit (xlibs) libX11 libXext xextproto
      libICE libSM xproto;
    inherit libpng zlib;
  };

  mars = callPackage ../games/mars { };

  micropolis = callPackage ../games/micropolis { };

  naev = callPackage ../games/naev { };

  njam = callPackage ../games/njam { };

  openttd = callPackage ../games/openttd {
    zlib = zlibStatic;
  };

  pioneers = callPackage ../games/pioneers { };

  pong3d = callPackage ../games/pong3d { };

  prboom = callPackage ../games/prboom { };

  quake3demo = callPackage ../games/quake3/wrapper {
    name = "quake3-demo-${quake3game.name}";
    description = "Demo of Quake 3 Arena, a classic first-person shooter";
    game = quake3game;
    paks = [quake3demodata];
  };

  quake3demodata = callPackage ../games/quake3/demo { };

  quake3game = callPackage ../games/quake3/game { };

  racer = callPackage ../games/racer { };

  rigsofrods = callPackage ../games/rigsofrods {
    mygui = myguiSvn;
  };

  rogue = callPackage ../games/rogue { };

  sauerbraten = callPackage ../games/sauerbraten {};

  scummvm = callPackage ../games/scummvm { };

  scorched3d = callPackage ../games/scorched3d {
  };

  sgtpuzzles = builderDefsPackage (import ../games/sgt-puzzles) {
    inherit (gtkLibs) gtk;
    inherit pkgconfig fetchsvn perl;
    inherit (xlibs) libX11;
  };

  simutrans = callPackage ../games/simutrans { };

  six = callPackage ../games/six {
    inherit (kde3) arts kdelibs;
  };

  soi = callPackage ../games/soi {};

  # You still can override by passing more arguments.
  spaceOrbit = callPackage ../games/orbit {
    inherit (gnome) esound;  };

  spring = callPackage ../games/spring { };

  springLobby = callPackage ../games/spring/spring-lobby.nix { };

  stardust = callPackage ../games/stardust {};

  superTux = callPackage ../games/super-tux { };

  superTuxKart = callPackage ../games/super-tux-kart {
    /* With GNU Make 3.82, the build process is stuck in the `data'
       directory, after displaying "Making all in tracks", and `pstree'
       indicates that `make' doesn't launch any new process.  */
    stdenv = overrideInStdenv stdenv [ gnumake381 ];
  };

  tbe = callPackage ../games/the-butterfly-effect {};

  teetertorture = callPackage ../games/teetertorture { };

  teeworlds = callPackage ../games/teeworlds { };

  tennix = callPackage ../games/tennix { };

  tpm = callPackage ../games/thePenguinMachine { };

  tremulous = callPackage ../games/tremulous { };

  speed_dreams = callPackage ../games/speed-dreams {
    # Torcs wants to make shared libraries linked with plib libraries (it provides static).
    # i686 is the only platform I know than can do that linking without plib built with -fPIC
    plib = plib.override { enablePIC = if stdenv.isi686 then false else true; };
  };

  torcs = callPackage ../games/torcs {
    # Torcs wants to make shared libraries linked with plib libraries (it provides static).
    # i686 is the only platform I know than can do that linking without plib built with -fPIC
    plib = plib.override { enablePIC = if stdenv.isi686 then false else true; };
  };

  trigger = callPackage ../games/trigger { };

  ufoai = callPackage ../games/ufoai {
    inherit (gnome) gtksourceview gtkglext;
  };

  ultimatestunts = callPackage ../games/ultimatestunts { };

  ultrastardx = callPackage ../games/ultrastardx {
    lua = lua5;
  };

  urbanterror = callPackage ../games/urbanterror { };

  ut2004demo = callPackage ../games/ut2004demo { };

  vdrift = callPackage ../games/vdrift { };

  vectoroids = callPackage ../games/vectoroids { };

  warmux = callPackage ../games/warmux { };

  warsow = callPackage ../games/warsow {
    libjpeg = libjpeg62;
  };

  warzone2100 = callPackage ../games/warzone2100 { };

  widelands = callPackage ../games/widelands {};

  xboard = builderDefsPackage (import ../games/xboard) {
    inherit (xlibs) libX11 xproto libXt libXaw libSM
      libICE libXmu libXext libXpm;
    inherit gnuchess texinfo;
  };

  xconq = callPackage ../games/xconq {};

  # TODO: the corresponding nix file is missing
  # xracer = callPackage ../games/xracer { };

  xonotic = callPackage ../games/xonotic { };

  xsokoban = builderDefsPackage (import ../games/xsokoban) {
    inherit (xlibs) libX11 xproto libXpm libXt;
  };

  zdoom = callPackage ../games/zdoom { };

  zod = callPackage ../games/zod { };

  zoom = callPackage ../games/zoom { };

  keen4 = callPackage ../games/keen4 { };


  ### DESKTOP ENVIRONMENTS


  enlightenment = callPackage ../desktops/enlightenment { };

  # e17 = recurseIntoAttrs (
  #   let callPackage = newScope pkgs.e17; in
  #   import ../desktops/e17 { inherit callPackage pkgs; }
  # );

  gnome2 = (callPackage ../desktops/gnome-2 {
    callPackage = pkgs.newScope pkgs.gnome2;
    self = pkgs.gnome2;
  }  // pkgs.gtkLibs);

  gnome3 = (import ../desktops/gnome-3 {
    callPackage = pkgs.newScope pkgs.gnome3;
  } // pkgs.gtkLibs3x);

  gnome = recurseIntoAttrs gnome2;

  kde3 = recurseIntoAttrs {

    kdelibs = callPackage ../desktops/kde-3/kdelibs {
      stdenv = overrideGCC stdenv gcc43;
      qt = qt3;
    };

    arts = callPackage ../development/libraries/arts {
      qt = qt3;
      inherit (gnome) glib;
      inherit (kde3) kdelibs;
    };

    k3b = callPackage ../applications/misc/k3b/1.0.nix {
      inherit (kde3) kdelibs;
    };

    kbasket = callPackage ../applications/misc/kbasket {
      stdenv = overrideGCC stdenv gcc43;
      inherit (kde3) kdelibs;
    };

    kphone = callPackage ../applications/networking/kphone {
      qt = qt3;
      stdenv = overrideGCC stdenv gcc42; # I'm to lazy to clean up header files
    };

    kuickshow = callPackage ../applications/graphics/kuickshow {
      inherit (kde3) arts kdelibs;
      qt = qt3;
    };

  };

  kde4 = recurseIntoAttrs pkgs.kde47;

  kde47 = kdePackagesFor pkgs.kde47 "4.7";

  kdePackagesFor = self: version:
    let callPackageOrig = callPackage; in
    let
      callPackage = newScope self;
      kde4 = callPackageOrig (../desktops/kde- + version) {
        inherit callPackage callPackageOrig;
      };
    in kde4 // {
      inherit kde4;

      recurseForRelease = true;

      akunambol = callPackage ../applications/networking/sync/akunambol { };

      amarok = callPackage ../applications/audio/amarok { };

      bangarang = callPackage ../applications/video/bangarang { };

      bluedevil = callPackage ../tools/bluetooth/bluedevil { };

      digikam = callPackage ../applications/graphics/digikam {
        boost = boost147;
      };

      k3b = callPackage ../applications/misc/k3b { };

      kadu = callPackage ../applications/networking/instant-messengers/kadu { };

      kbluetooth = callPackage ../tools/bluetooth/kbluetooth { };

      kde_wacomtablet = callPackage ../applications/misc/kde-wacomtablet { };

      kdenlive = callPackage ../applications/video/kdenlive { };

      kdesvn = callPackage ../applications/version-management/kdesvn { };

      kdevelop = callPackage ../applications/editors/kdevelop { };

      kdevplatform = callPackage ../development/libraries/kdevplatform { };

      kdiff3 = callPackage ../tools/text/kdiff3 { };

      kile = callPackage ../applications/editors/kile { };

      kmplayer = callPackage ../applications/video/kmplayer {
        inherit (pkgs.gtkLibs) pango;
      };

      kmymoney = callPackage ../applications/office/kmymoney { };

      kipi_plugins = callPackage ../applications/graphics/kipi-plugins {
        inherit (pkgs.gtkLibs) gdk_pixbuf;
      };

      koffice = callPackage ../applications/office/koffice {
        boost = boost147;
      };

      konq_plugins = callPackage ../applications/networking/browsers/konq-plugins { };

      konversation = callPackage ../applications/networking/irc/konversation { };

      krename = callPackage ../applications/misc/krename { };

      krusader = callPackage ../applications/misc/krusader { };

      ktorrent = callPackage ../applications/networking/p2p/ktorrent { };

      libktorrent = callPackage ../development/libraries/libktorrent { };

      libkvkontakte = callPackage ../development/libraries/libkvkontakte { };

      liblikeback = callPackage ../development/libraries/liblikeback { };

      networkmanagement = callPackage ../tools/networking/networkmanagement { };

      partitionManager = callPackage ../tools/misc/partition-manager { };

      polkit_kde_agent = callPackage ../tools/security/polkit-kde-agent { };

      psi = callPackage ../applications/networking/instant-messengers/psi { };

      quassel = callPackage ../applications/networking/irc/quassel { };

      quasselDaemon = appendToName "daemon" (self.quassel.override {
        monolithic = false;
        daemon = true;
      });

      quasselClient = appendToName "client" (self.quassel.override {
        monolithic = false;
        client = true;
      });

      rekonq = callPackage ../applications/networking/browsers/rekonq { };

      rsibreak = callPackage ../applications/misc/rsibreak { };

      semnotes = callPackage ../applications/misc/semnotes { };

      yakuake = callPackage ../applications/misc/yakuake { };
    };

  redshift = callPackage ../applications/misc/redshift {
    inherit (xorg) libX11 libXrandr libxcb randrproto libXxf86vm
      xf86vidmodeproto;
  };

  oxygen_gtk = callPackage ../misc/themes/gtk2/oxygen-gtk {
    inherit (gtkLibs) glib gtk;
  };

  xfce = xfce46;

  xfce46 = recurseIntoAttrs
    (let callPackage = newScope pkgs.xfce46; in
     import ../desktops/xfce-4.6 { inherit callPackage pkgs; });

  xfce48 = recurseIntoAttrs
    (let callPackage = newScope pkgs.xfce48; in
     import ../desktops/xfce-4.8 { inherit callPackage pkgs; });


  ### SCIENCE

  xplanet = callPackage ../applications/science/astronomy/xplanet {
    inherit (gtkLibs) pango;
  };

  gravit = callPackage ../applications/science/astronomy/gravit { };

  stellarium = callPackage ../applications/science/astronomy/stellarium { };

  ### SCIENCE/GEOMETRY

  drgeo = builderDefsPackage (import ../applications/science/geometry/drgeo) {
    inherit (gnome) libglade gtk;
    inherit libxml2 perl intltool libtool pkgconfig;
    guile = guile_1_8;
  };

  tetgen = callPackage ../applications/science/geometry/tetgen { };


  ### SCIENCE/BIOLOGY

  alliance = callPackage ../applications/science/electronics/alliance {
    motif = lesstif;
  };

  arb = callPackage ../applications/science/biology/arb {
    lesstif = lesstif93;
    stdenv = overrideGCC stdenv gcc42;
  };

  biolib = callPackage ../development/libraries/science/biology/biolib { };

  emboss = callPackage ../applications/science/biology/emboss { };

  mrbayes = callPackage ../applications/science/biology/mrbayes { };

  ncbiCTools = builderDefsPackage ../development/libraries/ncbi {
    inherit tcsh mesa lesstif;
    inherit (xlibs) libX11 libXaw xproto libXt libSM libICE
      libXmu libXext;
  };

  ncbi_tools = callPackage ../applications/science/biology/ncbi-tools { };

  paml = callPackage ../applications/science/biology/paml { };

  /* slr = import ../applications/science/biology/slr {
    inherit fetchurl stdenv liblapack;
  }; */

  pal2nal = callPackage ../applications/science/biology/pal2nal { };


  ### SCIENCE/MATH

  atlas = callPackage ../development/libraries/science/math/atlas { };

  blas = callPackage ../development/libraries/science/math/blas { };

  content = builderDefsPackage ../applications/science/math/content {
    inherit mesa lesstif;
    inherit (xlibs) libX11 libXaw xproto libXt libSM libICE
      libXmu libXext libXcursor;
  };

  jags = callPackage ../applications/science/math/jags { };

  liblapack = callPackage ../development/libraries/science/math/liblapack { };


  ### SCIENCE/LOGIC

  coq = callPackage ../applications/science/logic/coq {
    inherit (ocamlPackages) findlib lablgtk;
    camlp5 = ocamlPackages.camlp5_5_transitional;
  };

  cvc3 = callPackage ../applications/science/logic/cvc3 {};

  eprover = callPackage ../applications/science/logic/eProver {
    texLive = texLiveAggregationFun {
      paths = [
        texLive texLiveExtra
      ];
  };
  };

  hol = callPackage ../applications/science/logic/hol { };

  hol_light = callPackage ../applications/science/logic/hol_light {
    inherit (ocamlPackages) findlib;
    camlp5 = ocamlPackages.camlp5_strict;
  };

  isabelle = import ../applications/science/logic/isabelle {
    inherit (pkgs) stdenv fetchurl nettools perl polyml;
    inherit (pkgs.emacs23Packages) proofgeneral;
  };

  iprover = callPackage ../applications/science/logic/iprover {};

  leo2 = callPackage ../applications/science/logic/leo2 {};

  matita = callPackage ../applications/science/logic/matita {
    inherit (ocamlPackages) findlib lablgtk ocaml_expat gmetadom ocaml_http
            lablgtkmathview ocaml_mysql ocaml_sqlite3 ocamlnet ulex08 camlzip ocaml_pcre;
  };

  minisat = callPackage ../applications/science/logic/minisat {};

  opensmt = callPackage ../applications/science/logic/opensmt { };

  picosat = callPackage ../applications/science/logic/picosat {};

  prover9 = callPackage ../applications/science/logic/prover9 { };

  satallax = callPackage ../applications/science/logic/satallax {};

  spass = callPackage ../applications/science/logic/spass {};

  ssreflect = callPackage ../applications/science/logic/ssreflect {
    camlp5 = ocamlPackages.camlp5_5_transitional;
  };

  tptp = callPackage ../applications/science/logic/tptp {};

  ### SCIENCE / ELECTRONICS

  caneda = callPackage ../applications/science/electronics/caneda {
    # At the time of writing, it fails to build with qt47
    qt4 = qt46;
  };

  gtkwave = callPackage ../applications/science/electronics/gtkwave { };

  kicad = callPackage ../applications/science/electronics/kicad { };

  ngspice = callPackage ../applications/science/electronics/ngspice { };

  qucs = callPackage ../applications/science/electronics/qucs { };

  xoscope = callPackage ../applications/science/electronics/xoscope { };


  ### SCIENCE / MATH

  ecm = callPackage ../applications/science/math/ecm { };

  eukleides = callPackage ../applications/science/math/eukleides { };

  maxima = callPackage ../applications/science/math/maxima { };

  wxmaxima = callPackage ../applications/science/math/wxmaxima { };

  pari = callPackage ../applications/science/math/pari {};

  singular = callPackage ../applications/science/math/singular {};

  scilab = callPackage ../applications/science/math/scilab {
    withXaw3d = false;
    withTk = true;
    withGtk = false;
    withOCaml = true;
    withX = true;
  };

  msieve = callPackage ../applications/science/math/msieve { };

  yacas = callPackage ../applications/science/math/yacas { };

  ### SCIENCE / MISC

  boinc = callPackage ../applications/science/misc/boinc { };

  golly = callPackage ../applications/science/misc/golly { };

  simgrid = callPackage ../applications/science/misc/simgrid { };

  tulip = callPackage ../applications/science/misc/tulip { };

  vite = callPackage ../applications/science/misc/vite {
    qt = qt4;
  };

  ### MISC

  atari800 = callPackage ../misc/emulators/atari800 { };

  ataripp = callPackage ../misc/emulators/atari++ { };

  auctex = callPackage ../misc/tex/auctex { };

  busybox = callPackage ../misc/busybox {
    enableStatic = true;
  };

  cups = callPackage ../misc/cups { };

  cups_pdf_filter = callPackage ../misc/cups/pdf-filter.nix { };

  gutenprint = callPackage ../misc/drivers/gutenprint { };

  gutenprintBin = callPackage ../misc/drivers/gutenprint/bin.nix { };

  cupsBjnp = callPackage ../misc/cups/drivers/cups-bjnp { };

  darcnes = callPackage ../misc/emulators/darcnes { };

  dblatex = callPackage ../misc/tex/dblatex { };

  dosbox = callPackage ../misc/emulators/dosbox { };

  dpkg = callPackage ../tools/package-management/dpkg { };

  ekiga = newScope (pkgs.gtkLibs // pkgs.gnome) ../applications/networking/ekiga { };

  electricsheep = callPackage ../misc/screensavers/electricsheep { };

  fakenes = callPackage ../misc/emulators/fakenes { };

  foldingathome = callPackage ../misc/foldingathome { };

  foo2zjs = callPackage ../misc/drivers/foo2zjs {};

  foomatic_filters = callPackage ../misc/drivers/foomatic-filters {};

  freestyle = callPackage ../misc/freestyle {
    #stdenv = overrideGCC stdenv gcc41;
  };

  gajim = builderDefsPackage (import ../applications/networking/instant-messengers/gajim) {
    inherit perl intltool pyGtkGlade gettext pkgconfig makeWrapper pygobject
      pyopenssl gtkspell libsexy pycrypto aspell pythonDBus pythonSexy
      docutils;
    dbus = dbus.libs;
    inherit (gnome) gtk libglade;
    inherit (xlibs) libXScrnSaver libXt xproto libXext xextproto libX11
      scrnsaverproto;
    python = pythonFull;
  };

  generator = callPackage ../misc/emulators/generator {
    inherit (gtkLibs1x) gtk;
  };

  gensgs = callPackage_i686 ../misc/emulators/gens-gs { };

  ghostscript = callPackage ../misc/ghostscript {
    x11Support = false;
    cupsSupport = getConfig [ "ghostscript" "cups" ] true;
    gnuFork = getConfig [ "ghostscript" "gnu" ] true;
  };

  ghostscriptX = appendToName "with-X" (ghostscript.override {
    x11Support = true;
  });

  gxemul = callPackage ../misc/gxemul { };

  hplip = callPackage ../misc/drivers/hplip {
    qtSupport = true;
  };

  # using the new configuration style proposal which is unstable
  jack1d = callPackage ../misc/jackaudio/jack1.nix { };

  jackaudio = callPackage ../misc/jackaudio { };

  keynav = callPackage ../tools/X11/keynav { };

  lazylist = callPackage ../misc/tex/lazylist { };

  lilypond = callPackage ../misc/lilypond {
    inherit (gtkLibs) pango;
    guile = guile_1_8;
  };

  martyr = callPackage ../development/libraries/martyr { };

  maven = callPackage ../misc/maven/maven-1.0.nix { };
  maven2 = callPackage ../misc/maven { };
  maven3 = callPackage ../misc/maven/3.0.nix { };

  mess = callPackage ../misc/emulators/mess { };

  mupen64plus = callPackage ../misc/emulators/mupen64plus { };

  nix = nixStable;

  nixStable = callPackage ../tools/package-management/nix {
    storeDir = getConfig [ "nix" "storeDir" ] "/nix/store";
    stateDir = getConfig [ "nix" "stateDir" ] "/nix/var";
  };

  nixUnstable = callPackage ../tools/package-management/nix/unstable.nix {
    storeDir = getConfig [ "nix" "storeDir" ] "/nix/store";
    stateDir = getConfig [ "nix" "stateDir" ] "/nix/var";
  };

  nixSqlite = nixUnstable;

  nixCustomFun = src: preConfigure: enableScripts: configureFlags:
    import ../tools/package-management/nix/custom.nix {
      inherit fetchurl stdenv perl curl bzip2 openssl src preConfigure automake
        autoconf libtool configureFlags enableScripts lib libxml2 boehmgc
        pkgconfig flex bison sqlite perlPackages;
      aterm = aterm25;
      db4 = db45;
      inherit docbook5_xsl libxslt docbook5 docbook_xml_dtd_43 w3m;
    };

  nut = callPackage ../applications/misc/nut { };

  disnix = callPackage ../tools/package-management/disnix { };

  disnix_activation_scripts = callPackage ../tools/package-management/disnix/activation-scripts {
    enableApacheWebApplication = getConfig ["disnix" "enableApacheWebApplication"] false;
    enableAxis2WebService = getConfig ["disnix" "enableAxis2WebService"] false;
    enableEjabberdDump = getConfig ["disnix" "enableEjabberdDump"] false;
    enableMySQLDatabase = getConfig ["disnix" "enableMySQLDatabase"] false;
    enablePostgreSQLDatabase = getConfig ["disnix" "enablePostgreSQLDatabase"] false;
    enableSubversionRepository = getConfig ["disnix" "enableSubversionRepository"] false;
    enableTomcatWebApplication = getConfig ["disnix" "enableTomcatWebApplication"] false;
  };

  disnixos = callPackage ../tools/package-management/disnix/disnixos { };

  DisnixWebService = callPackage ../tools/package-management/disnix/DisnixWebService { };

  latex2html = callPackage ../misc/tex/latex2html/default.nix {
    tex = tetex;
  };

  lkproof = callPackage ../misc/tex/lkproof { };

  mysqlWorkbench = newScope gnome ../applications/misc/mysql-workbench {
    lua = lua5;
    inherit (pythonPackages) pexpect paramiko;
  };

  opkg = callPackage ../tools/package-management/opkg { };

  pgadmin = callPackage ../applications/misc/pgadmin { };

  pgf = pgf2;

  # Keep the old PGF since some documents don't render properly with
  # the new one.
  pgf1 = callPackage ../misc/tex/pgf/1.x.nix { };

  pgf2 = callPackage ../misc/tex/pgf/2.x.nix { };

  pjsip = callPackage ../applications/networking/pjsip { };

  polytable = callPackage ../misc/tex/polytable { };

  uae = callPackage ../misc/emulators/uae { };

  putty = callPackage ../applications/networking/remote/putty { };

  rssglx = callPackage ../misc/screensavers/rss-glx { };

  xlockmore = callPackage ../misc/screensavers/xlockmore { };

  saneBackends = callPackage ../misc/sane-backends {
    gt68xxFirmware = getConfig ["sane" "gt68xxFirmware"] null;
    hotplugSupport = getConfig ["sane" "hotplugSupport"] true;
  };

  saneBackendsSnapshot = callPackage ../misc/sane-backends/snapshot.nix {
    gt68xxFirmware = getConfig ["sane" "gt68xxFirmware"] null;
  };

  saneFrontends = callPackage ../misc/sane-front { };

  slock = callPackage ../misc/screensavers/slock { };

  sourceAndTags = import ../misc/source-and-tags {
    inherit pkgs stdenv unzip lib ctags;
    hasktags = haskellPackages.myhasktags;
  };

  splix = callPackage ../misc/cups/drivers/splix { };

  tetex = callPackage ../misc/tex/tetex { };

  tex4ht = callPackage ../misc/tex/tex4ht { };

  texFunctions = import ../misc/tex/nix pkgs;

  texLive = builderDefsPackage (import ../misc/tex/texlive) {
    inherit builderDefs zlib bzip2 ncurses libpng ed
      gd t1lib freetype icu perl ruby expat curl
      libjpeg bison python fontconfig flex;
    inherit (xlibs) libXaw libX11 xproto libXt libXpm
      libXmu libXext xextproto libSM libICE;
    ghostscript = ghostscriptX;
  };

  /* Look in configurations/misc/raskin.nix for usage example (around revisions
  where TeXLive was added)

  (texLiveAggregationFun {
    paths = [texLive texLiveExtra texLiveCMSuper
      texLiveBeamer
    ];
  })

  You need to use texLiveAggregationFun to regenerate, say, ls-R (TeX-related file list)
  Just installing a few packages doesn't work.
  */
  texLiveAggregationFun =
    (builderDefsPackage (import ../misc/tex/texlive/aggregate.nix));

  texDisser = callPackage ../misc/tex/disser {};

  texLiveContext = builderDefsPackage (import ../misc/tex/texlive/context.nix) {
    inherit texLive;
  };

  texLiveExtra = builderDefsPackage (import ../misc/tex/texlive/extra.nix) {
    inherit texLive;
  };

  texLiveCMSuper = builderDefsPackage (import ../misc/tex/texlive/cm-super.nix) {
    inherit texLive;
  };

  texLiveLatexXColor = builderDefsPackage (import ../misc/tex/texlive/xcolor.nix) {
    inherit texLive;
  };

  texLivePGF = builderDefsPackage (import ../misc/tex/texlive/pgf.nix) {
    inherit texLiveLatexXColor texLive;
  };

  texLiveBeamer = builderDefsPackage (import ../misc/tex/texlive/beamer.nix) {
    inherit texLiveLatexXColor texLivePGF texLive;
  };

  texLiveModerncv = builderDefsPackage (import ../misc/tex/texlive/moderncv.nix) {
    inherit texLive unzip;
  };

  trac = callPackage ../misc/trac {
    inherit (pythonPackages) pysqlite;
  };

  vice = callPackage ../misc/emulators/vice { };

  VisualBoyAdvance = callPackage ../misc/emulators/VisualBoyAdvance { };

  # Wine cannot be built in 64-bit; use a 32-bit build instead.
  wine = callPackage_i686 ../misc/emulators/wine { };

  wineWarcraft = callPackage_i686 ../misc/emulators/wine/wine-warcraft.nix { };

  x2x = callPackage ../tools/X11/x2x { };

  xosd = callPackage ../misc/xosd { };

  xsane = callPackage ../misc/xsane { };

  yafc = callPackage ../applications/networking/yafc { };

  myEnvFun = import ../misc/my-env {
    inherit substituteAll pkgs;
    inherit (stdenv) mkDerivation;
  };

  zsnes = callPackage_i686 ../misc/emulators/zsnes { };

  misc = import ../misc/misc.nix { inherit pkgs stdenv; };

}; in pkgs<|MERGE_RESOLUTION|>--- conflicted
+++ resolved
@@ -1215,14 +1215,7 @@
 
   ppl = callPackage ../development/libraries/ppl { };
 
-<<<<<<< HEAD
-  /* WARNING: this version is unsuitable for using with a setuid wrapper */
-  ppp = builderDefsPackage (import ../tools/networking/ppp) { };
-=======
-  ppl0_11 = callPackage ../development/libraries/ppl/0.11.nix { };
-
   ppp = callPackage ../tools/networking/ppp { };
->>>>>>> 3ca65828
 
   pptp = callPackage ../tools/networking/pptp {};
 
