--- conflicted
+++ resolved
@@ -9,14 +9,10 @@
     sha256 = "1f5nd9n46n6cwfl1byjml02q3y2hgn7nkx98km1czgwarxl7ws3x";
   };
 
-<<<<<<< HEAD
   nativeBuildInputs = [ pkgconfig ];
+
   buildInputs = [ guile cairo expat ]
-    ++ stdenv.lib.optional doCheck guile_lib;
-=======
-  buildInputs = [ guile pkgconfig cairo expat ]
     ++ stdenv.lib.optional doCheck guile-lib;
->>>>>>> 4e22e88b
 
   doCheck = true;
 
