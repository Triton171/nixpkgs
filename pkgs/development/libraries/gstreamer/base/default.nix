<<<<<<< HEAD
{ stdenv, fetchurl, pkgconfig, python, gstreamer, gobjectIntrospection
, orc, alsaLib, libXv, pango, libtheora
, cdparanoia, libvisual, libintl
=======
{ stdenv, fetchurl, fetchpatch, pkgconfig, meson
, ninja, gettext, gobjectIntrospection, python
, gstreamer, orc, alsaLib, libXv, pango, libtheora
, wayland, cdparanoia, libvisual, libintlOrEmpty
>>>>>>> b9484875
}:

stdenv.mkDerivation rec {
  name = "gst-plugins-base-1.14.0";

  meta = {
    description = "Base plugins and helper libraries";
    homepage = https://gstreamer.freedesktop.org;
    license = stdenv.lib.licenses.lgpl2Plus;
    platforms = stdenv.lib.platforms.unix;
  };

  src = fetchurl {
    url = "${meta.homepage}/src/gst-plugins-base/${name}.tar.xz";
    sha256 = "0h39bcp7fcd9kgb189lxr8l0hm0almvzpzgpdh1jpq2nzxh4d43y";
  };

  outputs = [ "out" "dev" ];

  nativeBuildInputs = [
    pkgconfig python meson ninja gettext gobjectIntrospection
  ];

  buildInputs = [
<<<<<<< HEAD
    orc libXv pango libtheora cdparanoia libintl
=======
    orc libXv pango libtheora cdparanoia wayland
>>>>>>> b9484875
  ]
  ++ stdenv.lib.optional stdenv.isLinux alsaLib
  ++ stdenv.lib.optional (!stdenv.isDarwin) libvisual;

  propagatedBuildInputs = [ gstreamer ];

  preConfigure = ''
    patchShebangs .
  '';

<<<<<<< HEAD
  enableParallelBuilding = true;
=======
  NIX_LDFLAGS = if stdenv.isDarwin then "-lintl" else null;

  patches = [
    (fetchpatch {
        url = "https://bug794856.bugzilla-attachments.gnome.org/attachment.cgi?id=370414";
        sha256 = "07x43xis0sr0hfchf36ap0cibx0lkfpqyszb3r3w9dzz301fk04z";
    })
    ./fix_pkgconfig_includedir.patch
  ];
>>>>>>> b9484875
}<|MERGE_RESOLUTION|>--- conflicted
+++ resolved
@@ -1,13 +1,7 @@
-<<<<<<< HEAD
-{ stdenv, fetchurl, pkgconfig, python, gstreamer, gobjectIntrospection
-, orc, alsaLib, libXv, pango, libtheora
-, cdparanoia, libvisual, libintl
-=======
 { stdenv, fetchurl, fetchpatch, pkgconfig, meson
 , ninja, gettext, gobjectIntrospection, python
 , gstreamer, orc, alsaLib, libXv, pango, libtheora
-, wayland, cdparanoia, libvisual, libintlOrEmpty
->>>>>>> b9484875
+, wayland, cdparanoia, libvisual, libintl
 }:
 
 stdenv.mkDerivation rec {
@@ -32,11 +26,7 @@
   ];
 
   buildInputs = [
-<<<<<<< HEAD
-    orc libXv pango libtheora cdparanoia libintl
-=======
-    orc libXv pango libtheora cdparanoia wayland
->>>>>>> b9484875
+    orc libXv pango libtheora cdparanoia libintl wayland
   ]
   ++ stdenv.lib.optional stdenv.isLinux alsaLib
   ++ stdenv.lib.optional (!stdenv.isDarwin) libvisual;
@@ -47,10 +37,7 @@
     patchShebangs .
   '';
 
-<<<<<<< HEAD
   enableParallelBuilding = true;
-=======
-  NIX_LDFLAGS = if stdenv.isDarwin then "-lintl" else null;
 
   patches = [
     (fetchpatch {
@@ -59,5 +46,4 @@
     })
     ./fix_pkgconfig_includedir.patch
   ];
->>>>>>> b9484875
 }