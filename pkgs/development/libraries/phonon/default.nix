<<<<<<< HEAD
{ stdenv, fetchurl, cmake, automoc4, qt4 }:
=======
{ stdenv, fetchurl, cmake, automoc4, qt4, xz, pulseaudio }:
>>>>>>> 65e7aeda

let
  v = "4.6.0";
in

stdenv.mkDerivation rec {
  name = "phonon-${v}";

  src = fetchurl {
    url = "mirror://kde/stable/phonon/${v}/src/${name}.tar.xz";
    sha256 = "2915e7a37c92a0a8237b9e6d2ef67ba8b005ee3529d03991cd3d137f039ba3c4";
  };

  buildInputs = [ qt4 pulseaudio ];

  buildNativeInputs = [ cmake automoc4 ];

  meta = {
    homepage = http://phonon.kde.org/;
    description = "Multimedia API for Qt";
    license = "LGPLv2";
    platforms = stdenv.lib.platforms.linux;
  };  
}<|MERGE_RESOLUTION|>--- conflicted
+++ resolved
@@ -1,8 +1,4 @@
-<<<<<<< HEAD
-{ stdenv, fetchurl, cmake, automoc4, qt4 }:
-=======
-{ stdenv, fetchurl, cmake, automoc4, qt4, xz, pulseaudio }:
->>>>>>> 65e7aeda
+{ stdenv, fetchurl, cmake, automoc4, qt4, pulseaudio }:
 
 let
   v = "4.6.0";
