--- conflicted
+++ resolved
@@ -37,13 +37,7 @@
 
   configureFlags = "--with-xinput=yes";
 
-<<<<<<< HEAD
-  meta = {
-=======
-  postInstall = "rm -rf $out/share/gtk-doc";
-
   meta = with stdenv.lib; {
->>>>>>> 77b9f286
     description = "A multi-platform toolkit for creating graphical user interfaces";
     homepage    = http://www.gtk.org/;
     license     = licenses.lgpl2Plus;
