<<<<<<< HEAD
{ stdenv, fetchurl, fetchpatch, pkgconfig, intltool, autoreconfHook, substituteAll
, file, expat, libdrm, xorg, wayland, udev, llvmPackages, libffi, libomxil-bellagio
, libvdpau, libelf, libva, libclc
=======
{ stdenv, fetchurl, fetchpatch, pkgconfig, intltool, flex, bison, autoreconfHook, substituteAll
, python, libxml2Python, file, expat, makedepend, pythonPackages
, libdrm, xorg, wayland, udev, llvmPackages, libffi, libomxil-bellagio
, libvdpau, libelf, libva
>>>>>>> 33373d93
, grsecEnabled
, enableTextureFloats ? false # Texture floats are patented, see docs/patents.txt
}:

if ! stdenv.lib.lists.elem stdenv.system stdenv.lib.platforms.mesaPlatforms then
  throw "unsupported platform for Mesa"
else

/** Packaging design:
  - The basic mesa ($out) contains headers and libraries (GLU is in mesa_glu now).
    This or the mesa attribute (which also contains GLU) are small (~ 2 MB, mostly headers)
    and are designed to be the buildInput of other packages.
  - DRI drivers are compiled into $drivers output, which is much bigger and
    depends on LLVM. These should be searched at runtime in
    "/run/opengl-driver{,-32}/lib/*" and so are kind-of impure (given by NixOS).
    (I suppose on non-NixOS one would create the appropriate symlinks from there.)
  - libOSMesa is in $osmesa (~4 MB)
*/

with { inherit (stdenv.lib) optional optionalString; };

let
  version = "10.6.8";
  # this is the default search path for DRI drivers
<<<<<<< HEAD
  driverLink = "/run/opengl-driver" + optionalString stdenv.isi686 "-32";
  clang = if llvmPackages ? clang-unwrapped then llvmPackages.clang-unwrapped else llvmPackages.clang;
=======
  driverLink = "/run/opengl-driver" + stdenv.lib.optionalString stdenv.isi686 "-32";
>>>>>>> 33373d93
in

stdenv.mkDerivation {
  name = "mesa-noglu-${version}";

  src =  fetchurl {
    urls = [
      "https://launchpad.net/mesa/trunk/${version}/+download/mesa-${version}.tar.xz"
      "ftp://ftp.freedesktop.org/pub/mesa/${version}/mesa-${version}.tar.xz"
    ];
    sha256 = "e36ee5ceeadb3966fb5ce5b4cf18322dbb76a4f075558ae49c3bba94f57d58fd";
  };

  prePatch = "patchShebangs .";

  patches = [
    ./glx_ro_text_segm.patch # fix for grsecurity/PaX
   # TODO: revive ./dricore-gallium.patch when it gets ported (from Ubuntu),
   #  as it saved ~35 MB in $drivers; watch https://launchpad.net/ubuntu/+source/mesa/+changelog
  ] ++ optional stdenv.isLinux
      (substituteAll {
        src = ./dlopen-absolute-paths.diff;
        inherit (udev) libudev;
      });

  postPatch = ''
    substituteInPlace src/egl/main/egldriver.c \
      --replace _EGL_DRIVER_SEARCH_DIR '"${driverLink}"'
  '';

  outputs = [ "dev" "out" "drivers" "osmesa" ];

  configureFlags = [
    "--sysconfdir=/etc"
    "--localstatedir=/var"
<<<<<<< HEAD
    #"--with-clang-libdir=${clang}/lib"
=======
>>>>>>> 33373d93
    "--with-dri-driverdir=$(drivers)/lib/dri"
    "--with-dri-searchpath=${driverLink}/lib/dri"

    "--enable-gles1"
    "--enable-gles2"
    "--enable-dri"
  ] ++ optional stdenv.isLinux "--enable-dri3"
    ++ [
    "--enable-glx"
    "--enable-gallium-osmesa" # used by wine
    "--enable-egl"
    "--enable-xa" # used in vmware driver
    "--enable-gbm"
  ] ++ optional stdenv.isLinux "--enable-nine" # Direct3D in Wine
    ++ [
    "--enable-xvmc"
    "--enable-vdpau"
    #"--enable-omx"
    #"--enable-va"

    # TODO: Figure out how to enable opencl without having a runtime dependency on clang
    "--disable-opencl"

    "--with-gallium-drivers=svga,i915,ilo,r300,r600,radeonsi,nouveau,freedreno,swrast"
    "--enable-shared-glapi"
    "--enable-sysfs"
    "--enable-driglx-direct" # seems enabled anyway
    "--enable-glx-tls"
    "--with-dri-drivers=i915,i965,nouveau,radeon,r200,swrast"
    "--with-egl-platforms=x11,wayland,drm"

    "--enable-gallium-llvm"
    "--enable-llvm-shared-libs"
  ] ++ optional enableTextureFloats "--enable-texture-float"
    ++ optional grsecEnabled "--enable-glx-rts"; # slight performance degradation, enable only for grsec

  nativeBuildInputs = [ pkgconfig file ];

  propagatedBuildInputs = with xorg; [ libXdamage libXxf86vm ]
    ++ optional stdenv.isLinux libdrm;

  buildInputs = with xorg; [
    autoreconfHook intltool expat llvmPackages.llvm
    glproto dri2proto dri3proto presentproto
    libX11 libXext libxcb libXt libXfixes libxshmfence
<<<<<<< HEAD
    libffi wayland libvdpau libelf libXvMC libomxil-bellagio libva
    #libclc clang
=======
    libffi wayland libvdpau libelf libXvMC /* libomxil-bellagio libva */
>>>>>>> 33373d93
  ] ++ optional stdenv.isLinux udev;

  enableParallelBuilding = true;
  doCheck = false;

  installFlags = [
    "sysconfdir=\${out}/etc"
    "localstatedir=\${TMPDIR}"
  ];

  # move gallium-related stuff to $drivers, so $out doesn't depend on LLVM;
  #   also move libOSMesa to $osmesa, as it's relatively big
  # ToDo: probably not all .la files are completely fixed, but it shouldn't matter
  postInstall = with stdenv.lib; ''
    mv -t "$drivers/lib/" \
      $out/lib/libXvMC* \
<<<<<<< HEAD
      $out/lib/libdricore* \
      $out/lib/libgallium* \
=======
      $out/lib/d3d \
>>>>>>> 33373d93
      $out/lib/vdpau \
      $out/lib/{bellagio,d3d} \
      $out/lib/libxatracker*

    mv -t "$drivers/lib/dri/" \
      "$out"/lib/dri/*
    rmdir "$out/lib/dri"

    mkdir -p {$osmesa,$drivers}/lib/pkgconfig
    mv -t $osmesa/lib/ \
      $out/lib/libOSMesa*

    mv -t $drivers/lib/pkgconfig/ \
      $out/lib/pkgconfig/xatracker.pc

    mv -t $osmesa/lib/pkgconfig/ \
      $out/lib/pkgconfig/osmesa.pc

  '' + /* now fix references in .la files */ ''
<<<<<<< HEAD
    sed "/^libdir=/s,$out,$drivers," -i \
      $drivers/lib/libXvMC*.la \
      $drivers/lib/vdpau/*.la \
      $drivers/lib/libdricore*.la

    sed "s,$out\(/lib/libdricore[0-9\.]*.la\),$drivers\1,g" \
      -i $drivers/lib/*.la $drivers/lib/*/*.la

=======
>>>>>>> 33373d93
    sed "/^libdir=/s,$out,$osmesa," -i \
      $osmesa/lib/libOSMesa*.la

  '' + /* set the default search path for DRI drivers; used e.g. by X server */ ''
    substituteInPlace "$out/lib/pkgconfig/dri.pc" --replace '$(drivers)' "${driverLink}"
  '' + /* move vdpau drivers to $drivers/lib, so they are found */ ''
    mv "$drivers"/lib/vdpau/* "$drivers"/lib/ && rmdir "$drivers"/lib/vdpau
  '';
  #ToDo: @vcunat isn't sure if drirc will be found when in $out/etc/, but it doesn't seem important ATM */

  postFixup =
    # add RPATH so the drivers can find the moved libgallium and libdricore9
    # moved here to avoid problems with stripping patchelfed files
  ''
    for lib in $drivers/lib/*.so* $drivers/lib/*/*.so*; do
      if [[ ! -L "$lib" ]]; then
        patchelf --set-rpath "$(patchelf --print-rpath $lib):$drivers/lib" "$lib"
      fi
    done
  '';
  # ToDo + /* check $out doesn't depend on llvm */ ''
  # builder failures are ignored for some reason
  #   grep -qv '${llvmPackages.llvm}' -R "$out"

  passthru = { inherit libdrm version driverLink; };

  meta = with stdenv.lib; {
    description = "An open source implementation of OpenGL";
    homepage = http://www.mesa3d.org/;
    license = licenses.mit; # X11 variant, in most files
    platforms = platforms.mesaPlatforms;
    maintainers = with maintainers; [ eduarrrd simons vcunat ];
  };
}<|MERGE_RESOLUTION|>--- conflicted
+++ resolved
@@ -1,13 +1,6 @@
-<<<<<<< HEAD
 { stdenv, fetchurl, fetchpatch, pkgconfig, intltool, autoreconfHook, substituteAll
 , file, expat, libdrm, xorg, wayland, udev, llvmPackages, libffi, libomxil-bellagio
-, libvdpau, libelf, libva, libclc
-=======
-{ stdenv, fetchurl, fetchpatch, pkgconfig, intltool, flex, bison, autoreconfHook, substituteAll
-, python, libxml2Python, file, expat, makedepend, pythonPackages
-, libdrm, xorg, wayland, udev, llvmPackages, libffi, libomxil-bellagio
 , libvdpau, libelf, libva
->>>>>>> 33373d93
 , grsecEnabled
 , enableTextureFloats ? false # Texture floats are patented, see docs/patents.txt
 }:
@@ -32,12 +25,7 @@
 let
   version = "10.6.8";
   # this is the default search path for DRI drivers
-<<<<<<< HEAD
   driverLink = "/run/opengl-driver" + optionalString stdenv.isi686 "-32";
-  clang = if llvmPackages ? clang-unwrapped then llvmPackages.clang-unwrapped else llvmPackages.clang;
-=======
-  driverLink = "/run/opengl-driver" + stdenv.lib.optionalString stdenv.isi686 "-32";
->>>>>>> 33373d93
 in
 
 stdenv.mkDerivation {
@@ -73,10 +61,6 @@
   configureFlags = [
     "--sysconfdir=/etc"
     "--localstatedir=/var"
-<<<<<<< HEAD
-    #"--with-clang-libdir=${clang}/lib"
-=======
->>>>>>> 33373d93
     "--with-dri-driverdir=$(drivers)/lib/dri"
     "--with-dri-searchpath=${driverLink}/lib/dri"
 
@@ -122,12 +106,7 @@
     autoreconfHook intltool expat llvmPackages.llvm
     glproto dri2proto dri3proto presentproto
     libX11 libXext libxcb libXt libXfixes libxshmfence
-<<<<<<< HEAD
-    libffi wayland libvdpau libelf libXvMC libomxil-bellagio libva
-    #libclc clang
-=======
     libffi wayland libvdpau libelf libXvMC /* libomxil-bellagio libva */
->>>>>>> 33373d93
   ] ++ optional stdenv.isLinux udev;
 
   enableParallelBuilding = true;
@@ -144,12 +123,7 @@
   postInstall = with stdenv.lib; ''
     mv -t "$drivers/lib/" \
       $out/lib/libXvMC* \
-<<<<<<< HEAD
-      $out/lib/libdricore* \
-      $out/lib/libgallium* \
-=======
       $out/lib/d3d \
->>>>>>> 33373d93
       $out/lib/vdpau \
       $out/lib/{bellagio,d3d} \
       $out/lib/libxatracker*
@@ -169,17 +143,6 @@
       $out/lib/pkgconfig/osmesa.pc
 
   '' + /* now fix references in .la files */ ''
-<<<<<<< HEAD
-    sed "/^libdir=/s,$out,$drivers," -i \
-      $drivers/lib/libXvMC*.la \
-      $drivers/lib/vdpau/*.la \
-      $drivers/lib/libdricore*.la
-
-    sed "s,$out\(/lib/libdricore[0-9\.]*.la\),$drivers\1,g" \
-      -i $drivers/lib/*.la $drivers/lib/*/*.la
-
-=======
->>>>>>> 33373d93
     sed "/^libdir=/s,$out,$osmesa," -i \
       $osmesa/lib/libOSMesa*.la
 
