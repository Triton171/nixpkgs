{ qtModule
, qtdeclarative, qtquickcontrols, qtlocation, qtwebchannel
, fetchpatch
, fetchpatch2

, bison, flex, git, gperf, ninja, pkg-config, python, which
, nodejs, perl
, buildPackages
, pkgsBuildTarget
, pkgsBuildBuild

, xorg, libXcursor, libXScrnSaver, libXrandr, libXtst
, fontconfig, freetype, harfbuzz, icu, dbus, libdrm
, zlib, minizip, libjpeg, libpng, libtiff, libwebp, libopus
, jsoncpp, protobuf, libvpx, srtp, snappy, nss, libevent
, alsa-lib
, pulseaudio
, libcap
, pciutils
, systemd
, enableProprietaryCodecs ? true
, gn
, cctools, libobjc, libpm, libunwind, sandbox, xnu
, ApplicationServices, AVFoundation, Foundation, ForceFeedback, GameController, AppKit
, ImageCaptureCore, CoreBluetooth, IOBluetooth, CoreWLAN, Quartz, Cocoa, LocalAuthentication
, MediaPlayer, MediaAccessibility, SecurityInterface, Vision, CoreML, OpenDirectory, Accelerate
, cups, openbsm, xcbuild, writeScriptBin
, ffmpeg ? null
, lib, stdenv
, version ? null
, qtCompatVersion
, pipewireSupport ? stdenv.hostPlatform.isLinux
, pipewire
, postPatch ? ""
, nspr
, lndir
}:

let
  # qtwebengine expects to find an executable in $PATH which runs on
  # the build platform yet knows about the host `.pc` files.  Most
  # configury allows setting $PKG_CONFIG to point to an
  # arbitrarily-named script which serves this purpose; however QT
  # insists that it is named `pkg-config` with no target prefix.  So
  # we re-wrap the host platform's pkg-config.
  pkg-config-wrapped-without-prefix = stdenv.mkDerivation {
    name = "pkg-config-wrapper-without-target-prefix";
    dontUnpack = true;
    dontBuild = true;
    installPhase = ''
      mkdir -p $out/bin
      ln -s '${buildPackages.pkg-config}/bin/${buildPackages.pkg-config.targetPrefix}pkg-config' $out/bin/pkg-config
    '';
  };

in

qtModule ({
  pname = "qtwebengine";
  nativeBuildInputs = [
    bison flex git gperf ninja pkg-config (python.withPackages(ps: [ ps.html5lib ])) which gn nodejs
  ] ++ lib.optionals (stdenv.buildPlatform != stdenv.hostPlatform) [
    perl
    lndir (lib.getDev pkgsBuildTarget.targetPackages.qt5.qtbase)
    pkgsBuildBuild.pkg-config
    (lib.getDev pkgsBuildTarget.targetPackages.qt5.qtquickcontrols)
    pkg-config-wrapped-without-prefix
  ] ++ lib.optional stdenv.hostPlatform.isDarwin xcbuild;
  doCheck = true;
  outputs = [ "bin" "dev" "out" ];

  enableParallelBuilding = true;

  # Don’t use the gn setup hook
  dontUseGnConfigure = true;

  # ninja builds some components with -Wno-format,
  # which cannot be set at the same time as -Wformat-security
  hardeningDisable = [ "format" ];

  patches = [
    # Support FFmpeg 5
    (fetchpatch2 {
      url = "https://gitlab.archlinux.org/archlinux/packaging/packages/qt5-webengine/-/raw/14074e4d789167bd776939037fe6df8d4d7dc0b3/qt5-webengine-ffmpeg5.patch";
      hash = "sha256-jTbJFXBPwRMzr8IeTxrv9dtS+/xDS/zR4dysV/bRg3I=";
      stripLen = 1;
      extraPrefix = "src/3rdparty/";
    })

    # Support FFmpeg 7
    (fetchpatch2 {
      url = "https://gitlab.archlinux.org/archlinux/packaging/packages/qt5-webengine/-/raw/e8fb4f86104243b90966b69cdfaa967273d834b6/qt5-webengine-ffmpeg7.patch";
      hash = "sha256-YNeHmOVp0M5HB+b91AOxxJxl+ktBtLYVdHlq13F7xtY=";
      stripLen = 1;
      extraPrefix = "src/3rdparty/chromium/";
    })

    # Support PipeWire ≥ 0.3
    (fetchpatch2 {
      url = "https://gitlab.archlinux.org/archlinux/packaging/packages/qt5-webengine/-/raw/c9db2cd9e144bd7a5e9246f5f7a01fe52fd089ba/qt5-webengine-pipewire-0.3.patch";
      hash = "sha256-mGexRfVDF3yjNzSi9BjavhzPtsXI0BooSr/rZ1z/BDo=";
      stripLen = 1;
      extraPrefix = "src/3rdparty/";
    })
  ];

  postPatch = ''
    # Patch Chromium build tools
    (
      cd src/3rdparty/chromium;

      patch -p2 < ${
        (fetchpatch { # support for building with python 3.12
          name = "python312-imp.patch";
          url = "https://codereview.qt-project.org/gitweb?p=qt/qtwebengine-chromium.git;a=patch;h=3664134f749f4851a14ab1953a9ee460a1fe0b68";
          hash = "sha256-XY0dEdeuOTRMR7onmuNg1Axld8+pquKAzOfDAGSIzI4=";
        })
      }
      patch -p1 < ${
        (fetchpatch { # support for building with python 3.12
          name = "python312-six.patch";
          url = "https://gitlab.archlinux.org/archlinux/packaging/packages/qt5-webengine/-/raw/6b0c0e76e0934db2f84be40cb5978cee47266e78/python3.12-six.patch";
          hash = "sha256-YgP9Sq5+zTC+U7+0hQjZokwb+fytk0UEIJztUXFhTkI=";
        })
      }

      # Manually fix unsupported shebangs
      substituteInPlace third_party/harfbuzz-ng/src/src/update-unicode-tables.make \
        --replace "/usr/bin/env -S make -f" "/usr/bin/make -f" || true

      # TODO: be more precise
      patchShebangs .
    )
  ''
  # Prevent Chromium build script from making the path to `clang` relative to
  # the build directory.  `clang_base_path` is the value of `QMAKE_CLANG_DIR`
  # from `src/core/config/mac_osx.pri`.
  + lib.optionalString stdenv.hostPlatform.isDarwin ''
    substituteInPlace ./src/3rdparty/chromium/build/toolchain/mac/BUILD.gn \
      --replace 'prefix = rebase_path("$clang_base_path/bin/", root_build_dir)' 'prefix = "$clang_base_path/bin/"'
  ''
  # Patch library paths in Qt sources
  + ''
    sed -i \
      -e "s,QLibraryInfo::location(QLibraryInfo::DataPath),QLatin1String(\"$out\"),g" \
      -e "s,QLibraryInfo::location(QLibraryInfo::TranslationsPath),QLatin1String(\"$out/translations\"),g" \
      -e "s,QLibraryInfo::location(QLibraryInfo::LibraryExecutablesPath),QLatin1String(\"$out/libexec\"),g" \
      src/core/web_engine_library_info.cpp
  ''
  # Patch library paths in Chromium sources
  + lib.optionalString (!stdenv.hostPlatform.isDarwin) ''
    sed -i -e '/lib_loader.*Load/s!"\(libudev\.so\)!"${lib.getLib systemd}/lib/\1!' \
      src/3rdparty/chromium/device/udev_linux/udev?_loader.cc

    sed -i -e '/libpci_loader.*Load/s!"\(libpci\.so\)!"${pciutils}/lib/\1!' \
      src/3rdparty/chromium/gpu/config/gpu_info_collector_linux.cc
  '' + lib.optionalString stdenv.hostPlatform.isDarwin (''
    substituteInPlace src/buildtools/config/mac_osx.pri \
      --replace 'QMAKE_CLANG_DIR = "/usr"' 'QMAKE_CLANG_DIR = "${stdenv.cc}"'

    # Following is required to prevent a build error:
    # ninja: error: '/nix/store/z8z04p0ph48w22rqzx7ql67gy8cyvidi-SDKs/MacOSX10.12.sdk/usr/include/mach/exc.defs', needed by 'gen/third_party/crashpad/crashpad/util/mach/excUser.c', missing and no known rule to make it
    substituteInPlace src/3rdparty/chromium/third_party/crashpad/crashpad/util/BUILD.gn \
      --replace '$sysroot/usr' "${xnu}"

    # Apple has some secret stuff they don't share with OpenBSM
    substituteInPlace src/3rdparty/chromium/base/mac/mach_port_rendezvous.cc \
      --replace "audit_token_to_pid(request.trailer.msgh_audit)" "request.trailer.msgh_audit.val[5]"
    substituteInPlace src/3rdparty/chromium/third_party/crashpad/crashpad/util/mach/mach_message.cc \
      --replace "audit_token_to_pid(audit_trailer->msgh_audit)" "audit_trailer->msgh_audit.val[5]"

    # ld: warning: directory not found for option '-L/nix/store/...-xcodebuild-0.1.2-pre/Applications/Xcode.app/Contents/Developer/Platforms/MacOSX.platform/Developer/SDKs/MacOSX11.0.sdk/usr/lib'
    # ld: fatal warning(s) induced error (-fatal_warnings)
    substituteInPlace src/3rdparty/chromium/build/config/compiler/BUILD.gn \
      --replace "-Wl,-fatal_warnings" ""

    # Use system ffmpeg
    echo "gn_args += use_system_ffmpeg=true" >> src/core/config/mac_osx.pri
    echo "LIBS += -lavformat -lavcodec -lavutil" >> src/core/core_common.pri
  '') + postPatch;

  env = {
    NIX_CFLAGS_COMPILE =
      toString (
        lib.optionals (stdenv.buildPlatform != stdenv.hostPlatform) [
          "-w "
        ] ++ lib.optionals stdenv.cc.isGNU [
          # with gcc8, -Wclass-memaccess became part of -Wall and this exceeds the logging limit
          "-Wno-class-memaccess"
        ] ++ lib.optionals (stdenv.hostPlatform.gcc.arch or "" == "sandybridge") [
          # it fails when compiled with -march=sandybridge https://github.com/NixOS/nixpkgs/pull/59148#discussion_r276696940
          # TODO: investigate and fix properly
          "-march=westmere"
        ] ++ lib.optionals stdenv.cc.isClang [
          "-Wno-elaborated-enum-base"
        ]);
  } // lib.optionalAttrs (stdenv.buildPlatform != stdenv.hostPlatform) {
    NIX_CFLAGS_LINK = "-Wl,--no-warn-search-mismatch";
    "NIX_CFLAGS_LINK_${buildPackages.stdenv.cc.suffixSalt}" = "-Wl,--no-warn-search-mismatch";
  };

  preConfigure = ''
    export NINJAFLAGS=-j$NIX_BUILD_CORES

    if [ -d "$PWD/tools/qmake" ]; then
        QMAKEPATH="$PWD/tools/qmake''${QMAKEPATH:+:}$QMAKEPATH"
    fi
  '' + lib.optionalString (stdenv.hostPlatform != stdenv.buildPlatform) ''
    export QMAKE_CC=$CC
    export QMAKE_CXX=$CXX
    export QMAKE_LINK=$CXX
    export QMAKE_AR=$AR
  '';

  qmakeFlags = [ "--" "-system-ffmpeg" ]
    ++ lib.optional (pipewireSupport && stdenv.buildPlatform == stdenv.hostPlatform) "-webengine-webrtc-pipewire"
    ++ lib.optional enableProprietaryCodecs "-proprietary-codecs";

  propagatedBuildInputs = [
    qtdeclarative qtquickcontrols qtlocation qtwebchannel

    # Image formats
    libjpeg libpng libtiff libwebp

    # Video formats
    srtp libvpx

    # Audio formats
    libopus

    # Text rendering
    harfbuzz icu

    libevent
<<<<<<< HEAD
    ffmpeg
  ] ++ lib.optionals (!stdenv.isDarwin) [
=======
    ffmpeg_7
  ] ++ lib.optionals (!stdenv.hostPlatform.isDarwin) [
>>>>>>> 210a5474
    dbus zlib minizip snappy nss protobuf jsoncpp

    # Audio formats
    alsa-lib
    pulseaudio

    # Text rendering
    fontconfig freetype

    libcap
    pciutils

    # X11 libs
    xorg.xrandr libXScrnSaver libXcursor libXrandr xorg.libpciaccess libXtst
    xorg.libXcomposite xorg.libXdamage libdrm xorg.libxkbfile

  ] ++ lib.optionals pipewireSupport [
    # Pipewire
    pipewire
  ]

  # FIXME These dependencies shouldn't be needed but can't find a way
  # around it. Chromium pulls this in while bootstrapping GN.
  ++ lib.optionals stdenv.hostPlatform.isDarwin [
    libobjc
    cctools

    # frameworks
    ApplicationServices
    AVFoundation
    Foundation
    ForceFeedback
    GameController
    AppKit
    ImageCaptureCore
    CoreBluetooth
    IOBluetooth
    CoreWLAN
    Quartz
    Cocoa
    LocalAuthentication
    MediaPlayer
    MediaAccessibility
    SecurityInterface
    Vision
    CoreML
    OpenDirectory
    Accelerate

    openbsm
    libunwind
  ];

  buildInputs = lib.optionals stdenv.hostPlatform.isDarwin [
    cups
    libpm
    sandbox

    # `sw_vers` is used by `src/3rdparty/chromium/build/config/mac/sdk_info.py`
    # to get some information about the host platform.
    (writeScriptBin "sw_vers" ''
      #!${stdenv.shell}

      while [ $# -gt 0 ]; do
        case "$1" in
          -buildVersion) echo "17E199";;
        *) break ;;

        esac
        shift
      done
    '')
  ];

  dontUseNinjaBuild = true;
  dontUseNinjaInstall = true;

  postInstall = lib.optionalString (stdenv.buildPlatform != stdenv.hostPlatform) ''
    mkdir -p $out/libexec
  '' + lib.optionalString stdenv.hostPlatform.isLinux ''
    cat > $out/libexec/qt.conf <<EOF
    [Paths]
    Prefix = ..
    EOF

  '' + ''
    # Fix for out-of-sync QtWebEngine and Qt releases (since 5.15.3)
    sed 's/${lib.head (lib.splitString "-" version)} /${qtCompatVersion} /' -i "$out"/lib/cmake/*/*Config.cmake
  '';

  requiredSystemFeatures = [ "big-parallel" ];

  meta = with lib; {
    description = "Web engine based on the Chromium web browser";
    mainProgram = "qwebengine_convert_dict";
    maintainers = with maintainers; [ matthewbauer ];

    # qtwebengine-5.15.8: "QtWebEngine can only be built for x86,
    # x86-64, ARM, Aarch64, and MIPSel architectures."
    platforms = with lib.systems.inspect.patterns;
      let inherit (lib.systems.inspect) patternLogicalAnd;
      in concatMap (patternLogicalAnd isUnix) (lib.concatMap lib.toList [
        isx86_32
        isx86_64
        isAarch32
        isAarch64
        (patternLogicalAnd isMips isLittleEndian)
      ]);

    # This build takes a long time; particularly on slow architectures
    timeout = 24 * 3600;
  };

} // lib.optionalAttrs (stdenv.buildPlatform != stdenv.hostPlatform) {
  configurePlatforms = [ ];
  # to get progress output in `nix-build` and `nix build -L`
  preBuild = ''
    export TERM=dumb
  '';
  depsBuildBuild = [
    pkgsBuildBuild.stdenv
    zlib
    nss
    nspr
  ];

})<|MERGE_RESOLUTION|>--- conflicted
+++ resolved
@@ -232,13 +232,8 @@
     harfbuzz icu
 
     libevent
-<<<<<<< HEAD
     ffmpeg
-  ] ++ lib.optionals (!stdenv.isDarwin) [
-=======
-    ffmpeg_7
   ] ++ lib.optionals (!stdenv.hostPlatform.isDarwin) [
->>>>>>> 210a5474
     dbus zlib minizip snappy nss protobuf jsoncpp
 
     # Audio formats
