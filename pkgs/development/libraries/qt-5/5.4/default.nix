# Maintainer's Notes:
#
# Minor updates:
#  1. Edit ./fetchsrcs.sh to point to the updated URL.
#  2. Run ./fetchsrcs.sh.
#  3. Build and enjoy.
#
# Major updates:
#  We prefer not to immediately overwrite older versions with major updates, so
#  make a copy of this directory first. After copying, be sure to delete ./tmp
#  if it exists. Then follow the minor update instructions. Be sure to check if
#  any new components have been added and package them as necessary.

<<<<<<< HEAD
{ autonix, fetchurl, newScope, stdenv

, bison2
, mesa_noglu
, libudev
, cups
, gnome
=======
{ pkgs
>>>>>>> 468f698f

# options
, developerBuild ? false
, decryptSslTraffic ? false
}:

let inherit (pkgs) makeSetupHook makeWrapper stdenv; in

with stdenv.lib;

let

  mirror = "http://download.qt.io";
  srcs = import ./srcs.nix { inherit mirror; inherit (pkgs) fetchurl; };

  qtSubmodule = args:
    let
      inherit (args) name;
      inherit (srcs."${args.name}") version src;
      inherit (pkgs.stdenv) mkDerivation;
    in mkDerivation (args // {
      name = "${name}-${version}";
      inherit src;

      propagatedBuildInputs = args.qtInputs ++ (args.propagatedBuildInputs or []);

      NIX_QT_SUBMODULE = args.NIX_QT_SUBMODULE or true;
      dontAddPrefix = args.dontAddPrefix or true;
      dontFixLibtool = args.dontFixLibtool or true;
      configureScript = args.configureScript or "qmake";

      enableParallelBuilding = args.enableParallelBuilding or true;

      meta = {
        homepage = http://qt-project.org;
        description = "A cross-platform application framework for C++";
        license = with licenses; [ fdl13 gpl2 lgpl21 lgpl3 ];
        maintainers = with maintainers; [ bbenoist qknight ttuegel ];
        platforms = platforms.linux;
      } // (args.meta or {});
    });

  addPackages = self: with self;
    let
      callPackage = self.newScope { inherit qtSubmodule srcs; };
    in {

      qtbase = callPackage ./qtbase {
        mesa = pkgs.mesa_noglu;
        cups = if stdenv.isLinux then pkgs.cups else null;
        # GNOME dependencies are not used unless gtkStyle == true
        inherit (pkgs.gnome) libgnomeui GConf gnome_vfs;
        bison = pkgs.bison2; # error: too few arguments to function 'int yylex(...
        inherit developerBuild decryptSslTraffic;
      };

<<<<<<< HEAD
      connectivity = callPackage
        (
          { qtSubmodule, base, declarative }:

          qtSubmodule {
            name = "qtconnectivity";
            qtInputs = [ base declarative ];
          }
        )
        {};

      declarative = callPackage
        (
          { qtSubmodule, python, base, svg, xmlpatterns }:

          qtSubmodule {
            name = "qtdeclarative";
            qtInputs = [ base svg xmlpatterns ];
            nativeBuildInputs = [ python ];
          }
        )
        {};

      doc = callPackage
        (
          { qtSubmodule, declarative }:

          qtSubmodule {
            name = "qtdoc";
            qtInputs = [ declarative ];
          }
        )
        {};

      enginio = callPackage
        (
          { qtSubmodule, declarative }:

          qtSubmodule {
            name = "qtenginio";
            qtInputs = [ declarative ];
          }
        )
        {};

      graphicaleffects = callPackage
        (
          { qtSubmodule, declarative }:

          qtSubmodule {
            name = "qtgraphicaleffects";
            qtInputs = [ declarative ];
          }
        )
        {};

      imageformats = callPackage
        (
          { qtSubmodule, base }:

          qtSubmodule {
            name = "qtimageformats";
            qtInputs = [ base ];
          }
        )
        {};

      location = callPackage
        (
          { qtSubmodule, base, multimedia }:

          qtSubmodule {
            name = "qtlocation";
            qtInputs = [ base multimedia ];
          }
        )
        {};

      /* macextras = not packaged */

      multimedia = callPackage
        (
          { qtSubmodule, base, declarative, pkgconfig
          , alsaLib, gstreamer, gst_plugins_base, libpulseaudio
          }:

          qtSubmodule {
            name = "qtmultimedia";
            qtInputs = [ base declarative ];
            buildInputs = [
              pkgconfig alsaLib gstreamer gst_plugins_base libpulseaudio
            ];
          }
        )
        {};

      quick1 = callPackage
        (
          { qtSubmodule, script, svg, webkit, xmlpatterns }:

          qtSubmodule {
            name = "qtquick1";
            qtInputs = [ script svg webkit xmlpatterns ];
          }
        )
        {};

      quickcontrols = callPackage
        (
          { qtSubmodule, declarative }:

          qtSubmodule {
            name = "qtquickcontrols";
            qtInputs = [ declarative ];
          }
        )
        {};

      script = callPackage
        (
          { qtSubmodule, base, tools }:

          qtSubmodule {
            name = "qtscript";
            qtInputs = [ base tools ];
            patchFlags = "-p2"; # patches originally for monolithic build
            patches = [ ./0003-glib-2.32.patch ];
          }
        )
        {};

      sensors = callPackage
        (
          { qtSubmodule, base, declarative }:

          qtSubmodule {
            name = "qtsensors";
            qtInputs = [ base declarative ];
          }
        )
        {};

      serialport = callPackage
        (
          { qtSubmodule, base, substituteAll }:

          qtSubmodule {
            name = "qtserialport";
            qtInputs = [ base ];
            patchFlags = "-p2"; # patches originally for monolithic build
            patches = [
              (substituteAll {
                src = ./0009-dlopen-serialport-udev.patch;
                libudev = libudev.out;
              })
            ];
          }
        )
        {};

      svg = callPackage
        (
          { qtSubmodule, base }:

          qtSubmodule {
            name = "qtsvg";
            qtInputs = [ base ];
          }
        )
        {};

      tools = callPackage
        (
          { qtSubmodule, activeqt, base, declarative, webkit }:

          qtSubmodule {
            name = "qttools";
            qtInputs = [ activeqt base declarative webkit ];
          }
        )
        {};

      translations = callPackage
        (
          { qtSubmodule, tools }:

          qtSubmodule {
            name = "qttranslations";
            qtInputs = [ tools ];
          }
        )
        {};

      /* wayland = not packaged */

      /* webchannel = not packaged */

      /* webengine = not packaged */

      webkit = callPackage
        (
          { qtSubmodule, declarative, location, multimedia, sensors
          , fontconfig, gdk_pixbuf, gtk, libwebp, libxml2, libxslt
          , sqlite, libudev
          , bison2, flex, gdb, gperf, perl, pkgconfig, python, ruby
          , substituteAll
          , flashplayerFix ? false
          }:

          qtSubmodule {
            name = "qtwebkit";
            qtInputs = [ declarative location multimedia sensors ];
            buildInputs = [ fontconfig libwebp libxml2 libxslt sqlite ];
            nativeBuildInputs = [
              bison2 flex gdb gperf perl pkgconfig python ruby
            ];
            patchFlags = "-p2"; # patches originally for monolithic build
            patches =
              optional flashplayerFix
                (substituteAll
                  {
                    src = ./0002-dlopen-webkit-nsplugin.patch;
                    gtk = gtk.out;
                    gdk_pixbuf = gdk_pixbuf.out;
                  }
                )
              ++ optional flashplayerFix
                (substituteAll
                  {
                    src = ./0007-dlopen-webkit-gtk.patch;
                    gtk = gtk.out;
                  }
                )
              ++ [
                (substituteAll
                  {
                    src = ./0008-dlopen-webkit-udev.patch;
                    libudev = libudev.out;
                  }
                )
              ];
          }
        )
        {};

      webkit-examples = callPackage
        (
          { qtSubmodule, tools, webkit }:

          qtSubmodule {
            name = "qtwebkit-examples";
            qtInputs = [ tools webkit ];
          }
        )
        {};

      websockets = callPackage
        (
          { qtSubmodule, base, declarative }:

          qtSubmodule {
            name = "qtwebsockets";
            qtInputs = [ base declarative ];
          }
        )
        {};

      /* winextras = not packaged */

      x11extras = callPackage
        (
          { qtSubmodule, base }:

          qtSubmodule {
            name = "qtx11extras";
            qtInputs = [ base ];
          }
        )
        {};

      xmlpatterns = callPackage
        (
          { qtSubmodule, base }:

          qtSubmodule {
            name = "qtxmlpatterns";
            qtInputs = [ base ];
          }
        )
        {};
=======
      /* qt3d = not packaged */
      /* qtactiveqt = not packaged */
      /* qtandroidextras = not packaged */
      /* qtcanvas3d = not packaged */
      qtconnectivity = callPackage ./qtconnectivity.nix {};
      qtdeclarative = callPackage ./qtdeclarative {};
      qtdoc = callPackage ./qtdoc.nix {};
      qtenginio = callPackage ./qtenginio.nix {};
      qtgraphicaleffects = callPackage ./qtgraphicaleffects.nix {};
      qtimageformats = callPackage ./qtimageformats.nix {};
      qtlocation = callPackage ./qtlocation.nix {};
      /* qtmacextras = not packaged */
      qtmultimedia = callPackage ./qtmultimedia.nix {
        inherit (pkgs.gst_all_1) gstreamer gst-plugins-base;
      };
      qtquick1 = callPackage ./qtquick1 {};
      qtquickcontrols = callPackage ./qtquickcontrols.nix {};
      qtscript = callPackage ./qtscript {};
      qtsensors = callPackage ./qtsensors.nix {};
      qtserialport = callPackage ./qtserialport {};
      qtsvg = callPackage ./qtsvg.nix {};
      qttools = callPackage ./qttools.nix {};
      qttranslations = callPackage ./qttranslations.nix {};
      /* qtwayland = not packaged */
      /* qtwebchannel = not packaged */
      /* qtwebengine = not packaged */
      qtwebkit = callPackage ./qtwebkit {};
      qtwebkit-examples = callPackage ./qtwebkit-examples.nix {};
      qtwebsockets = callPackage ./qtwebsockets.nix {};
      /* qtwinextras = not packaged */
      qtx11extras = callPackage ./qtx11extras.nix {};
      qtxmlpatterns = callPackage ./qtxmlpatterns.nix {};

      env = callPackage ../qt-env.nix {};
      full = env "qt-${qtbase.version}" [
        qtconnectivity qtdeclarative qtdoc qtenginio qtgraphicaleffects qtimageformats
        qtlocation qtmultimedia qtquick1 qtquickcontrols qtscript qtsensors qtserialport
        qtsvg qttools qttranslations qtwebkit qtwebkit-examples qtwebsockets qtx11extras
        qtxmlpatterns
      ];

      makeQtWrapper = makeSetupHook { deps = [ makeWrapper ]; } ./make-qt-wrapper.sh;
>>>>>>> 468f698f

    };

in makeScope pkgs.newScope addPackages<|MERGE_RESOLUTION|>--- conflicted
+++ resolved
@@ -11,17 +11,7 @@
 #  if it exists. Then follow the minor update instructions. Be sure to check if
 #  any new components have been added and package them as necessary.
 
-<<<<<<< HEAD
-{ autonix, fetchurl, newScope, stdenv
-
-, bison2
-, mesa_noglu
-, libudev
-, cups
-, gnome
-=======
 { pkgs
->>>>>>> 468f698f
 
 # options
 , developerBuild ? false
@@ -78,298 +68,6 @@
         inherit developerBuild decryptSslTraffic;
       };
 
-<<<<<<< HEAD
-      connectivity = callPackage
-        (
-          { qtSubmodule, base, declarative }:
-
-          qtSubmodule {
-            name = "qtconnectivity";
-            qtInputs = [ base declarative ];
-          }
-        )
-        {};
-
-      declarative = callPackage
-        (
-          { qtSubmodule, python, base, svg, xmlpatterns }:
-
-          qtSubmodule {
-            name = "qtdeclarative";
-            qtInputs = [ base svg xmlpatterns ];
-            nativeBuildInputs = [ python ];
-          }
-        )
-        {};
-
-      doc = callPackage
-        (
-          { qtSubmodule, declarative }:
-
-          qtSubmodule {
-            name = "qtdoc";
-            qtInputs = [ declarative ];
-          }
-        )
-        {};
-
-      enginio = callPackage
-        (
-          { qtSubmodule, declarative }:
-
-          qtSubmodule {
-            name = "qtenginio";
-            qtInputs = [ declarative ];
-          }
-        )
-        {};
-
-      graphicaleffects = callPackage
-        (
-          { qtSubmodule, declarative }:
-
-          qtSubmodule {
-            name = "qtgraphicaleffects";
-            qtInputs = [ declarative ];
-          }
-        )
-        {};
-
-      imageformats = callPackage
-        (
-          { qtSubmodule, base }:
-
-          qtSubmodule {
-            name = "qtimageformats";
-            qtInputs = [ base ];
-          }
-        )
-        {};
-
-      location = callPackage
-        (
-          { qtSubmodule, base, multimedia }:
-
-          qtSubmodule {
-            name = "qtlocation";
-            qtInputs = [ base multimedia ];
-          }
-        )
-        {};
-
-      /* macextras = not packaged */
-
-      multimedia = callPackage
-        (
-          { qtSubmodule, base, declarative, pkgconfig
-          , alsaLib, gstreamer, gst_plugins_base, libpulseaudio
-          }:
-
-          qtSubmodule {
-            name = "qtmultimedia";
-            qtInputs = [ base declarative ];
-            buildInputs = [
-              pkgconfig alsaLib gstreamer gst_plugins_base libpulseaudio
-            ];
-          }
-        )
-        {};
-
-      quick1 = callPackage
-        (
-          { qtSubmodule, script, svg, webkit, xmlpatterns }:
-
-          qtSubmodule {
-            name = "qtquick1";
-            qtInputs = [ script svg webkit xmlpatterns ];
-          }
-        )
-        {};
-
-      quickcontrols = callPackage
-        (
-          { qtSubmodule, declarative }:
-
-          qtSubmodule {
-            name = "qtquickcontrols";
-            qtInputs = [ declarative ];
-          }
-        )
-        {};
-
-      script = callPackage
-        (
-          { qtSubmodule, base, tools }:
-
-          qtSubmodule {
-            name = "qtscript";
-            qtInputs = [ base tools ];
-            patchFlags = "-p2"; # patches originally for monolithic build
-            patches = [ ./0003-glib-2.32.patch ];
-          }
-        )
-        {};
-
-      sensors = callPackage
-        (
-          { qtSubmodule, base, declarative }:
-
-          qtSubmodule {
-            name = "qtsensors";
-            qtInputs = [ base declarative ];
-          }
-        )
-        {};
-
-      serialport = callPackage
-        (
-          { qtSubmodule, base, substituteAll }:
-
-          qtSubmodule {
-            name = "qtserialport";
-            qtInputs = [ base ];
-            patchFlags = "-p2"; # patches originally for monolithic build
-            patches = [
-              (substituteAll {
-                src = ./0009-dlopen-serialport-udev.patch;
-                libudev = libudev.out;
-              })
-            ];
-          }
-        )
-        {};
-
-      svg = callPackage
-        (
-          { qtSubmodule, base }:
-
-          qtSubmodule {
-            name = "qtsvg";
-            qtInputs = [ base ];
-          }
-        )
-        {};
-
-      tools = callPackage
-        (
-          { qtSubmodule, activeqt, base, declarative, webkit }:
-
-          qtSubmodule {
-            name = "qttools";
-            qtInputs = [ activeqt base declarative webkit ];
-          }
-        )
-        {};
-
-      translations = callPackage
-        (
-          { qtSubmodule, tools }:
-
-          qtSubmodule {
-            name = "qttranslations";
-            qtInputs = [ tools ];
-          }
-        )
-        {};
-
-      /* wayland = not packaged */
-
-      /* webchannel = not packaged */
-
-      /* webengine = not packaged */
-
-      webkit = callPackage
-        (
-          { qtSubmodule, declarative, location, multimedia, sensors
-          , fontconfig, gdk_pixbuf, gtk, libwebp, libxml2, libxslt
-          , sqlite, libudev
-          , bison2, flex, gdb, gperf, perl, pkgconfig, python, ruby
-          , substituteAll
-          , flashplayerFix ? false
-          }:
-
-          qtSubmodule {
-            name = "qtwebkit";
-            qtInputs = [ declarative location multimedia sensors ];
-            buildInputs = [ fontconfig libwebp libxml2 libxslt sqlite ];
-            nativeBuildInputs = [
-              bison2 flex gdb gperf perl pkgconfig python ruby
-            ];
-            patchFlags = "-p2"; # patches originally for monolithic build
-            patches =
-              optional flashplayerFix
-                (substituteAll
-                  {
-                    src = ./0002-dlopen-webkit-nsplugin.patch;
-                    gtk = gtk.out;
-                    gdk_pixbuf = gdk_pixbuf.out;
-                  }
-                )
-              ++ optional flashplayerFix
-                (substituteAll
-                  {
-                    src = ./0007-dlopen-webkit-gtk.patch;
-                    gtk = gtk.out;
-                  }
-                )
-              ++ [
-                (substituteAll
-                  {
-                    src = ./0008-dlopen-webkit-udev.patch;
-                    libudev = libudev.out;
-                  }
-                )
-              ];
-          }
-        )
-        {};
-
-      webkit-examples = callPackage
-        (
-          { qtSubmodule, tools, webkit }:
-
-          qtSubmodule {
-            name = "qtwebkit-examples";
-            qtInputs = [ tools webkit ];
-          }
-        )
-        {};
-
-      websockets = callPackage
-        (
-          { qtSubmodule, base, declarative }:
-
-          qtSubmodule {
-            name = "qtwebsockets";
-            qtInputs = [ base declarative ];
-          }
-        )
-        {};
-
-      /* winextras = not packaged */
-
-      x11extras = callPackage
-        (
-          { qtSubmodule, base }:
-
-          qtSubmodule {
-            name = "qtx11extras";
-            qtInputs = [ base ];
-          }
-        )
-        {};
-
-      xmlpatterns = callPackage
-        (
-          { qtSubmodule, base }:
-
-          qtSubmodule {
-            name = "qtxmlpatterns";
-            qtInputs = [ base ];
-          }
-        )
-        {};
-=======
       /* qt3d = not packaged */
       /* qtactiveqt = not packaged */
       /* qtandroidextras = not packaged */
@@ -412,7 +110,6 @@
       ];
 
       makeQtWrapper = makeSetupHook { deps = [ makeWrapper ]; } ./make-qt-wrapper.sh;
->>>>>>> 468f698f
 
     };
 
