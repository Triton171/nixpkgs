--- conflicted
+++ resolved
@@ -4,11 +4,6 @@
 , fetchpatch
 , qmake
 , qtbase
-<<<<<<< HEAD
-, qmake
-=======
-, qtquick1
->>>>>>> 5c6e85ee
 , qtmultimedia
 , utmp
 }:
