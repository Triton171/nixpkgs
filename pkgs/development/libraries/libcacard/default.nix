{ stdenv, fetchurl, pkgconfig, glib, nss }:

stdenv.mkDerivation rec {
<<<<<<< HEAD
  pname = "libcacard";
  version = "2.6.1";

  src = fetchurl {
    url = "https://www.spice-space.org/download/libcacard/${pname}-${version}.tar.xz";
    sha256 = "1w6y0kiakhg7dgyf8yqpm4jj6jiv17zhy9lp3d7z32q1pniccxk2";
=======
  name = "libcacard-${version}";
  version = "2.7.0";

  src = fetchurl {
    url = "https://www.spice-space.org/download/libcacard/${name}.tar.xz";
    sha256 = "0vyvkk4b6xjwq1ccggql13c1x7g4y90clpkqw28257azgn2a1c8n";
>>>>>>> f188bad6
  };

  nativeBuildInputs = [ pkgconfig ];
  buildInputs = [ glib nss ];

  meta = with stdenv.lib; {
    description = "Smart card emulation library";
    homepage = https://gitlab.freedesktop.org/spice/libcacard;
    license = licenses.lgpl21;
    maintainers = with maintainers; [ yegortimoshenko ];
    platforms = platforms.unix;
  };
}<|MERGE_RESOLUTION|>--- conflicted
+++ resolved
@@ -1,21 +1,12 @@
 { stdenv, fetchurl, pkgconfig, glib, nss }:
 
 stdenv.mkDerivation rec {
-<<<<<<< HEAD
   pname = "libcacard";
-  version = "2.6.1";
+  version = "2.7.0";
 
   src = fetchurl {
     url = "https://www.spice-space.org/download/libcacard/${pname}-${version}.tar.xz";
-    sha256 = "1w6y0kiakhg7dgyf8yqpm4jj6jiv17zhy9lp3d7z32q1pniccxk2";
-=======
-  name = "libcacard-${version}";
-  version = "2.7.0";
-
-  src = fetchurl {
-    url = "https://www.spice-space.org/download/libcacard/${name}.tar.xz";
     sha256 = "0vyvkk4b6xjwq1ccggql13c1x7g4y90clpkqw28257azgn2a1c8n";
->>>>>>> f188bad6
   };
 
   nativeBuildInputs = [ pkgconfig ];
