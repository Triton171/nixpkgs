--- conflicted
+++ resolved
@@ -22,13 +22,8 @@
   version = "2.9.1";
 
   src = fetchurl {
-<<<<<<< HEAD
-    url = "mirror://samba/ldb/${finalAttrs.pname}-${finalAttrs.version}.tar.gz";
+    url = "mirror://samba/ldb/ldb-${finalAttrs.version}.tar.gz";
     hash = "sha256-yV5Nwy3qiGS3mJnuNAyf3yi0hvRku8OLqZFRoItJP5s=";
-=======
-    url = "mirror://samba/ldb/ldb-${finalAttrs.version}.tar.gz";
-    hash = "sha256-EFqv9xrYgaf661gv1BauKCIbb94zj/+CgoBlBiwlB6U=";
->>>>>>> fbdde2e3
   };
 
   outputs = [ "out" "dev" ];
