--- conflicted
+++ resolved
@@ -32,11 +32,7 @@
     homepage     = https://openwsman.github.io;
     license      = licenses.bsd3;
     maintainers  = with maintainers; [ deepfire ];
-<<<<<<< HEAD
-    platforms    = platforms.unix;
-=======
     platforms    = platforms.linux; # PAM is not available on Darwin
->>>>>>> 76c146c9
     inherit version;
   };
 }