--- conflicted
+++ resolved
@@ -23,20 +23,12 @@
 
 buildPythonPackage rec {
   pname = "gradient";
-<<<<<<< HEAD
-  version = "1.9.0";
-
-  src = fetchPypi {
-    inherit pname version;
-    sha256 = "47be02511d7ea66a13559598851cb435d435fb3f7676f6de17292d06daad8947";
-=======
   version = "1.9.1";
   format = "setuptools";
 
   src = fetchPypi {
     inherit pname version;
     hash = "sha256-zimOh4bc9EQGpqMky/etwnAF04onJ2m/KAl29IaAeAY=";
->>>>>>> 97864e98
   };
 
   postPatch = ''
