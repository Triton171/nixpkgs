{
  lib,
  stdenv,
  buildPythonPackage,
  certifi,
  fastimport,
  fetchFromGitHub,
  gevent,
  geventhttpclient,
  git,
  glibcLocales,
  gnupg,
  gpgme,
  paramiko,
  pytest-xdist,
  pytestCheckHook,
  pythonOlder,
  setuptools,
  setuptools-rust,
  urllib3,
}:

buildPythonPackage rec {
  pname = "dulwich";
  version = "0.22.1";
  pyproject = true;

  disabled = pythonOlder "3.8";

  src = fetchFromGitHub {
    owner = "jelmer";
    repo = "dulwich";
    rev = "refs/tags/${version}";
    hash = "sha256-bf3ZUMX4afpdTBpFnx0HMyzCNG6V/p4eOl36djxGbtk=";
  };

  build-system = [
    setuptools
    setuptools-rust
  ];

  dependencies = [
    certifi
    urllib3
  ];

  passthru.optional-dependencies = {
    fastimport = [ fastimport ];
    pgp = [
      gpgme
      gnupg
    ];
    paramiko = [ paramiko ];
  };

  nativeCheckInputs = [
    gevent
    geventhttpclient
    git
    glibcLocales
    pytest-xdist
    pytestCheckHook
  ] ++ lib.flatten (builtins.attrValues passthru.optional-dependencies);

  doCheck = !stdenv.isDarwin;

<<<<<<< HEAD
  disabledTests = [
    # OSError: [Errno 84] Invalid or incomplete multibyte or wide character: b'/build/tmpsqwlbpd1/\xc0'
    "test_no_decode_encode"
    # OSError: [Errno 84] Invalid or incomplete multibyte or wide character: b'/build/tmpwmtfyvo2/refs.git/refs/heads/\xcd\xee\xe2\xe0\xff\xe2\xe5\xf2\xea\xe01'
    "test_cyrillic"
    # OSError: [Errno 84] Invalid or incomplete multibyte or wide character: b'/build/tmpfseetobk/test/\xc0'
    "test_commit_no_encode_decode"
    # https://github.com/jelmer/dulwich/issues/1279
    "test_init_connector"
  ];

=======
>>>>>>> 32a79f41
  disabledTestPaths = [
    # Missing test inputs
    "tests/contrib/test_swift_smoke.py"
    # Import issue
    "tests/test_greenthreads.py"
  ];

  pythonImportsCheck = [ "dulwich" ];

  meta = with lib; {
    description = "Implementation of the Git file formats and protocols";
    longDescription = ''
      Dulwich is a Python implementation of the Git file formats and protocols, which
      does not depend on Git itself. All functionality is available in pure Python.
    '';
    homepage = "https://www.dulwich.io/";
    changelog = "https://github.com/jelmer/dulwich/blob/dulwich-${version}/NEWS";
    license = with licenses; [
      asl20
      gpl2Plus
    ];
    maintainers = with maintainers; [ koral ];
  };
}<|MERGE_RESOLUTION|>--- conflicted
+++ resolved
@@ -64,20 +64,6 @@
 
   doCheck = !stdenv.isDarwin;
 
-<<<<<<< HEAD
-  disabledTests = [
-    # OSError: [Errno 84] Invalid or incomplete multibyte or wide character: b'/build/tmpsqwlbpd1/\xc0'
-    "test_no_decode_encode"
-    # OSError: [Errno 84] Invalid or incomplete multibyte or wide character: b'/build/tmpwmtfyvo2/refs.git/refs/heads/\xcd\xee\xe2\xe0\xff\xe2\xe5\xf2\xea\xe01'
-    "test_cyrillic"
-    # OSError: [Errno 84] Invalid or incomplete multibyte or wide character: b'/build/tmpfseetobk/test/\xc0'
-    "test_commit_no_encode_decode"
-    # https://github.com/jelmer/dulwich/issues/1279
-    "test_init_connector"
-  ];
-
-=======
->>>>>>> 32a79f41
   disabledTestPaths = [
     # Missing test inputs
     "tests/contrib/test_swift_smoke.py"
