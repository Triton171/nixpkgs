--- conflicted
+++ resolved
@@ -8,12 +8,9 @@
 
 buildPythonPackage rec {
   pname = "bip_utils";
-<<<<<<< HEAD
   version = "1.4.0";
-=======
-  version = "1.0.5";
+
   disabled = pythonOlder "3.6";
->>>>>>> 0ac85bc4
 
   src = fetchPypi {
     inherit pname version;
