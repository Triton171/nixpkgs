--- conflicted
+++ resolved
@@ -10,26 +10,18 @@
   };
 
   postPatch = ''
-<<<<<<< HEAD
-    substituteInPlace setup.py \
-      --replace "lark-parser" "lark"
-=======
     substituteInPlace setup.py --replace "lark-parser" "lark"
->>>>>>> afdcf374
   '';
 
   propagatedBuildInputs = [ hypothesis lark libcst ];
 
   checkInputs = [ black parso pytestCheckHook pytest-cov pytest-xdist ];
 
-<<<<<<< HEAD
   pytestFlagsArray = [
+    "-v"
     "--numprocesses $NIX_BUILD_CORES"
   ];
 
-=======
-  pytestFlagsArray = [ "-v" ];  # tests are fairly slow, prevents timeout due to no stdout printing
->>>>>>> afdcf374
   pythonImportsCheck = [ "hypothesmith" ];
 
   meta = with lib; {
