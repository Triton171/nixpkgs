{ lib
, buildPythonPackage
, fetchFromGitHub
, dnspython
, idna
, pytestCheckHook
}:

buildPythonPackage rec {
  pname = "email-validator";
  version = "1.3.0";

  src = fetchFromGitHub {
    owner = "JoshData";
    repo = "python-${pname}";
    rev = "refs/tags/v${version}";
<<<<<<< HEAD
    sha256 = "sha256-mflUF2ZKYhCiQEoG+fKI+K266dukuSzG9cyg6gwBcTo=";
=======
    hash = "sha256-mflUF2ZKYhCiQEoG+fKI+K266dukuSzG9cyg6gwBcTo=";
>>>>>>> da93de31
  };

  propagatedBuildInputs = [
    dnspython
    idna
  ];

  checkInputs = [
    pytestCheckHook
  ];

  disabledTests = [
    # fails with dns.resolver.NoResolverConfiguration due to network sandboxing
    "test_deliverability_no_records"
    "test_deliverability_found"
    "test_deliverability_fails"
    "test_deliverability_dns_timeout"
    "test_email_example_reserved_domain"
    "test_main_single_good_input"
    "test_main_multi_input"
    "test_main_input_shim"
    "test_validate_email__with_caching_resolver"
    "test_validate_email__with_configured_resolver"
  ];

  pythonImportsCheck = [
    "email_validator"
  ];

  meta = with lib; {
    description = "A robust email syntax and deliverability validation library";
    homepage    = "https://github.com/JoshData/python-email-validator";
    changelog   = "https://github.com/JoshData/python-email-validator/releases/tag/v${version}";
    license     = licenses.cc0;
    maintainers = with maintainers; [ siddharthist ];
  };
}<|MERGE_RESOLUTION|>--- conflicted
+++ resolved
@@ -14,11 +14,7 @@
     owner = "JoshData";
     repo = "python-${pname}";
     rev = "refs/tags/v${version}";
-<<<<<<< HEAD
-    sha256 = "sha256-mflUF2ZKYhCiQEoG+fKI+K266dukuSzG9cyg6gwBcTo=";
-=======
     hash = "sha256-mflUF2ZKYhCiQEoG+fKI+K266dukuSzG9cyg6gwBcTo=";
->>>>>>> da93de31
   };
 
   propagatedBuildInputs = [
