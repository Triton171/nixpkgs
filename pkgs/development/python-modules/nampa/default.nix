--- conflicted
+++ resolved
@@ -2,12 +2,8 @@
 , buildPythonPackage
 , fetchFromGitHub
 , future
-<<<<<<< HEAD
-, pytest7CheckHook
-=======
 , pythonOlder
 , setuptools
->>>>>>> 29d12c94
 }:
 
 buildPythonPackage rec {
@@ -24,17 +20,6 @@
     hash = "sha256-ylDthh6fO0jKiYib0bed31Dxt4afiD0Jd5mfRKrsZpE=";
   };
 
-<<<<<<< HEAD
-  propagatedBuildInputs = [
-    future
-  ];
-
-  nativeCheckInputs = [
-    pytest7CheckHook
-  ];
-
-=======
->>>>>>> 29d12c94
   postPatch = ''
     # https://github.com/thebabush/nampa/pull/13
     substituteInPlace setup.py \
