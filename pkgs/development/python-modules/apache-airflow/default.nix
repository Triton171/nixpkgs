--- conflicted
+++ resolved
@@ -225,10 +225,7 @@
   postPatch = ''
     substituteInPlace setup.cfg \
       --replace "colorlog>=4.0.2, <5.0" "colorlog" \
-<<<<<<< HEAD
       --replace "flask-login>=0.6.2" "flask-login" \
-=======
->>>>>>> b078ae79
       --replace "pathspec~=0.9.0" "pathspec"
   '' + lib.optionalString stdenv.isDarwin ''
     # Fix failing test on Hydra
