--- conflicted
+++ resolved
@@ -14,11 +14,7 @@
 
   src = fetchPypi {
     inherit pname version;
-<<<<<<< HEAD
-    sha256 = "89474be911bfcdb34cbf0d98b8ec48b578c27a89fdb1ae4ee7513f1ef8d9249e";
-=======
     sha256 = "sha256-iUdL6RG/zbNMvw2YuOxItXjCeon9sa5O51E/HvjZJJ4=";
->>>>>>> 60daed57
   };
 
   # avoid strict pinning of numpy
