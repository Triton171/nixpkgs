--- conflicted
+++ resolved
@@ -1,21 +1,14 @@
-<<<<<<< HEAD
 { stdenv, buildPythonPackage, fetchFromGitHub, async-timeout, pytest, pytest-asyncio }:
 buildPythonPackage rec {
-  version = "2.1.6";
-=======
-{ stdenv, buildPythonPackage, fetchurl, six, async-timeout }:
-buildPythonPackage rec {
   version = "2.2.0";
->>>>>>> ddddca5c
   pname = "asgiref";
 
-<<<<<<< HEAD
   # PyPI tarball doesn't include tests directory
   src = fetchFromGitHub {
     owner = "django";
     repo = pname;
     rev = version;
-    sha256 = "12p1i2ai03x2hx6b3i7xgicyfi2x11is6pkbdac4jpz7fmbz3zlh";
+    sha256 = "0jsdkgwzswm1jbfm6d100yfvfzpic8v6ysydcnn798bbpwclj8ip";
   };
 
   propagatedBuildInputs = [ async-timeout ];
@@ -25,14 +18,6 @@
   checkPhase = ''
     py.test
   '';
-=======
-  src = fetchurl {
-    url = "mirror://pypi/a/asgiref/${name}.tar.gz";
-    sha256 = "1fmrd749hqxwicnivvgrcw812gbj2zm49zcnkghh9yxbkjfcvxcv";
-  };
-
-  propagatedBuildInputs = [ six async-timeout ];
->>>>>>> ddddca5c
 
   meta = with stdenv.lib; {
     description = "Reference ASGI adapters and channel layers";
