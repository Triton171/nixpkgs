{
  lib,
  buildPythonPackage,
  fetchFromGitHub,
  gdb,
  ncurses,
  numpy,
  pkg-config,
  pygame-ce,
  python,
  sage, # Reverse dependency
  setuptools,
  stdenv,
}:

<<<<<<< HEAD
=======
let
  excludedTests =
    [ "reimport_from_subinterpreter" ]
    # cython's testsuite is not working very well with libc++
    # We are however optimistic about things outside of testsuite still working
    ++ lib.optionals (stdenv.cc.isClang or false) [
      "cpdef_extern_func"
      "libcpp_algo"
    ]
    # Some tests in the test suite isn't working on aarch64. Disable them for
    # now until upstream finds a workaround.
    # Upstream issue here: https://github.com/cython/cython/issues/2308
    ++ lib.optionals stdenv.hostPlatform.isAarch64 [ "numpy_memoryview" ]
    ++ lib.optionals stdenv.hostPlatform.isi686 [
      "future_division"
      "overflow_check_longlong"
    ];
in
>>>>>>> 210a5474
buildPythonPackage rec {
  pname = "cython";
  version = "3.0.11";
  pyproject = true;

  src = fetchFromGitHub {
    owner = "cython";
    repo = "cython";
    rev = version;
    hash = "sha256-ZyDNv95eS9YrVHIh5C/Xq8OvfX1cnI3f9GjA+OfaONA=";
  };

  build-system = [
    pkg-config
    setuptools
  ];

  nativeCheckInputs = [
    gdb
    numpy
    ncurses
  ];

  env.LC_ALL = "en_US.UTF-8";

  # https://github.com/cython/cython/issues/2785
  # Temporary solution
  doCheck = false;
<<<<<<< HEAD

  strictDeps = true;

  checkPhase =
    let
      excludedTests =
        [ "reimport_from_subinterpreter" ]
        # cython's testsuite is not working very well with libc++
        # We are however optimistic about things outside of testsuite still working
        ++ lib.optionals (stdenv.cc.isClang or false) [
          "cpdef_extern_func"
          "libcpp_algo"
        ]
        # Some tests in the test suite aren't working on aarch64.
        # Disable them for now until upstream finds a workaround.
        # Upstream issue: https://github.com/cython/cython/issues/2308
        ++ lib.optionals stdenv.isAarch64 [ "numpy_memoryview" ]
        ++ lib.optionals stdenv.isi686 [
          "future_division"
          "overflow_check_longlong"
        ];
      commandline = builtins.concatStringsSep " " (
        [
          "-j$NIX_BUILD_CORES"
          "--no-code-style"
        ]
        ++ lib.optionals (builtins.length excludedTests != 0) [
          ''--exclude="(${builtins.concatStringsSep "|" excludedTests})"''
        ]
      );
    in
    ''
      runHook preCheck
      export HOME="$NIX_BUILD_TOP"
      ${python.interpreter} runtests.py ${commandline}
      runHook postCheck
    '';
=======
  # doCheck = !stdenv.hostPlatform.isDarwin;
>>>>>>> 210a5474

  passthru.tests = {
    inherit pygame-ce sage;
  };

  # Force code regeneration in source distributions
  # https://github.com/cython/cython/issues/5089
  setupHook = ./setup-hook.sh;

  meta = {
    homepage = "https://cython.org";
    description = "Optimising static compiler for both the Python and the extended Cython programming languages";
    longDescription = ''
      Cython is an optimising static compiler for both the Python programming
      language and the extended Cython programming language (based on Pyrex). It
      makes writing C extensions for Python as easy as Python itself.

      Cython gives you the combined power of Python and C to let you:

      - write Python code that calls back and forth from and to C or C++ code
        natively at any point.
      - easily tune readable Python code into plain C performance by adding
        static type declarations, also in Python syntax.
      - use combined source code level debugging to find bugs in your Python,
        Cython and C code.
      - interact efficiently with large data sets, e.g. using multi-dimensional
        NumPy arrays.
      - quickly build your applications within the large, mature and widely used
        CPython ecosystem.
      - integrate natively with existing code and data from legacy, low-level or
        high-performance libraries and applications.

      The Cython language is a superset of the Python language that additionally
      supports calling C functions and declaring C types on variables and class
      attributes. This allows the compiler to generate very efficient C code
      from Cython code.
    '';
    changelog = "https://github.com/cython/cython/blob/${version}/CHANGES.rst";
    license = lib.licenses.asl20;
    mainProgram = "cython";
    maintainers = with lib.maintainers; [ AndersonTorres ];
  };
}
# TODO: investigate recursive loop when doCheck is true<|MERGE_RESOLUTION|>--- conflicted
+++ resolved
@@ -13,27 +13,6 @@
   stdenv,
 }:
 
-<<<<<<< HEAD
-=======
-let
-  excludedTests =
-    [ "reimport_from_subinterpreter" ]
-    # cython's testsuite is not working very well with libc++
-    # We are however optimistic about things outside of testsuite still working
-    ++ lib.optionals (stdenv.cc.isClang or false) [
-      "cpdef_extern_func"
-      "libcpp_algo"
-    ]
-    # Some tests in the test suite isn't working on aarch64. Disable them for
-    # now until upstream finds a workaround.
-    # Upstream issue here: https://github.com/cython/cython/issues/2308
-    ++ lib.optionals stdenv.hostPlatform.isAarch64 [ "numpy_memoryview" ]
-    ++ lib.optionals stdenv.hostPlatform.isi686 [
-      "future_division"
-      "overflow_check_longlong"
-    ];
-in
->>>>>>> 210a5474
 buildPythonPackage rec {
   pname = "cython";
   version = "3.0.11";
@@ -62,7 +41,6 @@
   # https://github.com/cython/cython/issues/2785
   # Temporary solution
   doCheck = false;
-<<<<<<< HEAD
 
   strictDeps = true;
 
@@ -79,8 +57,8 @@
         # Some tests in the test suite aren't working on aarch64.
         # Disable them for now until upstream finds a workaround.
         # Upstream issue: https://github.com/cython/cython/issues/2308
-        ++ lib.optionals stdenv.isAarch64 [ "numpy_memoryview" ]
-        ++ lib.optionals stdenv.isi686 [
+        ++ lib.optionals stdenv.hostPlatform.isAarch64 [ "numpy_memoryview" ]
+        ++ lib.optionals stdenv.hostPlatform.isi686 [
           "future_division"
           "overflow_check_longlong"
         ];
@@ -100,9 +78,6 @@
       ${python.interpreter} runtests.py ${commandline}
       runHook postCheck
     '';
-=======
-  # doCheck = !stdenv.hostPlatform.isDarwin;
->>>>>>> 210a5474
 
   passthru.tests = {
     inherit pygame-ce sage;
