{ lib
, stdenv
, buildPythonPackage
, python
, pythonAtLeast
, pythonOlder
, arrow-cpp
, cffi
, cloudpickle
, cmake
, cython
, fsspec
, hypothesis
, numpy
, pandas
, pytestCheckHook
, pytest-lazy-fixture
, pkg-config
, scipy
, setuptools-scm
}:

let
  zero_or_one = cond: if cond then 1 else 0;
in

buildPythonPackage rec {
  pname = "pyarrow";
  inherit (arrow-cpp) version src;

  disabled = pythonOlder "3.7";

  sourceRoot = "apache-arrow-${version}/python";

  nativeBuildInputs = [
    cmake
    cython
    pkg-config
    setuptools-scm
  ];

  buildInputs = [ arrow-cpp ];

  propagatedBuildInputs = [
    cffi
    cloudpickle
    fsspec
    numpy
    scipy
  ];

  nativeCheckInputs = [
    hypothesis
    pandas
    pytestCheckHook
    pytest-lazy-fixture
  ];

  PYARROW_BUILD_TYPE = "release";

  PYARROW_WITH_DATASET = zero_or_one true;
  PYARROW_WITH_FLIGHT = zero_or_one arrow-cpp.enableFlight;
  PYARROW_WITH_HDFS = zero_or_one true;
  PYARROW_WITH_PARQUET = zero_or_one true;
  PYARROW_WITH_PARQUET_ENCRYPTION = zero_or_one true;
  # Plasma is deprecated since arrow 10.0.0
  PYARROW_WITH_PLASMA = zero_or_one false;
  PYARROW_WITH_S3 = zero_or_one arrow-cpp.enableS3;
  PYARROW_WITH_GCS = zero_or_one arrow-cpp.enableGcs;
  PYARROW_BUNDLE_ARROW_CPP_HEADERS = zero_or_one false;

  PYARROW_CMAKE_OPTIONS = [
    "-DCMAKE_INSTALL_RPATH=${ARROW_HOME}/lib"
  ];

  ARROW_HOME = arrow-cpp;
  PARQUET_HOME = arrow-cpp;

  ARROW_TEST_DATA = lib.optionalString doCheck arrow-cpp.ARROW_TEST_DATA;

  doCheck = true;

  dontUseCmakeConfigure = true;

  __darwinAllowLocalNetworking = true;

  preBuild = ''
    export PYARROW_PARALLEL=$NIX_BUILD_CORES
  '';

  postInstall = ''
    # copy the pyarrow C++ header files to the appropriate location
    pyarrow_include="$out/${python.sitePackages}/pyarrow/include"
    mkdir -p "$pyarrow_include/arrow/python"
    find "$PWD/pyarrow/src/arrow" -type f -name '*.h' -exec cp {} "$pyarrow_include/arrow/python" \;
  '';

  pytestFlagsArray = [
    # Deselect a single test because pyarrow prints a 2-line error message where
    # only a single line is expected. The additional line of output comes from
    # the glog library which is an optional dependency of arrow-cpp that is
    # enabled in nixpkgs.
    # Upstream Issue: https://issues.apache.org/jira/browse/ARROW-11393
    "--deselect=pyarrow/tests/test_memory.py::test_env_var"
    # these tests require access to s3 via the internet
    "--deselect=pyarrow/tests/test_fs.py::test_resolve_s3_region"
    "--deselect=pyarrow/tests/test_fs.py::test_s3_real_aws"
    "--deselect=pyarrow/tests/test_fs.py::test_s3_real_aws_region_selection"
    "--deselect=pyarrow/tests/test_fs.py::test_s3_options"
    # Flaky test
    "--deselect=pyarrow/tests/test_flight.py::test_roundtrip_errors"
    "--deselect=pyarrow/tests/test_pandas.py::test_threaded_pandas_import"
    # Flaky test, works locally but not on Hydra
    "--deselect=pyarrow/tests/test_csv.py::TestThreadedCSVTableRead::test_cancellation"
    # expects arrow-cpp headers to be bundled
    "--deselect=pyarrow/tests/test_cpp_internals.py::test_pyarrow_include"
  ] ++ lib.optionals stdenv.isDarwin [
    # Requires loopback networking
    "--deselect=pyarrow/tests/test_ipc.py::test_socket_"
    "--deselect=pyarrow/tests/test_flight.py::test_never_sends_data"
    "--deselect=pyarrow/tests/test_flight.py::test_large_descriptor"
    "--deselect=pyarrow/tests/test_flight.py::test_large_metadata_client"
    "--deselect=pyarrow/tests/test_flight.py::test_none_action_side_effect"
<<<<<<< HEAD
  ] ++ lib.optionals (pythonAtLeast "3.11") [
    # Repr output is printing number instead of enum name so these tests fail
    "--deselect=pyarrow/tests/test_fs.py::test_get_file_info"
=======
    # fails to compile
    "--deselect=pyarrow/tests/test_cython.py::test_cython_api"
  ] ++ lib.optionals stdenv.isLinux [
    # this test requires local networking
    "--deselect=pyarrow/tests/test_fs.py::test_filesystem_from_uri_gcs"
>>>>>>> 6693a522
  ];

  disabledTests = [ "GcsFileSystem" ];

  dontUseSetuptoolsCheck = true;

  preCheck = ''
    shopt -s extglob
    rm -r pyarrow/!(conftest.py|tests)
    mv pyarrow/conftest.py pyarrow/tests/parent_conftest.py
    substituteInPlace pyarrow/tests/conftest.py --replace ..conftest .parent_conftest
  '' + lib.optionalString stdenv.isDarwin ''
    # OSError: [Errno 24] Too many open files
    ulimit -n 1024
  '';

  pythonImportsCheck = [
    "pyarrow"
  ] ++ map (module: "pyarrow.${module}") [
    "compute"
    "csv"
    "dataset"
    "feather"
    "flight"
    "fs"
    "hdfs"
    "json"
    "parquet"
  ];

  meta = with lib; {
    description = "A cross-language development platform for in-memory data";
    homepage = "https://arrow.apache.org/";
    license = licenses.asl20;
    platforms = platforms.unix;
    maintainers = with maintainers; [ veprbl cpcloud ];
  };
}<|MERGE_RESOLUTION|>--- conflicted
+++ resolved
@@ -121,17 +121,14 @@
     "--deselect=pyarrow/tests/test_flight.py::test_large_descriptor"
     "--deselect=pyarrow/tests/test_flight.py::test_large_metadata_client"
     "--deselect=pyarrow/tests/test_flight.py::test_none_action_side_effect"
-<<<<<<< HEAD
+    # fails to compile
+    "--deselect=pyarrow/tests/test_cython.py::test_cython_api"
   ] ++ lib.optionals (pythonAtLeast "3.11") [
     # Repr output is printing number instead of enum name so these tests fail
     "--deselect=pyarrow/tests/test_fs.py::test_get_file_info"
-=======
-    # fails to compile
-    "--deselect=pyarrow/tests/test_cython.py::test_cython_api"
   ] ++ lib.optionals stdenv.isLinux [
     # this test requires local networking
     "--deselect=pyarrow/tests/test_fs.py::test_filesystem_from_uri_gcs"
->>>>>>> 6693a522
   ];
 
   disabledTests = [ "GcsFileSystem" ];
