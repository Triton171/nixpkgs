{ lib, buildPythonPackage, fetchPypi, fasteners
, jinja2
, pbr
, python-jenkins
, pyyaml
, six
, stevedore
}:

buildPythonPackage rec {
  pname = "jenkins-job-builder";
  version = "4.3.0";

  src = fetchPypi {
    inherit pname version;
<<<<<<< HEAD
    hash = "sha256-5jCltdomD4u5LZrYJFUHB/sLORXYuWoeJOalAci0+XQ=";
=======
    sha256 = "sha256-pvka8TLMEclzJ2Iw4iLSiR1ioV3frzQStLu21+kSSHI=";
>>>>>>> 32956b5f
  };

  postPatch = ''
    # relax version constraint, https://storyboard.openstack.org/#!/story/2009723
    substituteInPlace requirements.txt --replace 'PyYAML>=3.10.0,<6' 'PyYAML>=3.10.0'

    export HOME=$TMPDIR
  '';

  propagatedBuildInputs = [ pbr python-jenkins pyyaml six stevedore fasteners jinja2 ];

  # Need to fix test deps, relies on stestr and a few other packages that aren't available on nixpkgs
  checkPhase = "$out/bin/jenkins-jobs --help";

  meta = with lib; {
    description = "Jenkins Job Builder is a system for configuring Jenkins jobs using simple YAML files stored in Git";
    homepage = "https://docs.openstack.org/infra/jenkins-job-builder/";
    license = licenses.asl20;
    maintainers = with maintainers; [ ];
  };

}<|MERGE_RESOLUTION|>--- conflicted
+++ resolved
@@ -13,11 +13,7 @@
 
   src = fetchPypi {
     inherit pname version;
-<<<<<<< HEAD
-    hash = "sha256-5jCltdomD4u5LZrYJFUHB/sLORXYuWoeJOalAci0+XQ=";
-=======
-    sha256 = "sha256-pvka8TLMEclzJ2Iw4iLSiR1ioV3frzQStLu21+kSSHI=";
->>>>>>> 32956b5f
+    hash = "sha256-pvka8TLMEclzJ2Iw4iLSiR1ioV3frzQStLu21+kSSHI=";
   };
 
   postPatch = ''
