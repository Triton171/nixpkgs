--- conflicted
+++ resolved
@@ -15,13 +15,8 @@
   src = fetchFromGitHub {
     owner = "mwilliamson";
     repo = "spur.py";
-<<<<<<< HEAD
-    rev = version;
-    hash = "sha256-YlwezAE7V4ykFsp+bJ2nYRp6HG4I9Bk7Lhq6f1Inn0s=";
-=======
     rev = "refs/tags/${version}";
     hash = "sha256-LTkZ1p2P9fsD+gZEQZaCS68Q6nGc4qFGMNtH75gQmXQ=";
->>>>>>> 6bab2b64
   };
 
   propagatedBuildInputs = [
