{ stdenv, fetchurl, makeWrapper, jre }:

stdenv.mkDerivation {
  name = "jruby-1.6.5.1";

  src = fetchurl {
    url = http://jruby.org.s3.amazonaws.com/downloads/1.6.5.1/jruby-bin-1.6.5.1.tar.gz;
    sha256 = "1j0iv1q950lyir9vqfgg2533f1q28jaz7vnxqswsaix1mjhm29qd";
  };

<<<<<<< HEAD
  installPhase = '' mkdir -p $out; cp -r * $out '';
=======
  buildInputs = [ makeWrapper ];

  installPhase = ''
     ensureDir $out
     mv * $out
     rm $out/bin/*.{bat,dll,exe,sh}
     mv $out/README $out/docs

     for i in $out/bin/*; do
       wrapProgram $i \
         --set JAVA_HOME ${jre}
     done
  '';
>>>>>>> b94fef3c

  meta = { 
    description = "Ruby interpreter written in Java";
    homepage = http://jruby.org/;
    license = "CPL-1.0 GPL-2 LGPL-2.1"; # one of those
  };
}<|MERGE_RESOLUTION|>--- conflicted
+++ resolved
@@ -8,13 +8,10 @@
     sha256 = "1j0iv1q950lyir9vqfgg2533f1q28jaz7vnxqswsaix1mjhm29qd";
   };
 
-<<<<<<< HEAD
-  installPhase = '' mkdir -p $out; cp -r * $out '';
-=======
   buildInputs = [ makeWrapper ];
 
   installPhase = ''
-     ensureDir $out
+     mkdir -pv $out
      mv * $out
      rm $out/bin/*.{bat,dll,exe,sh}
      mv $out/README $out/docs
@@ -24,7 +21,6 @@
          --set JAVA_HOME ${jre}
      done
   '';
->>>>>>> b94fef3c
 
   meta = { 
     description = "Ruby interpreter written in Java";
