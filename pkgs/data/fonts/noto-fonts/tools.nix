{ fetchFromGitHub, pythonPackages, lib }:

pythonPackages.buildPythonPackage rec {
<<<<<<< HEAD
  version = "2017-09-25";
  pname = "nototools";
=======
  version = "unstable-2019-03-20";
  name = "nototools-${version}";
>>>>>>> 81760f32

  src = fetchFromGitHub {
    owner = "googlefonts";
    repo = "nototools";
    rev = "9c4375f07c9adc00c700c5d252df6a25d7425870";
    sha256 = "0z9i23vl6xar4kvbqbc8nznq3s690mqc5zfv280l1c02l5n41smc";
  };

  propagatedBuildInputs = with pythonPackages; [ fonttools numpy ];

  postPatch = ''
    sed -ie "s^join(_DATA_DIR_PATH,^join(\"$out/third_party/ucd\",^" nototools/unicode_data.py
  '';

  postInstall = ''
    cp -r third_party $out
  '';

  disabled = pythonPackages.isPy3k;

  meta = {
    description = "Noto fonts support tools and scripts plus web site generation";
    license = lib.licenses.asl20;
    homepage = https://github.com/googlefonts/nototools;
  };
}<|MERGE_RESOLUTION|>--- conflicted
+++ resolved
@@ -1,13 +1,8 @@
 { fetchFromGitHub, pythonPackages, lib }:
 
 pythonPackages.buildPythonPackage rec {
-<<<<<<< HEAD
-  version = "2017-09-25";
   pname = "nototools";
-=======
   version = "unstable-2019-03-20";
-  name = "nototools-${version}";
->>>>>>> 81760f32
 
   src = fetchFromGitHub {
     owner = "googlefonts";
