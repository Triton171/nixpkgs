--- conflicted
+++ resolved
@@ -29,14 +29,7 @@
 
   postInstall = ''
     mkdir -p $out/bin
-<<<<<<< HEAD
-    echo "#!/bin/sh" > $out/bin/stepmania
-    echo "export LD_LIBRARY_PATH=$out/stepmania-5.0:${alsaLib.out}/lib:\$LD_LIBRARY_PATH" >> $out/bin/stepmania
-    echo "exec $out/stepmania-5.0/stepmania" >> $out/bin/stepmania
-    chmod +x $out/bin/stepmania
-=======
     ln -s $out/stepmania-5.0/stepmania $out/bin/stepmania
->>>>>>> b34a6c96
   '';
 
   enableParallelBuilding = true;
