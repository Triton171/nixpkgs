--- conflicted
+++ resolved
@@ -3,11 +3,7 @@
 , ncurses, glib, gtk2, libsndfile, zlib
 }:
 
-<<<<<<< HEAD
-let dfVersion = "0.44.02"; in
-=======
 let dfVersion = "0.44.03"; in
->>>>>>> 9d4de1ea
 
 stdenv.mkDerivation {
   name = "dwarf_fortress_unfuck-${dfVersion}";
@@ -16,11 +12,7 @@
     owner = "svenstaro";
     repo = "dwarf_fortress_unfuck";
     rev = dfVersion;
-<<<<<<< HEAD
-    sha256 = "0gfchfqrzx0h59mdv01hik8q2a2yx170q578agfck0nv39yhi6i5";
-=======
     sha256 = "0rd8d2ilhhks9kdi9j73bpyf8j56fhmmsj21yzdc0a4v2hzyxn2w";
->>>>>>> 9d4de1ea
   };
 
   cmakeFlags = [
