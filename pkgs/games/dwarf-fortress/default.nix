{ pkgs, pkgsi686Linux }:

let
  callPackage = pkgs.newScope self;
  callPackage_i686 = pkgsi686Linux.newScope self;

  self = rec {
    dwarf-fortress-original = callPackage_i686 ./game.nix { };

    dfhack = callPackage_i686 ./dfhack {
      inherit (pkgsi686Linux.perlPackages) XMLLibXML XMLLibXSLT;
    };
<<<<<<< HEAD
  };

  dfHackWorksWithCurrentVersion = true;
  dfHackEnabled = dfHackWorksWithCurrentVersion && enableDFHack;

in

assert stdenv.system == "i686-linux";

stdenv.mkDerivation rec {
  name = "dwarf-fortress-0.${baseVersion}.${patchVersion}";

  inherit baseVersion patchVersion;

  buildInputs = [
    SDL
    SDL_image
    SDL_ttf
    gtk2
    glib
    glew
    mesa
    ncurses
    openal
    glibc
    libsndfile
    pango
    atk
    cmake
    gdk_pixbuf
    XMLLibXML
    XMLLibXSLT
    perl
    zlib
  ];
  src = "${srcs.df_unfuck} ${srcs.df}" + stdenv.lib.optionalString dfHackEnabled " ${srcs.dfhack}";

  sourceRoot = srcs.df_unfuck.name;
  dfHackSourceRoot = srcs.dfhack.name;

  cmakeFlags = [
    "-DGTK2_GLIBCONFIG_INCLUDE_DIR=${glib.out}/lib/glib-2.0/include"
    "-DGTK2_GDKCONFIG_INCLUDE_DIR=${gtk2.out}/lib/gtk-2.0/include"
  ];

  permission = ./df_permission;
  dfHackTemplate = ./dwarf-fortress-hacked.in;
  dfHackRunTemplate = ./dfhack-run.in;
  dwarfFortressTemplate = ./dwarf-fortress.in;
  installDfDataToHome = ./install-df-data-to-home.sh;
  installDfhackDataToHome = ./install-dfhack-data-to-home.sh;
  installDfDataContentToHome = ./install-df-data-content-to-home.sh;
  exportLibsTemplate = ./export-libs.sh.in;
  exportWorkaround = ./export-workaround.sh;

  postUnpack = stdenv.lib.optionalString dfHackEnabled ''
    if [ "$dontMakeSourcesWritable" != 1 ]; then
      chmod -R u+w "$dfHackSourceRoot"
    fi
  '';

  preConfigure = stdenv.lib.optionalString dfHackEnabled ''
    export cmakeFlags="-DCMAKE_INSTALL_PREFIX=$out/share/df_linux $cmakeFlags"
    export LD_LIBRARY_PATH=$LD_LIBRARY_PATH:$(pwd)/build/depends/protobuf
  '';

  postConfigure = stdenv.lib.optionalString dfHackEnabled ''
    if [ -z "$originalSourceRoot" ]; then

      originalSourceRoot=$sourceRoot
      export sourceRoot=$dfHackSourceRoot

      pushd ../../$sourceRoot

      eval "''${configurePhase:-configurePhase}"

      popd

      export sourceRoot=$originalSourceRoot
      unset originalSourceRoot
    fi
  '';

  # outputs TODO: probably wrong path-substitutions below
  installPhase = ''
    set -x
    mkdir -p $out/bin
    mkdir -p $out/share/df_linux
    pushd ../../
    cp -r ./df_linux/* $out/share/df_linux
    rm $out/share/df_linux/libs/lib*
=======
>>>>>>> 53e0f8b1

    dwarf-fortress-unfuck = callPackage_i686 ./unfuck.nix { };

<<<<<<< HEAD
    cp -f ./${srcs.df_unfuck.name}/build/libgraphics.so $out/share/df_linux/libs/libgraphics.so

    cp $permission $out/share/df_linux/nix_permission

    # Placeholder files for hashes of patched binary
    touch $out/share/df_linux/hash.md5.patched
    touch $out/share/df_linux/full-hash-patched.md5

    mkdir -p $out/share/df_linux/shell
    cp $installDfDataToHome $out/share/df_linux/shell/install-df-data-to-home.sh
    cp $installDfhackDataToHome $out/share/df_linux/shell/install-dfhack-data-to-home.sh
    cp $installDfDataContentToHome $out/share/df_linux/shell/install-df-data-content-to-home.sh
    cp $exportWorkaround $out/share/df_linux/shell/export-workaround.sh
    substitute $exportLibsTemplate $out/share/df_linux/shell/export-libs.sh \
        --subst-var-by stdenv_cc ${stdenv.cc} \
        --subst-var-by SDL ${SDL} \
        --subst-var-by SDL_image ${SDL_image} \
        --subst-var-by SDL_ttf ${SDL_ttf} \
        --subst-var-by gtk2 ${gtk2} \
        --subst-var-by glib ${glib} \
        --subst-var-by libsndfile ${libsndfile} \
        --subst-var-by mesa ${mesa} \
        --subst-var-by openal ${openal} \
        --subst-var-by zlib ${zlib} \

    substitute $dwarfFortressTemplate $out/bin/dwarf-fortress \
        --subst-var-by stdenv_shell ${stdenv.shell} \
        --subst-var prefix

    chmod 755 $out/bin/dwarf-fortress

    popd
  '' + stdenv.lib.optionalString dfHackEnabled ''

    originalSourceRoot=$sourceRoot
    export sourceRoot=$dfHackSourceRoot

    pushd ../../$sourceRoot/build

    mkdir -p $out/dfhack

    make install

    cp ../package/linux/dfhack $out/dfhack/

    mkdir -p $out/bin

    substitute $dfHackTemplate $out/bin/dfhack \
        --subst-var-by stdenv_shell ${stdenv.shell} \
        --subst-var prefix
    chmod 755 $out/bin/dfhack

    substitute $dfHackRunTemplate $out/bin/dfhack-run \
        --subst-var-by stdenv_shell ${stdenv.shell} \
        --subst-var prefix
    chmod 755 $out/bin/dfhack-run

    popd

    export sourceRoot=$originalSourceRoot
    unset originalSourceRoot
  '';

  fixupPhase = ''
    # Fix rpath
    patchelf --set-rpath "${stdenv.lib.makeLibraryPath [ stdenv.cc.cc stdenv.glibc ]}:$out/share/df_linux/libs" $out/share/df_linux/libs/Dwarf_Fortress

    patchelf --set-interpreter ${glibc.out}/lib/ld-linux.so.2 $out/share/df_linux/libs/Dwarf_Fortress
=======
    dwarf-fortress = callPackage ./wrapper {
      themes = {
        "phoebus" = phoebus-theme;
      };
    };
>>>>>>> 53e0f8b1

    dwarf-therapist-original = callPackage ./dwarf-therapist {
      texlive = pkgs.texlive.combine {
        inherit (pkgs.texlive) scheme-basic float caption wrapfig adjmulticol sidecap preprint enumitem;
      };
    };

    dwarf-therapist = callPackage ./dwarf-therapist/wrapper.nix { };

    phoebus-theme = callPackage ./themes/phoebus.nix { };
  };

in self<|MERGE_RESOLUTION|>--- conflicted
+++ resolved
@@ -10,179 +10,14 @@
     dfhack = callPackage_i686 ./dfhack {
       inherit (pkgsi686Linux.perlPackages) XMLLibXML XMLLibXSLT;
     };
-<<<<<<< HEAD
-  };
-
-  dfHackWorksWithCurrentVersion = true;
-  dfHackEnabled = dfHackWorksWithCurrentVersion && enableDFHack;
-
-in
-
-assert stdenv.system == "i686-linux";
-
-stdenv.mkDerivation rec {
-  name = "dwarf-fortress-0.${baseVersion}.${patchVersion}";
-
-  inherit baseVersion patchVersion;
-
-  buildInputs = [
-    SDL
-    SDL_image
-    SDL_ttf
-    gtk2
-    glib
-    glew
-    mesa
-    ncurses
-    openal
-    glibc
-    libsndfile
-    pango
-    atk
-    cmake
-    gdk_pixbuf
-    XMLLibXML
-    XMLLibXSLT
-    perl
-    zlib
-  ];
-  src = "${srcs.df_unfuck} ${srcs.df}" + stdenv.lib.optionalString dfHackEnabled " ${srcs.dfhack}";
-
-  sourceRoot = srcs.df_unfuck.name;
-  dfHackSourceRoot = srcs.dfhack.name;
-
-  cmakeFlags = [
-    "-DGTK2_GLIBCONFIG_INCLUDE_DIR=${glib.out}/lib/glib-2.0/include"
-    "-DGTK2_GDKCONFIG_INCLUDE_DIR=${gtk2.out}/lib/gtk-2.0/include"
-  ];
-
-  permission = ./df_permission;
-  dfHackTemplate = ./dwarf-fortress-hacked.in;
-  dfHackRunTemplate = ./dfhack-run.in;
-  dwarfFortressTemplate = ./dwarf-fortress.in;
-  installDfDataToHome = ./install-df-data-to-home.sh;
-  installDfhackDataToHome = ./install-dfhack-data-to-home.sh;
-  installDfDataContentToHome = ./install-df-data-content-to-home.sh;
-  exportLibsTemplate = ./export-libs.sh.in;
-  exportWorkaround = ./export-workaround.sh;
-
-  postUnpack = stdenv.lib.optionalString dfHackEnabled ''
-    if [ "$dontMakeSourcesWritable" != 1 ]; then
-      chmod -R u+w "$dfHackSourceRoot"
-    fi
-  '';
-
-  preConfigure = stdenv.lib.optionalString dfHackEnabled ''
-    export cmakeFlags="-DCMAKE_INSTALL_PREFIX=$out/share/df_linux $cmakeFlags"
-    export LD_LIBRARY_PATH=$LD_LIBRARY_PATH:$(pwd)/build/depends/protobuf
-  '';
-
-  postConfigure = stdenv.lib.optionalString dfHackEnabled ''
-    if [ -z "$originalSourceRoot" ]; then
-
-      originalSourceRoot=$sourceRoot
-      export sourceRoot=$dfHackSourceRoot
-
-      pushd ../../$sourceRoot
-
-      eval "''${configurePhase:-configurePhase}"
-
-      popd
-
-      export sourceRoot=$originalSourceRoot
-      unset originalSourceRoot
-    fi
-  '';
-
-  # outputs TODO: probably wrong path-substitutions below
-  installPhase = ''
-    set -x
-    mkdir -p $out/bin
-    mkdir -p $out/share/df_linux
-    pushd ../../
-    cp -r ./df_linux/* $out/share/df_linux
-    rm $out/share/df_linux/libs/lib*
-=======
->>>>>>> 53e0f8b1
 
     dwarf-fortress-unfuck = callPackage_i686 ./unfuck.nix { };
 
-<<<<<<< HEAD
-    cp -f ./${srcs.df_unfuck.name}/build/libgraphics.so $out/share/df_linux/libs/libgraphics.so
-
-    cp $permission $out/share/df_linux/nix_permission
-
-    # Placeholder files for hashes of patched binary
-    touch $out/share/df_linux/hash.md5.patched
-    touch $out/share/df_linux/full-hash-patched.md5
-
-    mkdir -p $out/share/df_linux/shell
-    cp $installDfDataToHome $out/share/df_linux/shell/install-df-data-to-home.sh
-    cp $installDfhackDataToHome $out/share/df_linux/shell/install-dfhack-data-to-home.sh
-    cp $installDfDataContentToHome $out/share/df_linux/shell/install-df-data-content-to-home.sh
-    cp $exportWorkaround $out/share/df_linux/shell/export-workaround.sh
-    substitute $exportLibsTemplate $out/share/df_linux/shell/export-libs.sh \
-        --subst-var-by stdenv_cc ${stdenv.cc} \
-        --subst-var-by SDL ${SDL} \
-        --subst-var-by SDL_image ${SDL_image} \
-        --subst-var-by SDL_ttf ${SDL_ttf} \
-        --subst-var-by gtk2 ${gtk2} \
-        --subst-var-by glib ${glib} \
-        --subst-var-by libsndfile ${libsndfile} \
-        --subst-var-by mesa ${mesa} \
-        --subst-var-by openal ${openal} \
-        --subst-var-by zlib ${zlib} \
-
-    substitute $dwarfFortressTemplate $out/bin/dwarf-fortress \
-        --subst-var-by stdenv_shell ${stdenv.shell} \
-        --subst-var prefix
-
-    chmod 755 $out/bin/dwarf-fortress
-
-    popd
-  '' + stdenv.lib.optionalString dfHackEnabled ''
-
-    originalSourceRoot=$sourceRoot
-    export sourceRoot=$dfHackSourceRoot
-
-    pushd ../../$sourceRoot/build
-
-    mkdir -p $out/dfhack
-
-    make install
-
-    cp ../package/linux/dfhack $out/dfhack/
-
-    mkdir -p $out/bin
-
-    substitute $dfHackTemplate $out/bin/dfhack \
-        --subst-var-by stdenv_shell ${stdenv.shell} \
-        --subst-var prefix
-    chmod 755 $out/bin/dfhack
-
-    substitute $dfHackRunTemplate $out/bin/dfhack-run \
-        --subst-var-by stdenv_shell ${stdenv.shell} \
-        --subst-var prefix
-    chmod 755 $out/bin/dfhack-run
-
-    popd
-
-    export sourceRoot=$originalSourceRoot
-    unset originalSourceRoot
-  '';
-
-  fixupPhase = ''
-    # Fix rpath
-    patchelf --set-rpath "${stdenv.lib.makeLibraryPath [ stdenv.cc.cc stdenv.glibc ]}:$out/share/df_linux/libs" $out/share/df_linux/libs/Dwarf_Fortress
-
-    patchelf --set-interpreter ${glibc.out}/lib/ld-linux.so.2 $out/share/df_linux/libs/Dwarf_Fortress
-=======
     dwarf-fortress = callPackage ./wrapper {
       themes = {
         "phoebus" = phoebus-theme;
       };
     };
->>>>>>> 53e0f8b1
 
     dwarf-therapist-original = callPackage ./dwarf-therapist {
       texlive = pkgs.texlive.combine {
