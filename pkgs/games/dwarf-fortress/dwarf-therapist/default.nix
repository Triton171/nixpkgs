--- conflicted
+++ resolved
@@ -2,22 +2,13 @@
 
 stdenv.mkDerivation rec {
   name = "dwarf-therapist-original-${version}";
-<<<<<<< HEAD
-  version = "39.0.0";
-=======
   version = "39.1.2";
->>>>>>> 9d4de1ea
 
   src = fetchFromGitHub {
     owner = "Dwarf-Therapist";
     repo = "Dwarf-Therapist";
-<<<<<<< HEAD
-    rev = "8ae293a6b45333bbf30644d11d1987651e53a307";
-    sha256 = "0p1127agr2a97gp5chgdkaa0wf02hqgx82yid1cvqpyj8amal6yg";
-=======
     rev = "v${version}";
     sha256 = "0j5pldc184xv1mhdrhsmp23g58cy9a2bba27djigkh2sd5rksgji";
->>>>>>> 9d4de1ea
   };
 
   outputs = [ "out" "layouts" ];
