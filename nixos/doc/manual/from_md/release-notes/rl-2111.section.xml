<section xmlns="http://docbook.org/ns/docbook" xmlns:xlink="http://www.w3.org/1999/xlink" xml:id="sec-release-21.11">
  <title>Release 21.11 (“?”, 2021.11/??)</title>
  <para>
    In addition to numerous new and upgraded packages, this release has
    the following highlights:
  </para>
  <itemizedlist spacing="compact">
    <listitem>
      <para>
        Support is planned until the end of June 2022, handing over to
        22.05.
      </para>
    </listitem>
  </itemizedlist>
  <section xml:id="sec-release-21.11-highlights">
    <title>Highlights</title>
    <itemizedlist>
      <listitem>
        <para>
          PHP now defaults to PHP 8.0, updated from 7.4.
        </para>
      </listitem>
      <listitem>
        <para>
          kOps now defaults to 1.21.1, which uses containerd as the
          default runtime.
        </para>
      </listitem>
      <listitem>
        <para>
          <literal>python3</literal> now defaults to Python 3.9, updated
          from Python 3.8.
        </para>
      </listitem>
      <listitem>
        <para>
          PostgreSQL now defaults to major version 13.
        </para>
      </listitem>
    </itemizedlist>
  </section>
  <section xml:id="sec-release-21.11-new-services">
    <title>New Services</title>
    <itemizedlist>
      <listitem>
        <para>
          <link xlink:href="https://digint.ch/btrbk/index.html">btrbk</link>,
          a backup tool for btrfs subvolumes, taking advantage of btrfs
          specific capabilities to create atomic snapshots and transfer
          them incrementally to your backup locations. Available as
          <link xlink:href="options.html#opt-services.brtbk.instances">services.btrbk</link>.
        </para>
      </listitem>
      <listitem>
        <para>
          <link xlink:href="https://github.com/xrelkd/clipcat/">clipcat</link>,
          an X11 clipboard manager written in Rust. Available at
          [services.clipcat](options.html#o pt-services.clipcat.enable).
        </para>
      </listitem>
      <listitem>
        <para>
          <link xlink:href="https://github.com/maxmind/geoipupdate">geoipupdate</link>,
          a GeoIP database updater from MaxMind. Available as
          <link xlink:href="options.html#opt-services.geoipupdate.enable">services.geoipupdate</link>.
        </para>
      </listitem>
      <listitem>
        <para>
          <link xlink:href="https://www.isc.org/kea/">Kea</link>, ISCs
          2nd generation DHCP and DDNS server suite. Available at
          <link xlink:href="options.html#opt-services.kea">services.kea</link>.
        </para>
      </listitem>
      <listitem>
        <para>
          <link xlink:href="https://sr.ht">sourcehut</link>, a
          collection of tools useful for software development. Available
          as
          <link xlink:href="options.html#opt-services.sourcehut.enable">services.sourcehut</link>.
        </para>
      </listitem>
      <listitem>
        <para>
          <link xlink:href="https://download.pureftpd.org/pub/ucarp/README">ucarp</link>,
          an userspace implementation of the Common Address Redundancy
          Protocol (CARP). Available as
          <link xlink:href="options.html#opt-networking.ucarp.enable">networking.ucarp</link>.
        </para>
      </listitem>
      <listitem>
        <para>
          Users of flashrom should migrate to
          <link xlink:href="options.html#opt-programs.flashrom.enable">programs.flashrom.enable</link>
          and add themselves to the <literal>flashrom</literal> group to
          be able to access programmers supported by flashrom.
        </para>
      </listitem>
      <listitem>
        <para>
          <link xlink:href="https://vikunja.io">vikunja</link>, a to-do
          list app. Available as
          <link linkend="opt-services.vikunja.enable">services.vikunja</link>.
        </para>
      </listitem>
      <listitem>
        <para>
          <link xlink:href="https://www.snapraid.it/">snapraid</link>, a
          backup program for disk arrays. Available as
          <link linkend="opt-snapraid.enable">snapraid</link>.
        </para>
      </listitem>
      <listitem>
        <para>
          <link xlink:href="https://github.com/hockeypuck/hockeypuck">Hockeypuck</link>,
          a OpenPGP Key Server. Available as
          <link linkend="opt-services.hockeypuck.enable">services.hockeypuck</link>.
        </para>
      </listitem>
      <listitem>
        <para>
          <link xlink:href="https://github.com/buildkite/buildkite-agent-metrics">buildkite-agent-metrics</link>,
          a command-line tool for collecting Buildkite agent metrics,
          now has a Prometheus exporter available as
          <link linkend="opt-services.prometheus.exporters.buildkite-agent.enable">services.prometheus.exporters.buildkite-agent</link>.
        </para>
      </listitem>
      <listitem>
        <para>
          <link xlink:href="https://github.com/prometheus/influxdb_exporter">influxdb-exporter</link>
          a Prometheus exporter that exports metrics received on an
          InfluxDB compatible endpoint is now available as
          <link linkend="opt-services.prometheus.exporters.influxdb.enable">services.prometheus.exporters.influxdb</link>.
        </para>
      </listitem>
      <listitem>
        <para>
          <link xlink:href="https://github.com/matrix-discord/mx-puppet-discord">mx-puppet-discord</link>,
          a discord puppeting bridge for matrix. Available as
          <link linkend="opt-services.mx-puppet-discord.enable">services.mx-puppet-discord</link>.
        </para>
      </listitem>
      <listitem>
        <para>
          <link xlink:href="https://www.meshcommander.com/meshcentral2/overview">MeshCentral</link>,
          a remote administration service (<quote>TeamViewer but
          self-hosted and with more features</quote>) is now available
          with a package and a module:
          <link linkend="opt-services.meshcentral.enable">services.meshcentral.enable</link>
        </para>
      </listitem>
      <listitem>
        <para>
          <link xlink:href="https://github.com/Arksine/moonraker">moonraker</link>,
          an API web server for Klipper. Available as
          <link linkend="opt-services.moonraker.enable">moonraker</link>.
        </para>
      </listitem>
      <listitem>
        <para>
          <link xlink:href="https://github.com/influxdata/influxdb">influxdb2</link>,
          a Scalable datastore for metrics, events, and real-time
          analytics. Available as
          <link linkend="opt-services.influxdb2.enable">services.influxdb2</link>.
        </para>
      </listitem>
      <listitem>
        <para>
          <link xlink:href="https://posativ.org/isso/">isso</link>, a
          commenting server similar to Disqus. Available as
          <link linkend="opt-services.isso.enable">isso</link>
        </para>
      </listitem>
    </itemizedlist>
    <itemizedlist spacing="compact">
      <listitem>
        <para>
          <link xlink:href="https://www.navidrome.org/">navidrome</link>,
          a personal music streaming server with subsonic-compatible
          api. Available as
          <link linkend="opt-services.navidrome.enable">navidrome</link>.
        </para>
      </listitem>
    </itemizedlist>
    <itemizedlist>
      <listitem>
        <para>
          <link xlink:href="https://docs.fluidd.xyz/">fluidd</link>, a
          Klipper web interface for managing 3d printers using
          moonraker. Available as
          <link linkend="opt-services.fluidd.enable">fluidd</link>.
        </para>
      </listitem>
      <listitem>
        <para>
          <link xlink:href="https://github.com/earnestly/sx">sx</link>,
          a simple alternative to both xinit and startx for starting a
          Xorg server. Available as
          <link linkend="opt-services.xserver.displayManager.sx.enable">services.xserver.displayManager.sx</link>
        </para>
      </listitem>
      <listitem>
        <para>
          <link xlink:href="https://postfixadmin.sourceforge.io/">postfixadmin</link>,
          a web based virtual user administration interface for Postfix
          mail servers. Available as
          <link linkend="opt-services.postfixadmin.enable">postfixadmin</link>.
        </para>
      </listitem>
    </itemizedlist>
  </section>
  <section xml:id="sec-release-21.11-incompatibilities">
    <title>Backward Incompatibilities</title>
    <itemizedlist>
      <listitem>
        <para>
          The <literal>paperless</literal> module and package have been
          removed. All users should migrate to the successor
          <literal>paperless-ng</literal> instead. The Paperless project
          <link xlink:href="https://github.com/the-paperless-project/paperless/commit/9b0063c9731f7c5f65b1852cb8caff97f5e40ba4">has
          been archived</link> and advises all users to use
          <literal>paperless-ng</literal> instead.
        </para>
        <para>
          Users can use the <literal>services.paperless-ng</literal>
          module as a replacement while noting the following
          incompatibilities:
        </para>
        <itemizedlist spacing="compact">
          <listitem>
            <para>
              <literal>services.paperless.ocrLanguages</literal> has no
              replacement. Users should migrate to
              <link xlink:href="options.html#opt-services.paperless-ng.extraConfig"><literal>services.paperless-ng.extraConfig</literal></link>
              instead:
            </para>
          </listitem>
        </itemizedlist>
        <programlisting language="bash">
{
  services.paperless-ng.extraConfig = {
    # Provide languages as ISO 639-2 codes
    # separated by a plus (+) sign.
    # https://en.wikipedia.org/wiki/List_of_ISO_639-2_codes
    PAPERLESS_OCR_LANGUAGE = &quot;deu+eng+jpn&quot;; # German &amp; English &amp; Japanse
  };
}
</programlisting>
        <itemizedlist>
          <listitem>
            <para>
              If you previously specified
              <literal>PAPERLESS_CONSUME_MAIL_*</literal> settings in
              <literal>services.paperless.extraConfig</literal> you
              should remove those options now. You now
              <emphasis>must</emphasis> define those settings in the
              admin interface of paperless-ng.
            </para>
          </listitem>
          <listitem>
            <para>
              Option <literal>services.paperless.manage</literal> no
              longer exists. Use the script at
              <literal>${services.paperless-ng.dataDir}/paperless-ng-manage</literal>
              instead. Note that this script only exists after the
              <literal>paperless-ng</literal> service has been started
              at least once.
            </para>
          </listitem>
          <listitem>
            <para>
              After switching to the new system configuration you should
              run the Django management command to reindex your
              documents and optionally create a user, if you don’t have
              one already.
            </para>
            <para>
              To do so, enter the data directory (the value of
              <literal>services.paperless-ng.dataDir</literal>,
              <literal>/var/lib/paperless</literal> by default), switch
              to the paperless user and execute the management command
              like below:
            </para>
            <programlisting>
$ cd /var/lib/paperless
$ su paperless -s /bin/sh
$ ./paperless-ng-manage document_index reindex
# if not already done create a user account, paperless-ng requires a login
$ ./paperless-ng-manage createsuperuser
Username (leave blank to use 'paperless'): my-user-name
Email address: me@example.com
Password: **********
Password (again): **********
Superuser created successfully.
</programlisting>
          </listitem>
        </itemizedlist>
      </listitem>
      <listitem>
        <para>
          The <literal>staticjinja</literal> package has been upgraded
          from 1.0.4 to 4.1.0
        </para>
      </listitem>
      <listitem>
        <para>
          Firefox v91 does not support addons with invalid signature
          anymore. Firefox ESR needs to be used for nix addon support.
        </para>
      </listitem>
      <listitem>
        <para>
          The <literal>erigon</literal> ethereum node has moved to a new
          database format in <literal>2021-05-04</literal>, and requires
          a full resync
        </para>
      </listitem>
      <listitem>
        <para>
          The <literal>erigon</literal> ethereum node has moved it’s
          database location in <literal>2021-08-03</literal>, users
          upgrading must manually move their chaindata (see
          <link xlink:href="https://github.com/ledgerwatch/erigon/releases/tag/v2021.08.03">release
          notes</link>).
        </para>
      </listitem>
      <listitem>
        <para>
          <literal>services.geoip-updater</literal> was broken and has
          been replaced by
          <link xlink:href="options.html#opt-services.geoipupdate.enable">services.geoipupdate</link>.
        </para>
      </listitem>
      <listitem>
        <para>
          PHP 7.3 is no longer supported due to upstream not supporting
          this version for the entire lifecycle of the 21.11 release.
        </para>
      </listitem>
      <listitem>
        <para>
          Those making use of <literal>buildBazelPackage</literal> will
          need to regenerate the fetch hashes (preferred), or set
          <literal>fetchConfigured = false;</literal>.
        </para>
      </listitem>
      <listitem>
        <para>
          <literal>consul</literal> was upgraded to a new major release
          with breaking changes, see
          <link xlink:href="https://github.com/hashicorp/consul/releases/tag/v1.10.0">upstream
          changelog</link>.
        </para>
      </listitem>
      <listitem>
        <para>
          fsharp41 has been removed in preference to use the latest
          dotnet-sdk
        </para>
      </listitem>
      <listitem>
        <para>
          The following F#-related packages have been removed for being
          unmaintaned. Please use <literal>fetchNuGet</literal> for
          specific packages.
        </para>
        <itemizedlist spacing="compact">
          <listitem>
            <para>
              ExtCore
            </para>
          </listitem>
          <listitem>
            <para>
              Fake
            </para>
          </listitem>
          <listitem>
            <para>
              Fantomas
            </para>
          </listitem>
          <listitem>
            <para>
              FsCheck
            </para>
          </listitem>
          <listitem>
            <para>
              FsCheck262
            </para>
          </listitem>
          <listitem>
            <para>
              FsCheckNunit
            </para>
          </listitem>
          <listitem>
            <para>
              FSharpAutoComplete
            </para>
          </listitem>
          <listitem>
            <para>
              FSharpCompilerCodeDom
            </para>
          </listitem>
          <listitem>
            <para>
              FSharpCompilerService
            </para>
          </listitem>
          <listitem>
            <para>
              FSharpCompilerTools
            </para>
          </listitem>
          <listitem>
            <para>
              FSharpCore302
            </para>
          </listitem>
          <listitem>
            <para>
              FSharpCore3125
            </para>
          </listitem>
          <listitem>
            <para>
              FSharpCore4001
            </para>
          </listitem>
          <listitem>
            <para>
              FSharpCore4117
            </para>
          </listitem>
          <listitem>
            <para>
              FSharpData
            </para>
          </listitem>
          <listitem>
            <para>
              FSharpData225
            </para>
          </listitem>
          <listitem>
            <para>
              FSharpDataSQLProvider
            </para>
          </listitem>
          <listitem>
            <para>
              FSharpFormatting
            </para>
          </listitem>
          <listitem>
            <para>
              FsLexYacc
            </para>
          </listitem>
          <listitem>
            <para>
              FsLexYacc706
            </para>
          </listitem>
          <listitem>
            <para>
              FsLexYaccRuntime
            </para>
          </listitem>
          <listitem>
            <para>
              FsPickler
            </para>
          </listitem>
          <listitem>
            <para>
              FsUnit
            </para>
          </listitem>
          <listitem>
            <para>
              Projekt
            </para>
          </listitem>
          <listitem>
            <para>
              Suave
            </para>
          </listitem>
          <listitem>
            <para>
              UnionArgParser
            </para>
          </listitem>
          <listitem>
            <para>
              ExcelDnaRegistration
            </para>
          </listitem>
          <listitem>
            <para>
              MathNetNumerics
            </para>
          </listitem>
        </itemizedlist>
      </listitem>
      <listitem>
        <para>
          <literal>programs.x2goserver</literal> is now
          <literal>services.x2goserver</literal>
        </para>
      </listitem>
      <listitem>
        <para>
          The following dotnet-related packages have been removed for
          being unmaintaned. Please use <literal>fetchNuGet</literal>
          for specific packages.
        </para>
        <itemizedlist spacing="compact">
          <listitem>
            <para>
              Autofac
            </para>
          </listitem>
          <listitem>
            <para>
              SystemValueTuple
            </para>
          </listitem>
          <listitem>
            <para>
              MicrosoftDiaSymReader
            </para>
          </listitem>
          <listitem>
            <para>
              MicrosoftDiaSymReaderPortablePdb
            </para>
          </listitem>
          <listitem>
            <para>
              SystemCollectionsImmutable
            </para>
          </listitem>
          <listitem>
            <para>
              SystemCollectionsImmutable131
            </para>
          </listitem>
          <listitem>
            <para>
              SystemReflectionMetadata
            </para>
          </listitem>
          <listitem>
            <para>
              NUnit350
            </para>
          </listitem>
          <listitem>
            <para>
              Deedle
            </para>
          </listitem>
          <listitem>
            <para>
              ExcelDna
            </para>
          </listitem>
          <listitem>
            <para>
              GitVersionTree
            </para>
          </listitem>
          <listitem>
            <para>
              NDeskOptions
            </para>
          </listitem>
        </itemizedlist>
      </listitem>
    </itemizedlist>
    <itemizedlist>
      <listitem>
        <para>
          The <literal>antlr</literal> package now defaults to the 4.x
          release instead of the old 2.7.7 version.
        </para>
      </listitem>
      <listitem>
        <para>
          The <literal>pulseeffects</literal> package updated to
          <link xlink:href="https://github.com/wwmm/easyeffects/releases/tag/v6.0.0">version
          4.x</link> and renamed to <literal>easyeffects</literal>.
        </para>
      </listitem>
      <listitem>
        <para>
          The <literal>libwnck</literal> package now defaults to the 3.x
          release instead of the old 2.31.0 version.
        </para>
      </listitem>
      <listitem>
        <para>
          The <literal>bitwarden_rs</literal> packages and modules were
          renamed to <literal>vaultwarden</literal>
          <link xlink:href="https://github.com/dani-garcia/vaultwarden/discussions/1642">following
          upstream</link>. More specifically,
        </para>
        <itemizedlist>
          <listitem>
            <para>
              <literal>pkgs.bitwarden_rs</literal>,
              <literal>pkgs.bitwarden_rs-sqlite</literal>,
              <literal>pkgs.bitwarden_rs-mysql</literal> and
              <literal>pkgs.bitwarden_rs-postgresql</literal> were
              renamed to <literal>pkgs.vaultwarden</literal>,
              <literal>pkgs.vaultwarden-sqlite</literal>,
              <literal>pkgs.vaultwarden-mysql</literal> and
              <literal>pkgs.vaultwarden-postgresql</literal>,
              respectively.
            </para>
            <itemizedlist spacing="compact">
              <listitem>
                <para>
                  Old names are preserved as aliases for backwards
                  compatibility, but may be removed in the future.
                </para>
              </listitem>
              <listitem>
                <para>
                  The <literal>bitwarden_rs</literal> executable was
                  also renamed to <literal>vaultwarden</literal> in all
                  packages.
                </para>
              </listitem>
            </itemizedlist>
          </listitem>
          <listitem>
            <para>
              <literal>pkgs.bitwarden_rs-vault</literal> was renamed to
              <literal>pkgs.vaultwarden-vault</literal>.
            </para>
            <itemizedlist spacing="compact">
              <listitem>
                <para>
                  <literal>pkgs.bitwarden_rs-vault</literal> is
                  preserved as an alias for backwards compatibility, but
                  may be removed in the future.
                </para>
              </listitem>
              <listitem>
                <para>
                  The static files were moved from
                  <literal>/usr/share/bitwarden_rs</literal> to
                  <literal>/usr/share/vaultwarden</literal>.
                </para>
              </listitem>
            </itemizedlist>
          </listitem>
          <listitem>
            <para>
              The <literal>services.bitwarden_rs</literal> config module
              was renamed to <literal>services.vaultwarden</literal>.
            </para>
            <itemizedlist spacing="compact">
              <listitem>
                <para>
                  <literal>services.bitwarden_rs</literal> is preserved
                  as an alias for backwards compatibility, but may be
                  removed in the future.
                </para>
              </listitem>
            </itemizedlist>
          </listitem>
          <listitem>
            <para>
              <literal>systemd.services.bitwarden_rs</literal>,
              <literal>systemd.services.backup-bitwarden_rs</literal>
              and <literal>systemd.timers.backup-bitwarden_rs</literal>
              were renamed to
              <literal>systemd.services.vaultwarden</literal>,
              <literal>systemd.services.backup-vaultwarden</literal> and
              <literal>systemd.timers.backup-vaultwarden</literal>,
              respectively.
            </para>
            <itemizedlist spacing="compact">
              <listitem>
                <para>
                  Old names are preserved as aliases for backwards
                  compatibility, but may be removed in the future.
                </para>
              </listitem>
            </itemizedlist>
          </listitem>
          <listitem>
            <para>
              <literal>users.users.bitwarden_rs</literal> and
              <literal>users.groups.bitwarden_rs</literal> were renamed
              to <literal>users.users.vaultwarden</literal> and
              <literal>users.groups.vaultwarden</literal>, respectively.
            </para>
          </listitem>
          <listitem>
            <para>
              The data directory remains located at
              <literal>/var/lib/bitwarden_rs</literal>, for backwards
              compatibility.
            </para>
          </listitem>
        </itemizedlist>
      </listitem>
    </itemizedlist>
    <itemizedlist>
      <listitem>
        <para>
          <literal>yggdrasil</literal> was upgraded to a new major
          release with breaking changes, see
          <link xlink:href="https://github.com/yggdrasil-network/yggdrasil-go/releases/tag/v0.4.0">upstream
          changelog</link>.
        </para>
      </listitem>
      <listitem>
        <para>
          <literal>icingaweb2</literal> was upgraded to a new release
          which requires a manual database upgrade, see
          <link xlink:href="https://github.com/Icinga/icingaweb2/releases/tag/v2.9.0">upstream
          changelog</link>.
        </para>
      </listitem>
      <listitem>
        <para>
          The <literal>isabelle</literal> package has been upgraded from
          2020 to 2021
        </para>
      </listitem>
      <listitem>
        <para>
          the <literal>mingw-64</literal> package has been upgraded from
          6.0.0 to 9.0.0
        </para>
      </listitem>
      <listitem>
        <para>
          <literal>tt-rss</literal> was upgraded to the commit on
          2021-06-21, which has breaking changes. If you use
          <literal>services.tt-rss.extraConfig</literal> you should
          migrate to the <literal>putenv</literal>-style configuration.
          See
          <link xlink:href="https://community.tt-rss.org/t/rip-config-php-hello-classes-config-php/4337">this
          Discourse post</link> in the tt-rss forums for more details.
        </para>
      </listitem>
      <listitem>
        <para>
          The following Visual Studio Code extensions were renamed to
          keep the naming convention uniform.
        </para>
        <itemizedlist spacing="compact">
          <listitem>
            <para>
              <literal>bbenoist.Nix</literal> -&gt;
              <literal>bbenoist.nix</literal>
            </para>
          </listitem>
          <listitem>
            <para>
              <literal>CoenraadS.bracket-pair-colorizer</literal> -&gt;
              <literal>coenraads.bracket-pair-colorizer</literal>
            </para>
          </listitem>
          <listitem>
            <para>
              <literal>golang.Go</literal> -&gt;
              <literal>golang.go</literal>
            </para>
          </listitem>
        </itemizedlist>
      </listitem>
      <listitem>
        <para>
          <literal>services.uptimed</literal> now uses
          <literal>/var/lib/uptimed</literal> as its stateDirectory
          instead of <literal>/var/spool/uptimed</literal>. Make sure to
          move all files to the new directory.
        </para>
      </listitem>
      <listitem>
        <para>
          Deprecated package aliases in <literal>emacs.pkgs.*</literal>
          have been removed. These aliases were remnants of the old
          Emacs package infrastructure. We now use exact upstream names
          wherever possible.
        </para>
      </listitem>
      <listitem>
        <para>
          <literal>programs.neovim.runtime</literal> switched to a
          <literal>linkFarm</literal> internally, making it impossible
          to use wildcards in the <literal>source</literal> argument.
        </para>
      </listitem>
      <listitem>
        <para>
          The <literal>openrazer</literal> and
          <literal>openrazer-daemon</literal> packages as well as the
          <literal>hardware.openrazer</literal> module now require users
          to be members of the <literal>openrazer</literal> group
          instead of <literal>plugdev</literal>. With this change, users
          no longer need be granted the entire set of
          <literal>plugdev</literal> group permissions, which can
          include permissions other than those required by
          <literal>openrazer</literal>. This is desirable from a
          security point of view. The setting
          <link xlink:href="options.html#opt-services.hardware.openrazer.users"><literal>harware.openrazer.users</literal></link>
          can be used to add users to the <literal>openrazer</literal>
          group.
        </para>
      </listitem>
      <listitem>
        <para>
          The fontconfig service’s dpi option has been removed.
          Fontconfig should use Xft settings by default so there’s no
          need to override one value in multiple places. The user can
          set DPI via ~/.Xresources properly, or at the system level per
          monitor, or as a last resort at the system level with
          <literal>services.xserver.dpi</literal>.
        </para>
      </listitem>
      <listitem>
        <para>
          The <literal>yambar</literal> package has been split into
          <literal>yambar</literal> and
          <literal>yambar-wayland</literal>, corresponding to the xorg
          and wayland backend respectively. Please switch to
          <literal>yambar-wayland</literal> if you are on wayland.
        </para>
      </listitem>
      <listitem>
        <para>
          The <literal>services.minio</literal> module gained an
          additional option <literal>consoleAddress</literal>, that
          configures the address and port the web UI is listening, it
          defaults to <literal>:9001</literal>. To be able to access the
          web UI this port needs to be opened in the firewall.
        </para>
      </listitem>
      <listitem>
        <para>
          The <literal>varnish</literal> package was upgraded from 6.3.x
          to 6.5.x. <literal>varnish60</literal> for the last LTS
          release is also still available.
        </para>
      </listitem>
      <listitem>
        <para>
          The <literal>kubernetes</literal> package was upgraded to
          1.22. The <literal>kubernetes.apiserver.kubeletHttps</literal>
          option was removed and HTTPS is always used.
        </para>
      </listitem>
      <listitem>
        <para>
          The attribute <literal>linuxPackages_latest_hardened</literal>
          was dropped because the hardened patches lag behind the
          upstream kernel which made version bumps harder. If you want
          to use a hardened kernel, please pin it explicitly with a
          versioned attribute such as
          <literal>linuxPackages_5_10_hardened</literal>.
        </para>
      </listitem>
      <listitem>
        <para>
          The <literal>nomad</literal> package now defaults to a 1.1.x
          release instead of 1.0.x
        </para>
      </listitem>
      <listitem>
        <para>
          If <literal>exfat</literal> is included in
          <literal>boot.supportedFilesystems</literal> and when using
          kernel 5.7 or later, the <literal>exfatprogs</literal>
          user-space utilities are used instead of
          <literal>exfat</literal>.
        </para>
      </listitem>
      <listitem>
        <para>
          The <literal>todoman</literal> package was upgraded from 3.9.0
          to 4.0.0. This introduces breaking changes in the
          <link xlink:href="https://todoman.readthedocs.io/en/stable/configure.html#configuration-file">configuration
          file</link> format.
        </para>
      </listitem>
    </itemizedlist>
  </section>
  <section xml:id="sec-release-21.11-notable-changes">
    <title>Other Notable Changes</title>
    <itemizedlist>
      <listitem>
        <para>
          The linux kernel package infrastructure was moved out of
          <literal>all-packages.nix</literal>, and restructured. Linux
          related functions and attributes now live under the
          <literal>pkgs.linuxKernel</literal> attribute set. In
          particular the versioned <literal>linuxPackages_*</literal>
          package sets (such as <literal>linuxPackages_5_4</literal>)
          and kernels from <literal>pkgs</literal> were moved there and
          now live under <literal>pkgs.linuxKernel.packages.*</literal>.
          The unversioned ones (such as
          <literal>linuxPackages_latest</literal>) remain untouched.
        </para>
      </listitem>
      <listitem>
        <para>
          The setting
          <link xlink:href="options.html#opt-services.openssh.logLevel"><literal>services.openssh.logLevel</literal></link>
          <literal>&quot;VERBOSE&quot;</literal>
          <literal>&quot;INFO&quot;</literal>. This brings NixOS in line
          with upstream and other Linux distributions, and reduces log
          spam on servers due to bruteforcing botnets.
        </para>
        <para>
          However, if
          <link xlink:href="options.html#opt-services.fail2ban.enable"><literal>services.fail2ban.enable</literal></link>
          is <literal>true</literal>, the <literal>fail2ban</literal>
          will override the verbosity to
          <literal>&quot;VERBOSE&quot;</literal>, so that
          <literal>fail2ban</literal> can observe the failed login
          attempts from the SSH logs.
        </para>
      </listitem>
      <listitem>
        <para>
          Sway: The terminal emulator <literal>rxvt-unicode</literal> is
          no longer installed by default via
          <literal>programs.sway.extraPackages</literal>. The current
          default configuration uses <literal>alacritty</literal> (and
          soon <literal>foot</literal>) so this is only an issue when
          using a customized configuration and not installing
          <literal>rxvt-unicode</literal> explicitly.
        </para>
      </listitem>
      <listitem>
        <para>
          <literal>python3</literal> now defaults to Python 3.9. Python
          3.9 introduces many deprecation warnings, please look at the
          <link xlink:href="https://docs.python.org/3/whatsnew/3.9.html">What’s
          New In Python 3.9 post</link> for more information.
        </para>
      </listitem>
      <listitem>
        <para>
          <literal>qtile</literal> hase been updated from
          <quote>0.16.0</quote> to <quote>0.18.0</quote>, please check
          <link xlink:href="https://github.com/qtile/qtile/blob/master/CHANGELOG">qtile
          changelog</link> for changes.
        </para>
      </listitem>
      <listitem>
        <para>
          The <literal>claws-mail</literal> package now references the
          new GTK+ 3 release branch, major version 4. To use the GTK+ 2
          releases, one can install the
          <literal>claws-mail-gtk2</literal> package.
        </para>
      </listitem>
      <listitem>
        <para>
          The wordpress module provides a new interface which allows to
          use different webservers with the new option
          <link xlink:href="options.html#opt-services.wordpress.webserver"><literal>services.wordpress.webserver</literal></link>.
          Currently <literal>httpd</literal> and
          <literal>nginx</literal> are supported. The definitions of
          wordpress sites should now be set in
          <link xlink:href="options.html#opt-services.wordpress.sites"><literal>services.wordpress.sites</literal></link>.
        </para>
        <para>
          Sites definitions that use the old interface are automatically
          migrated in the new option. This backward compatibility will
          be removed in 22.05.
        </para>
      </listitem>
      <listitem>
        <para>
          The order of NSS (host) modules has been brought in line with
          upstream recommendations:
        </para>
        <itemizedlist spacing="compact">
          <listitem>
            <para>
              The <literal>myhostname</literal> module is placed before
              the <literal>resolve</literal> (optional) and
              <literal>dns</literal> entries, but after
              <literal>file</literal> (to allow overriding via
              <literal>/etc/hosts</literal> /
              <literal>networking.extraHosts</literal>, and prevent ISPs
              with catchall-DNS resolvers from hijacking
              <literal>.localhost</literal> domains)
            </para>
          </listitem>
          <listitem>
            <para>
              The <literal>mymachines</literal> module, which provides
              hostname resolution for local containers (registered with
              <literal>systemd-machined</literal>) is placed to the
              front, to make sure its mappings are preferred over other
              resolvers.
            </para>
          </listitem>
          <listitem>
            <para>
              If systemd-networkd is enabled, the
              <literal>resolve</literal> module is placed before
              <literal>files</literal> and
              <literal>myhostname</literal>, as it provides the same
              logic internally, with caching.
            </para>
          </listitem>
          <listitem>
            <para>
              The <literal>mdns(_minimal)</literal> module has been
              updated to the new priorities.
            </para>
          </listitem>
        </itemizedlist>
        <para>
          If you use your own NSS host modules, make sure to update your
          priorities according to these rules:
        </para>
        <itemizedlist spacing="compact">
          <listitem>
            <para>
              NSS modules which should be queried before
              <literal>resolved</literal> DNS resolution should use
              mkBefore.
            </para>
          </listitem>
          <listitem>
            <para>
              NSS modules which should be queried after
              <literal>resolved</literal>, <literal>files</literal> and
              <literal>myhostname</literal>, but before
              <literal>dns</literal> should use the default priority
            </para>
          </listitem>
          <listitem>
            <para>
              NSS modules which should come after <literal>dns</literal>
              should use mkAfter.
            </para>
          </listitem>
        </itemizedlist>
      </listitem>
      <listitem>
        <para>
          The
          <link xlink:href="options.html#opt-networking.wireless.iwd.enable">networking.wireless.iwd</link>
          module has a new
          <link xlink:href="options.html#opt-networking.wireless.iwd.settings">networking.wireless.iwd.settings</link>
          option.
        </para>
      </listitem>
      <listitem>
        <para>
          The
          <link xlink:href="options.html#opt-services.syncoid.enable">services.syncoid.enable</link>
          module now properly drops ZFS permissions after usage. Before
          it delegated permissions to whole pools instead of datasets
          and didn’t clean up after execution. You can manually look
          this up for your pools by running
          <literal>zfs allow your-pool-name</literal> and use
          <literal>zfs unallow syncoid your-pool-name</literal> to clean
          this up.
        </para>
      </listitem>
      <listitem>
        <para>
          Zfs: <literal>latestCompatibleLinuxPackages</literal> is now
          exported on the zfs package. One can use
          <literal>boot.kernelPackages = config.boot.zfs.package.latestCompatibleLinuxPackages;</literal>
          to always track the latest compatible kernel with a given
          version of zfs.
        </para>
      </listitem>
      <listitem>
        <para>
          Nginx will use the value of
          <literal>sslTrustedCertificate</literal> if provided for a
          virtual host, even if <literal>enableACME</literal> is set.
          This is useful for providers not using the same certificate to
          sign OCSP responses and server certificates.
        </para>
      </listitem>
      <listitem>
        <para>
          <literal>lib.formats.yaml</literal>’s
          <literal>generate</literal> will not generate JSON anymore,
          but instead use more of the YAML-specific syntax.
        </para>
      </listitem>
      <listitem>
        <para>
<<<<<<< HEAD
          MariaDB was upgraded from 10.5.x to 10.6.x. Please read the
          <link xlink:href="https://mariadb.com/kb/en/changes-improvements-in-mariadb-106/">upstream
          release notes</link> for changes and upgrade instructions.
        </para>
      </listitem>
      <listitem>
        <para>
          The MariaDB C client library, also known as libmysqlclient or
          mariadb-connector-c, was upgraded from 3.1.x to 3.2.x. While
          this should hopefully not have any impact, this upgrade comes
          with some changes to default behavior, so you might want to
          review the
          <link xlink:href="https://mariadb.com/kb/en/changes-and-improvements-in-mariadb-connector-c-32/">upstream
          release notes</link>.
=======
          GNOME desktop environment now enables
          <literal>QGnomePlatform</literal> as the Qt platform theme,
          which should avoid crashes when opening file chooser dialogs
          in Qt apps by using XDG desktop portal. Additionally, it will
          make the apps fit better visually.
>>>>>>> 07978cdd
        </para>
      </listitem>
    </itemizedlist>
  </section>
</section><|MERGE_RESOLUTION|>--- conflicted
+++ resolved
@@ -1104,7 +1104,6 @@
       </listitem>
       <listitem>
         <para>
-<<<<<<< HEAD
           MariaDB was upgraded from 10.5.x to 10.6.x. Please read the
           <link xlink:href="https://mariadb.com/kb/en/changes-improvements-in-mariadb-106/">upstream
           release notes</link> for changes and upgrade instructions.
@@ -1119,13 +1118,15 @@
           review the
           <link xlink:href="https://mariadb.com/kb/en/changes-and-improvements-in-mariadb-connector-c-32/">upstream
           release notes</link>.
-=======
+        </para>
+      </listitem>
+      <listitem>
+        <para>
           GNOME desktop environment now enables
           <literal>QGnomePlatform</literal> as the Qt platform theme,
           which should avoid crashes when opening file chooser dialogs
           in Qt apps by using XDG desktop portal. Additionally, it will
           make the apps fit better visually.
->>>>>>> 07978cdd
         </para>
       </listitem>
     </itemizedlist>
