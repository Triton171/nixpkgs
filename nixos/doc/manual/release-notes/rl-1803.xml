<section xmlns="http://docbook.org/ns/docbook"
         xmlns:xlink="http://www.w3.org/1999/xlink"
         xmlns:xi="http://www.w3.org/2001/XInclude"
         version="5.0"
         xml:id="sec-release-18.03">

<title>Release 18.03 (“Impala”, 2018/03/??)</title>

<section xmlns="http://docbook.org/ns/docbook"
         xmlns:xlink="http://www.w3.org/1999/xlink"
         xmlns:xi="http://www.w3.org/2001/XInclude"
         version="5.0"
         xml:id="sec-release-18.03-highlights">

<title>Highlights</title>

<para>In addition to numerous new and upgraded packages, this release
has the following highlights: </para>

<itemizedlist>
  <listitem>
    <para>
      MariaDB 10.2, updated from 10.1, is now the default MySQL implementation. While upgrading a few changes
      have been made to the infrastructure involved:
      <itemizedlist>
        <listitem>
          <para>
            <literal>libmysql</literal> has been deprecated, please use <literal>mysql.connector-c</literal>
            instead, a compatibility passthru has been added to the MySQL packages.
          </para>
        </listitem>
        <listitem>
          <para>
            The <literal>mysql57</literal> package has a new <literal>static</literal> output containing
            the static libraries including <literal>libmysqld.a</literal>
          </para>
        </listitem>
      </itemizedlist>
    </para>
  </listitem>
</itemizedlist>

</section>
<section xmlns="http://docbook.org/ns/docbook"
         xmlns:xlink="http://www.w3.org/1999/xlink"
         xmlns:xi="http://www.w3.org/2001/XInclude"
         version="5.0"
         xml:id="sec-release-18.03-new-services">

<title>New Services</title>

<para>The following new services were added since the last release:</para>

<itemizedlist>
  <listitem>
    <para></para>
  </listitem>
</itemizedlist>

</section>
<section xmlns="http://docbook.org/ns/docbook"
         xmlns:xlink="http://www.w3.org/1999/xlink"
         xmlns:xi="http://www.w3.org/2001/XInclude"
         version="5.0"
         xml:id="sec-release-18.03-incompatibilities">

<title>Backward Incompatibilities</title>

<para>When upgrading from a previous release, please be aware of the
following incompatible changes:</para>

<itemizedlist>
  <listitem>
    <para>
      Dollar signs in options under <option>services.postfix</option> are
      passed verbatim to Postfix, which will interpret them as the beginning of
      a parameter expression. This was already true for string-valued options
      in the previous release, but not for list-valued options. If you need to
      pass literal dollar signs through Postfix, double them.
    </para>
  </listitem>
  <listitem>
    <para>
      The <literal>postage</literal> package (for web-based PostgreSQL
      administration) has been renamed to <literal>pgmanage</literal>. The
      corresponding module has also been renamed. To migrate please rename all
      <option>services.postage</option> options to
      <option>services.pgmanage</option>.
    </para>
  </listitem>
  <listitem>
    <para>
      <emphasis role="strong">
        The OpenSSH service no longer enables support for DSA keys by default,
        which could cause a system lock out. Update your keys or, unfavorably,
        re-enable DSA support manually.
      </emphasis>
    </para>

    <para>
      DSA support was
      <link xlink:href="https://www.openssh.com/legacy.html">deprecated in OpenSSH 7.0</link>,
      due to it being too weak. To re-enable support, add
      <literal>PubkeyAcceptedKeyTypes +ssh-dss</literal> to the end of your
      <option>services.openssh.extraConfig</option>.
    </para>

    <para>
      After updating the keys to be stronger, anyone still on a pre-17.03
      version is safe to jump to 17.03, as vetted
      <link xlink:href="https://search.nix.gsc.io/?q=stateVersion">here</link>.
    </para>
  </listitem>
  <listitem>
    <para>
      <literal>cc-wrapper</literal> has been split in two; there is now also a <literal>bintools-wrapper</literal>.
      The most commonly used files in <filename>nix-support</filename> are now split between the two wrappers.
      Some commonly used ones, like <filename>nix-support/dynamic-linker</filename>, are duplicated for backwards compatability, even though they rightly belong only in <literal>bintools-wrapper</literal>.
      Other more obscure ones are just moved.
    </para>
  </listitem>
  <listitem>
    <para>
      The propagation logic has been changed.
      The new logic, along with new types of dependencies that go with, is thoroughly documented in the "Specifying dependencies" section of the "Standard Environment" chapter of the nixpkgs manual.
      <!-- That's <xref linkend="ssec-stdenv-attributes"> were we to merge the manuals. -->
      The old logic isn't but is easy to describe: dependencies were propagated as the same type of dependency no matter what.
      In practice, that means that many <function>propagatedNativeBuildInputs</function> should instead be  <function>propagatedBuildInputs</function>.
      Thankfully, that was and is the least used type of dependency.
      Also, it means that some <function>propagatedBuildInputs</function> should instead be <function>depsTargetTargetPropagated</function>.
      Other types dependencies should be unaffected.
    </para>
  </listitem>
  <listitem>
    <para>
<<<<<<< HEAD
      The <literal>memcached</literal> service no longer accept dynamic socket
      paths via <option>services.memcached.socket</option>. Unix sockets can be
      still enabled by <option>services.memcached.enableUnixSocket</option> and
      will be accessible at <literal>/run/memcached/memcached.sock</literal>.
=======
      <literal>lib.addPassthru</literal> is removed.  Use <literal>lib.extendDerivation true</literal> instead.  <emphasis role="strong">TODO: actually remove it before branching 18.03 off.</emphasis>
>>>>>>> 799b941a
    </para>
  </listitem>
</itemizedlist>

</section>
<section xmlns="http://docbook.org/ns/docbook"
         xmlns:xlink="http://www.w3.org/1999/xlink"
         xmlns:xi="http://www.w3.org/2001/XInclude"
         version="5.0"
         xml:id="sec-release-18.03-notable-changes">

<title>Other Notable Changes</title>

<itemizedlist>
  <listitem>
    <para>
      ZNC option <option>services.znc.mutable</option> now defaults to
      <literal>true</literal>. That means that old configuration is not
      overwritten by default when update to the znc options are made.
    </para>
  </listitem>
  <listitem>
    <para>
      The option <option>networking.wireless.networks.&lt;name&gt;.auth</option>
      has been added for wireless networks with WPA-Enterprise authentication.
      There is also a new <option>extraConfig</option> option to directly
      configure <literal>wpa_supplicant</literal> and <option>hidden</option>
      to connect to hidden networks.
    </para>
  </listitem>
  <listitem>
    <para>
      The option <option>services.xserver.desktopManager.default</option> is now <literal>none</literal> by default.
      An assertion failure is thrown if WM's and DM's default are <literal>none</literal>.
      To explicitly run a plain X session without and DM or WM, the newly introduced option <option>services.xserver.plainX</option>
      must be set to true.
    </para>
  </listitem>
  <listitem>
    <para>
      The option <option>services.logstash.listenAddress</option> is now <literal>127.0.0.1</literal> by default.
      Previously the default behaviour was to listen on all interfaces.
    </para>
  </listitem>
  <listitem>
    <para>
      <literal>services.btrfs.autoScrub</literal> has been added, to
      periodically check btrfs filesystems for data corruption.
      If there's a correct copy available, it will automatically repair
      corrupted blocks.
    </para>
  </listitem>
  <listitem>
    <para>
      <literal>displayManager.lightdm.greeters.gtk.clock-format.</literal>
      has been added, the clock format string (as expected by
      strftime, e.g. <literal>%H:%M</literal>) to use with the lightdm
      gtk greeter panel.
    </para>
    <para>
      If set to null the default clock format is used.
    </para>
  </listitem>
  <listitem>
    <para>
      <literal>displayManager.lightdm.greeters.gtk.indicators</literal>
      has been added, a list of allowed indicator modules to use with
      the lightdm gtk greeter panel.
    </para>
    <para>
      Built-in indicators include <literal>~a11y</literal>,
      <literal>~language</literal>, <literal>~session</literal>,
      <literal>~power</literal>, <literal>~clock</literal>,
      <literal>~host</literal>, <literal>~spacer</literal>. Unity
      indicators can be represented by short name
      (e.g. <literal>sound</literal>, <literal>power</literal>),
      service file name, or absolute path.
    </para>
    <para>
      If set to <literal>null</literal> the default indicators are
      used.
    </para>
    <para>
      In order to have the previous default configuration add
<programlisting>
  services.xserver.displayManager.lightdm.greeters.gtk.indicators = [
    "~host" "~spacer"
    "~clock" "~spacer"
    "~session"
    "~language"
    "~a11y"
    "~power"
  ];
</programlisting>
      to your <literal>configuration.nix</literal>.
    </para>
  </listitem>
  <listitem>
    <para>
      The NixOS test driver supports user services declared by <literal>systemd.user.services</literal>.
      The methods <literal>waitForUnit</literal>, <literal>getUnitInfo</literal>, <literal>startJob</literal>
      and <literal>stopJob</literal> provide an optional <literal>$user</literal> argument for that purpose.
    </para>
  </listitem>
</itemizedlist>

</section>
</section><|MERGE_RESOLUTION|>--- conflicted
+++ resolved
@@ -133,14 +133,15 @@
   </listitem>
   <listitem>
     <para>
-<<<<<<< HEAD
+      <literal>lib.addPassthru</literal> is removed.  Use <literal>lib.extendDerivation true</literal> instead.  <emphasis role="strong">TODO: actually remove it before branching 18.03 off.</emphasis>
+    </para>
+  </listitem>
+  <listitem>
+    <para>
       The <literal>memcached</literal> service no longer accept dynamic socket
       paths via <option>services.memcached.socket</option>. Unix sockets can be
       still enabled by <option>services.memcached.enableUnixSocket</option> and
       will be accessible at <literal>/run/memcached/memcached.sock</literal>.
-=======
-      <literal>lib.addPassthru</literal> is removed.  Use <literal>lib.extendDerivation true</literal> instead.  <emphasis role="strong">TODO: actually remove it before branching 18.03 off.</emphasis>
->>>>>>> 799b941a
     </para>
   </listitem>
 </itemizedlist>
