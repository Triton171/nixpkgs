{ config, lib, pkgs, ... }:
let

  dhcpcd = if !config.boot.isContainer then pkgs.dhcpcd else pkgs.dhcpcd.override { udev = null; };

  cfg = config.networking.dhcpcd;

  interfaces = lib.attrValues config.networking.interfaces;

  enableDHCP = config.networking.dhcpcd.enable &&
        (config.networking.useDHCP || lib.any (i: i.useDHCP == true) interfaces);

  useResolvConf = config.networking.resolvconf.enable;

  # Don't start dhcpcd on explicitly configured interfaces or on
  # interfaces that are part of a bridge, bond or sit device.
  ignoredInterfaces =
    map (i: i.name) (lib.filter (i: if i.useDHCP != null then !i.useDHCP else i.ipv4.addresses != [ ]) interfaces)
    ++ lib.mapAttrsToList (i: _: i) config.networking.sits
    ++ lib.concatLists (lib.attrValues (lib.mapAttrs (n: v: v.interfaces) config.networking.bridges))
    ++ lib.flatten (lib.concatMap (i: lib.attrNames (lib.filterAttrs (_: config: config.type != "internal") i.interfaces)) (lib.attrValues config.networking.vswitches))
    ++ lib.concatLists (lib.attrValues (lib.mapAttrs (n: v: v.interfaces) config.networking.bonds))
    ++ config.networking.dhcpcd.denyInterfaces;

  arrayAppendOrNull = a1: a2: if a1 == null && a2 == null then null
    else if a1 == null then a2 else if a2 == null then a1
      else a1 ++ a2;

  # If dhcp is disabled but explicit interfaces are enabled,
  # we need to provide dhcp just for those interfaces.
  allowInterfaces = arrayAppendOrNull cfg.allowInterfaces
    (if !config.networking.useDHCP && enableDHCP then
      map (i: i.name) (lib.filter (i: i.useDHCP == true) interfaces) else null);

  staticIPv6Addresses = map (i: i.name) (lib.filter (i: i.ipv6.addresses != [ ]) interfaces);

  noIPv6rs = lib.concatStringsSep "\n" (map (name: ''
    interface ${name}
    noipv6rs
  '') staticIPv6Addresses);

  # Config file adapted from the one that ships with dhcpcd.
  dhcpcdConf = pkgs.writeText "dhcpcd.conf"
    ''
      # Inform the DHCP server of our hostname for DDNS.
      hostname

      # A list of options to request from the DHCP server.
      option domain_name_servers, domain_name, domain_search, host_name
      option classless_static_routes, ntp_servers, interface_mtu

      # A ServerID is required by RFC2131.
      # Commented out because of many non-compliant DHCP servers in the wild :(
      #require dhcp_server_identifier

      # A hook script is provided to lookup the hostname if not set by
      # the DHCP server, but it should not be run by default.
      nohook lookup-hostname

      # Ignore peth* devices; on Xen, they're renamed physical
      # Ethernet cards used for bridging.  Likewise for vif* and tap*
      # (Xen) and virbr* and vnet* (libvirt).
      denyinterfaces ${toString ignoredInterfaces} lo peth* vif* tap* tun* virbr* vnet* vboxnet* sit*

      # Use the list of allowed interfaces if specified
      ${lib.optionalString (allowInterfaces != null) "allowinterfaces ${toString allowInterfaces}"}

      # Immediately fork to background if specified, otherwise wait for IP address to be assigned
      ${{
        background = "background";
        any = "waitip";
        ipv4 = "waitip 4";
        ipv6 = "waitip 6";
        both = "waitip 4\nwaitip 6";
        if-carrier-up = "";
      }.${cfg.wait}}

      ${lib.optionalString (config.networking.enableIPv6 == false) ''
        # Don't solicit or accept IPv6 Router Advertisements and DHCPv6 if disabled IPv6
        noipv6
      ''}

      ${lib.optionalString (config.networking.enableIPv6 && cfg.IPv6rs == null && staticIPv6Addresses != [ ]) noIPv6rs}
      ${lib.optionalString (config.networking.enableIPv6 && cfg.IPv6rs == false) ''
        noipv6rs
      ''}

      ${cfg.extraConfig}
    '';

in

{

  ###### interface

  options = {

    networking.dhcpcd.enable = lib.mkOption {
      type = lib.types.bool;
      default = true;
      description = ''
        Whether to enable dhcpcd for device configuration. This is mainly to
        explicitly disable dhcpcd (for example when using networkd).
      '';
    };

    networking.dhcpcd.persistent = lib.mkOption {
      type = lib.types.bool;
      default = false;
      description = ''
          Whenever to leave interfaces configured on dhcpcd daemon
          shutdown. Set to true if you have your root or store mounted
          over the network or this machine accepts SSH connections
          through DHCP interfaces and clients should be notified when
          it shuts down.
      '';
    };

    networking.dhcpcd.denyInterfaces = lib.mkOption {
      type = lib.types.listOf lib.types.str;
      default = [];
      description = ''
         Disable the DHCP client for any interface whose name matches
         any of the shell glob patterns in this list. The purpose of
         this option is to blacklist virtual interfaces such as those
         created by Xen, libvirt, LXC, etc.
      '';
    };

    networking.dhcpcd.allowInterfaces = lib.mkOption {
      type = lib.types.nullOr (lib.types.listOf lib.types.str);
      default = null;
      description = ''
         Enable the DHCP client for any interface whose name matches
         any of the shell glob patterns in this list. Any interface not
         explicitly matched by this pattern will be denied. This pattern only
         applies when non-null.
      '';
    };

    networking.dhcpcd.extraConfig = lib.mkOption {
      type = lib.types.lines;
      default = "";
      description = ''
         Literal string to append to the config file generated for dhcpcd.
      '';
    };

    networking.dhcpcd.IPv6rs = lib.mkOption {
      type = lib.types.nullOr lib.types.bool;
      default = null;
      description = ''
        Force enable or disable solicitation and receipt of IPv6 Router Advertisements.
        This is required, for example, when using a static unique local IPv6 address (ULA)
        and global IPv6 address auto-configuration with SLAAC.
      '';
    };

    networking.dhcpcd.runHook = lib.mkOption {
      type = lib.types.lines;
      default = "";
      example = "if [[ $reason =~ BOUND ]]; then echo $interface: Routers are $new_routers - were $old_routers; fi";
      description = ''
         Shell code that will be run after all other hooks. See
         `man dhcpcd-run-hooks` for details on what is possible.

         ::: {.note}
         To use sudo or similar tools in your script you may have to set:

             systemd.services.dhcpcd.serviceConfig.NoNewPrivileges = false;

         In addition, as most of the filesystem is inaccessible to dhcpcd
         by default, you may want to define some exceptions, e.g.

             systemd.services.dhcpcd.serviceConfig.ReadOnlyPaths = [
               "/run/user/1000/bus"  # to send desktop notifications
             ];
         :::
      '';
    };

    networking.dhcpcd.wait = lib.mkOption {
      type = lib.types.enum [ "background" "any" "ipv4" "ipv6" "both" "if-carrier-up" ];
      default = "any";
      description = ''
        This option specifies when the dhcpcd service will fork to background.
        If set to "background", dhcpcd will fork to background immediately.
        If set to "ipv4" or "ipv6", dhcpcd will wait for the corresponding IP
        address to be assigned. If set to "any", dhcpcd will wait for any type
        (IPv4 or IPv6) to be assigned. If set to "both", dhcpcd will wait for
        both an IPv4 and an IPv6 address before forking.
        The option "if-carrier-up" is equivalent to "any" if either ethernet
        is plugged nor WiFi is powered, and to "background" otherwise.
      '';
    };

  };


  ###### implementation

  config = lib.mkIf enableDHCP {

    systemd.services.dhcpcd = let
      cfgN = config.networking;
      hasDefaultGatewaySet = (cfgN.defaultGateway != null && cfgN.defaultGateway.address != "")
                          && (!cfgN.enableIPv6 || (cfgN.defaultGateway6 != null && cfgN.defaultGateway6.address != ""));
    in
      { description = "DHCP Client";

        wantedBy = [ "multi-user.target" ] ++ lib.optional (!hasDefaultGatewaySet) "network-online.target";
        wants = [ "network.target" ];
        before = [ "network-online.target" ];

        restartTriggers = [ cfg.runHook ];

        # Stopping dhcpcd during a reconfiguration is undesirable
        # because it brings down the network interfaces configured by
        # dhcpcd.  So do a "systemctl restart" instead.
        stopIfChanged = false;

        path = [ dhcpcd pkgs.nettools config.networking.resolvconf.package ];

        unitConfig.ConditionCapability = "CAP_NET_ADMIN";

        serviceConfig =
          { Type = "forking";
            PIDFile = "/run/dhcpcd/pid";
            SupplementaryGroups = lib.optional useResolvConf "resolvconf";
            User = "dhcpcd";
            Group = "dhcpcd";
            StateDirectory = "dhcpcd";
            RuntimeDirectory = "dhcpcd";

            ExecStartPre = "+${pkgs.writeShellScript "migrate-dhcpcd" ''
              # migrate from old database directory
              if test -f /var/db/dhcpcd/duid; then
                echo 'migrating DHCP leases from /var/db/dhcpcd to /var/lib/dhcpcd ...'
                mv /var/db/dhcpcd/* -t /var/lib/dhcpcd
                chown dhcpcd:dhcpcd /var/lib/dhcpcd/*
                rmdir /var/db/dhcpcd || true
                echo done
              fi
            ''}";

            ExecStart = "@${dhcpcd}/sbin/dhcpcd dhcpcd --quiet ${lib.optionalString cfg.persistent "--persistent"} --config ${dhcpcdConf}";
            ExecReload = "${dhcpcd}/sbin/dhcpcd --rebind";
            Restart = "always";
<<<<<<< HEAD
            AmbientCapabilities = [ "CAP_NET_ADMIN" "CAP_NET_RAW" "CAP_NET_BIND_SERVICE" ];
            ReadWritePaths = [ "/proc/sys/net/ipv6" ]
              ++ lib.optionals useResolvConf [ "/etc/resolv.conf" "/run/resolvconf" ];
            DeviceAllow = "";
            LockPersonality = true;
            MemoryDenyWriteExecute = true;
            NoNewPrivileges = lib.mkDefault true;  # may be disabled for sudo in runHook
            PrivateDevices = true;
            PrivateMounts = true;
            PrivateTmp = true;
            PrivateUsers = false;
            ProtectClock = true;
            ProtectControlGroups = true;
            ProtectHome = "tmpfs";  # allow exceptions to be added to ReadOnlyPaths, etc.
            ProtectHostname = true;
            ProtectKernelLogs = true;
            ProtectKernelModules = true;
            ProtectKernelTunables = true;
            ProtectSystem = "strict";
            RemoveIPC = true;
            RestrictAddressFamilies = [ "AF_UNIX" "AF_INET" "AF_INET6" "AF_NETLINK" "AF_PACKET" ];
            RestrictNamespaces = true;
            RestrictRealtime = true;
            RestrictSUIDSGID = true;
            SystemCallFilter = [
              "@system-service"
              "~@aio" "~@chown" "~@keyring" "~@memlock"
            ];
            SystemCallArchitectures = "native";
=======
          } // lib.optionalAttrs (cfg.runHook == "") {
            # Proc filesystem
            ProcSubset = "all";
            ProtectProc = "invisible";
            # Access write directories
            UMask = "0027";
            # Capabilities
            CapabilityBoundingSet = [ "CAP_NET_ADMIN" "CAP_NET_BIND_SERVICE" "CAP_NET_RAW" "CAP_SETGID" "CAP_SETUID" "CAP_SYS_CHROOT" ];
            # Security
            NoNewPrivileges = true;
            # Sandboxing
            ProtectSystem = true;
            ProtectHome = true;
            PrivateTmp = true;
            PrivateDevices = true;
            PrivateUsers = false;
            ProtectHostname = true;
            ProtectClock = true;
            ProtectKernelTunables = false;
            ProtectKernelModules = true;
            ProtectKernelLogs = true;
            ProtectControlGroups = true;
            RestrictAddressFamilies = [ "AF_UNIX" "AF_INET" "AF_INET6" "AF_NETLINK" "AF_PACKET" ];
            RestrictNamespaces = true;
            LockPersonality = true;
            MemoryDenyWriteExecute = true;
            RestrictRealtime = true;
            RestrictSUIDSGID = true;
            RemoveIPC = true;
            PrivateMounts = true;
            # System Call Filtering
            SystemCallArchitectures = "native";
            SystemCallFilter = [ "~@cpu-emulation @debug @keyring @mount @obsolete @privileged @resources" "chroot" "gettid" "setgroups" "setuid" ];
>>>>>>> 01b7c60b
          };
      };

    # Note: the service could run with `DynamicUser`, however that makes
    # impossible (for no good reason, see systemd issue #20495) to disable
    # `NoNewPrivileges` or `ProtectHome`, which users may want to in order
    # to run certain scripts in `networking.dhcpcd.runHook`.
    users.users.dhcpcd = {
      isSystemUser = true;
      group = "dhcpcd";
    };
    users.groups.dhcpcd = {};

    environment.systemPackages = [ dhcpcd ];

    environment.etc."dhcpcd.exit-hook".text = cfg.runHook;

    powerManagement.resumeCommands = lib.mkIf config.systemd.services.dhcpcd.enable
      ''
        # Tell dhcpcd to rebind its interfaces if it's running.
        /run/current-system/systemd/bin/systemctl reload dhcpcd.service
      '';

  };

}<|MERGE_RESOLUTION|>--- conflicted
+++ resolved
@@ -247,7 +247,6 @@
             ExecStart = "@${dhcpcd}/sbin/dhcpcd dhcpcd --quiet ${lib.optionalString cfg.persistent "--persistent"} --config ${dhcpcdConf}";
             ExecReload = "${dhcpcd}/sbin/dhcpcd --rebind";
             Restart = "always";
-<<<<<<< HEAD
             AmbientCapabilities = [ "CAP_NET_ADMIN" "CAP_NET_RAW" "CAP_NET_BIND_SERVICE" ];
             ReadWritePaths = [ "/proc/sys/net/ipv6" ]
               ++ lib.optionals useResolvConf [ "/etc/resolv.conf" "/run/resolvconf" ];
@@ -266,6 +265,7 @@
             ProtectKernelLogs = true;
             ProtectKernelModules = true;
             ProtectKernelTunables = true;
+            ProtectProc = "invisible";
             ProtectSystem = "strict";
             RemoveIPC = true;
             RestrictAddressFamilies = [ "AF_UNIX" "AF_INET" "AF_INET6" "AF_NETLINK" "AF_PACKET" ];
@@ -277,41 +277,7 @@
               "~@aio" "~@chown" "~@keyring" "~@memlock"
             ];
             SystemCallArchitectures = "native";
-=======
-          } // lib.optionalAttrs (cfg.runHook == "") {
-            # Proc filesystem
-            ProcSubset = "all";
-            ProtectProc = "invisible";
-            # Access write directories
             UMask = "0027";
-            # Capabilities
-            CapabilityBoundingSet = [ "CAP_NET_ADMIN" "CAP_NET_BIND_SERVICE" "CAP_NET_RAW" "CAP_SETGID" "CAP_SETUID" "CAP_SYS_CHROOT" ];
-            # Security
-            NoNewPrivileges = true;
-            # Sandboxing
-            ProtectSystem = true;
-            ProtectHome = true;
-            PrivateTmp = true;
-            PrivateDevices = true;
-            PrivateUsers = false;
-            ProtectHostname = true;
-            ProtectClock = true;
-            ProtectKernelTunables = false;
-            ProtectKernelModules = true;
-            ProtectKernelLogs = true;
-            ProtectControlGroups = true;
-            RestrictAddressFamilies = [ "AF_UNIX" "AF_INET" "AF_INET6" "AF_NETLINK" "AF_PACKET" ];
-            RestrictNamespaces = true;
-            LockPersonality = true;
-            MemoryDenyWriteExecute = true;
-            RestrictRealtime = true;
-            RestrictSUIDSGID = true;
-            RemoveIPC = true;
-            PrivateMounts = true;
-            # System Call Filtering
-            SystemCallArchitectures = "native";
-            SystemCallFilter = [ "~@cpu-emulation @debug @keyring @mount @obsolete @privileged @resources" "chroot" "gettid" "setgroups" "setuid" ];
->>>>>>> 01b7c60b
           };
       };
 
